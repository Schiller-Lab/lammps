// -*- c++ -*-

// This file is part of the Collective Variables module (Colvars).
// The original version of Colvars and its updates are located at:
// https://github.com/Colvars/colvars
// Please update all Colvars source files before making any changes.
// If you wish to distribute your changes, please submit them to the
// Colvars repository at GitHub.

#ifndef COLVARCOMP_H
#define COLVARCOMP_H

// Declaration of colvar::cvc base class and derived ones.
//
// Future cvc's could be declared on additional header files.
// After the declaration of a new derived class, its metric
// functions must be reimplemented as well.
// If the new cvc has no symmetry or periodicity,
// this can be done straightforwardly by using the macro:
// simple_scalar_dist_functions (derived_class)


#include "colvarmodule.h"
#include "colvar.h"
#include "colvaratoms.h"
#include "colvar_arithmeticpath.h"

#if (__cplusplus >= 201103L)
// C++11-only functions
#include "colvar_geometricpath.h"
#include <functional>
#endif

#include <map>


/// \brief Colvar component (base class for collective variables)
///
/// A \link colvar::cvc \endlink object (or an object of a
/// cvc-derived class) implements the calculation of a collective
/// variable, its gradients and any other related physical quantities
/// that depend on microscopic degrees of freedom.
///
/// No restriction is set to what kind of calculation a \link colvar::cvc \endlink
/// object performs (usually an analytical function of atomic coordinates).
/// The only constraints are that: \par
///
/// - The value is calculated by the \link calc_value() \endlink
///   method, and is an object of \link colvarvalue \endlink class.  This
///   provides a transparent way to treat scalar and non-scalar variables
///   alike, and allows an automatic selection of the applicable algorithms.
///
/// - The object provides an implementation \link apply_force() \endlink to
///   apply forces to atoms.  Typically, one or more \link colvarmodule::atom_group
///   \endlink objects are used, but this is not a requirement for as long as
///   the \link colvar::cvc \endlink object communicates with the simulation program.
///
/// <b> If you wish to implement a new collective variable component, you
/// should write your own class by inheriting directly from \link
/// colvar::cvc \endlink, or one of its derived classes (for instance,
/// \link colvar::distance \endlink is frequently used, because it provides
/// useful data and function members for any colvar based on two
/// atom groups).</b>
///
/// The steps are: \par
/// 1. Declare the new class as a derivative of \link colvar::cvc \endlink
///    in the file \link colvarcomp.h \endlink
/// 2. Implement the new class in a file named colvarcomp_<something>.cpp
/// 3. Declare the name of the new class inside the \link colvar \endlink class
///    in \link colvar.h \endlink (see "list of available components")
/// 4. Add a call for the new class in colvar::init_components()
////   (file: colvar.cpp)
///

class colvar::cvc
  : public colvarparse, public colvardeps
{
public:

  /// \brief The name of the object (helps to identify this
  /// cvc instance when debugging)
  std::string name;

  /// \brief Description of the type of collective variable
  ///
  /// Normally this string is set by the parent \link colvar \endlink
  /// object within its constructor, when all \link colvar::cvc \endlink
  /// objects are initialized; therefore the main "config string"
  /// constructor does not need to define it.  If a \link colvar::cvc
  /// \endlink is initialized and/or a different constructor is used,
  /// this variable definition should be set within the constructor.
  std::string function_type;

  /// Keyword used in the input to denote this CVC
  std::string config_key;

  /// \brief Coefficient in the polynomial combination (default: 1.0)
  cvm::real sup_coeff;
  /// \brief Exponent in the polynomial combination (default: 1)
  int       sup_np;

  /// \brief Period of the values of this CVC (default: 0.0, non periodic)
  cvm::real period;

  /// \brief If the component is periodic, wrap around this value (default: 0.0)
  cvm::real wrap_center;

  /// \brief Constructor
  ///
  /// Calls the init() function of the class
  cvc(std::string const &conf);

  /// An init function should be defined for every class inheriting from cvc
  /// \param conf Contents of the configuration file pertaining to this \link
  /// cvc \endlink
  virtual int init(std::string const &conf);

  /// \brief Initialize dependency tree
  virtual int init_dependencies();

  /// \brief Within the constructor, make a group parse its own
  /// options from the provided configuration string
  /// Returns reference to new group
  cvm::atom_group *parse_group(std::string const &conf,
                               char const *group_key,
                               bool optional = false);

  /// \brief Parse options pertaining to total force calculation
  virtual int init_total_force_params(std::string const &conf);

  /// \brief After construction, set data related to dependency handling
  int setup();

  /// \brief Default constructor (used when \link colvar::cvc \endlink
  /// objects are declared within other ones)
  cvc();

  /// Destructor
  virtual ~cvc();

  /// \brief Implementation of the feature list for colvar
  static std::vector<feature *> cvc_features;

  /// \brief Implementation of the feature list accessor for colvar
  virtual const std::vector<feature *> &features() const
  {
    return cvc_features;
  }
  virtual std::vector<feature *> &modify_features()
  {
    return cvc_features;
  }
  static void delete_features() {
    for (size_t i=0; i < cvc_features.size(); i++) {
      delete cvc_features[i];
    }
    cvc_features.clear();
  }

  /// \brief Get vector of vectors of atom IDs for all atom groups
  virtual std::vector<std::vector<int> > get_atom_lists();

  /// \brief Obtain data needed for the calculation for the backend
  virtual void read_data();

  /// \brief Calculate the variable
  virtual void calc_value() = 0;

  /// \brief Calculate the atomic gradients, to be reused later in
  /// order to apply forces
  virtual void calc_gradients() {}

  /// \brief Calculate the atomic fit gradients
  void calc_fit_gradients();

  /// \brief Calculate finite-difference gradients alongside the analytical ones, for each Cartesian component
  virtual void debug_gradients();

  /// \brief Calculate atomic gradients and add them to the corresponding item in gradient vector
  /// May be overridden by CVCs that do not store their gradients in the classic way, see dihedPC
  virtual void collect_gradients(std::vector<int> const &atom_ids, std::vector<cvm::rvector> &atomic_gradients);

  /// \brief Calculate the total force from the system using the
  /// inverse atomic gradients
  virtual void calc_force_invgrads();

  /// \brief Calculate the divergence of the inverse atomic gradients
  virtual void calc_Jacobian_derivative();


  /// \brief Return the previously calculated value
  colvarvalue const & value() const;

  /// \brief Return the previously calculated total force
  colvarvalue const & total_force() const;

  /// \brief Return the previously calculated divergence of the
  /// inverse atomic gradients
  colvarvalue const & Jacobian_derivative() const;

  /// \brief Apply the collective variable force, by communicating the
  /// atomic forces to the simulation program (\b Note: the \link ft
  /// \endlink member is not altered by this function)
  ///
  /// Note: multiple calls to this function within the same simulation
  /// step will add the forces altogether \param cvforce The
  /// collective variable force, usually coming from the biases and
  /// eventually manipulated by the parent \link colvar \endlink
  /// object
  virtual void apply_force(colvarvalue const &cvforce) = 0;

  /// \brief Square distance between x1 and x2 (can be redefined to
  /// transparently implement constraints, symmetries and
  /// periodicities)
  ///
  /// colvar::cvc::dist2() and the related functions are
  /// declared as "const" functions, but not "static", because
  /// additional parameters defining the metrics (e.g. the
  /// periodicity) may be specific to each colvar::cvc object.
  ///
  /// If symmetries or periodicities are present, the
  /// colvar::cvc::dist2() should be redefined to return the
  /// "closest distance" value and colvar::cvc::dist2_lgrad(),
  /// colvar::cvc::dist2_rgrad() to return its gradients.
  ///
  /// If constraints are present (and not already implemented by any
  /// of the \link colvarvalue \endlink types), the
  /// colvar::cvc::dist2_lgrad() and
  /// colvar::cvc::dist2_rgrad() functions should be redefined
  /// to provide a gradient which is compatible with the constraint,
  /// i.e. already deprived of its component normal to the constraint
  /// hypersurface.
  ///
  /// Finally, another useful application, if you are performing very
  /// many operations with these functions, could be to override the
  /// \link colvarvalue \endlink member functions and access directly
  /// its member data.  For instance: to define dist2(x1,x2) as
  /// (x2.real_value-x1.real_value)*(x2.real_value-x1.real_value) in
  /// case of a scalar \link colvarvalue \endlink type.
  virtual cvm::real dist2(colvarvalue const &x1,
                          colvarvalue const &x2) const;

  /// \brief Gradient(with respect to x1) of the square distance (can
  /// be redefined to transparently implement constraints, symmetries
  /// and periodicities)
  virtual colvarvalue dist2_lgrad(colvarvalue const &x1,
                                  colvarvalue const &x2) const;

  /// \brief Gradient(with respect to x2) of the square distance (can
  /// be redefined to transparently implement constraints, symmetries
  /// and periodicities)
  virtual colvarvalue dist2_rgrad(colvarvalue const &x1,
                                  colvarvalue const &x2) const;

  /// \brief Wrap value (for periodic/symmetric cvcs)
  virtual void wrap(colvarvalue &x_unwrapped) const;

  /// \brief Pointers to all atom groups, to let colvars collect info
  /// e.g. atomic gradients
  std::vector<cvm::atom_group *> atom_groups;

  /// \brief Store a pointer to new atom group, and list as child for dependencies
<<<<<<< HEAD
  inline void register_atom_group(cvm::atom_group *ag) {
    atom_groups.push_back(ag);
    add_child(ag);
  }
=======
  void register_atom_group(cvm::atom_group *ag);

  /// Pointer to the gradient of parameter param_name
  virtual colvarvalue const *get_param_grad(std::string const &param_name);

  /// Set the named parameter to the given value
  virtual int set_param(std::string const &param_name, void const *new_value);
>>>>>>> 5e3fe197

  /// \brief Whether or not this CVC will be computed in parallel whenever possible
  bool b_try_scalable;

protected:

  /// \brief Cached value
  colvarvalue x;

  /// \brief Value at the previous step
  colvarvalue x_old;

  /// \brief Calculated total force (\b Note: this is calculated from
  /// the total atomic forces read from the program, subtracting fromt
  /// the "internal" forces of the system the "external" forces from
  /// the colvar biases)
  colvarvalue ft;

  /// \brief Calculated Jacobian derivative (divergence of the inverse
  /// gradients): serves to calculate the phase space correction
  colvarvalue jd;

  /// \brief Set data types for a scalar distance (convenience function)
  void init_as_distance();

  /// \brief Set data types for a bounded angle (convenience function)
  void init_as_angle();

  /// \brief Set two scalar boundaries (convenience function)
  void init_scalar_boundaries(cvm::real lb, cvm::real ub);

  /// \brief Location of the lower boundary (not defined by user choice)
  colvarvalue lower_boundary;

  /// \brief Location of the upper boundary (not defined by user choice)
  colvarvalue upper_boundary;

  /// \brief CVC-specific default colvar width
  cvm::real width;
};


inline colvarvalue const & colvar::cvc::value() const
{
  return x;
}


inline colvarvalue const & colvar::cvc::total_force() const
{
  return ft;
}


inline colvarvalue const & colvar::cvc::Jacobian_derivative() const
{
  return jd;
}



/// \brief Colvar component: distance between the centers of mass of
/// two groups (colvarvalue::type_scalar type, range [0:*))

class colvar::distance
  : public colvar::cvc
{
protected:
  /// First atom group
  cvm::atom_group  *group1;
  /// Second atom group
  cvm::atom_group  *group2;
  /// Vector distance, cached to be recycled
  cvm::rvector     dist_v;
  /// Use absolute positions, ignoring PBCs when present
  bool b_no_PBC;
public:
  distance(std::string const &conf);
  distance();
  virtual ~distance() {}
  virtual void calc_value();
  virtual void calc_gradients();
  virtual void calc_force_invgrads();
  virtual void calc_Jacobian_derivative();
  virtual void apply_force(colvarvalue const &force);
  virtual cvm::real dist2(colvarvalue const &x1,
                          colvarvalue const &x2) const;
  virtual colvarvalue dist2_lgrad(colvarvalue const &x1,
                                  colvarvalue const &x2) const;
  virtual colvarvalue dist2_rgrad(colvarvalue const &x1,
                                  colvarvalue const &x2) const;
};



// \brief Colvar component: distance vector between centers of mass
// of two groups (\link colvarvalue::type_3vector \endlink type,
// range (-*:*)x(-*:*)x(-*:*))
class colvar::distance_vec
  : public colvar::distance
{
public:
  distance_vec(std::string const &conf);
  distance_vec();
  virtual ~distance_vec() {}
  virtual void calc_value();
  virtual void calc_gradients();
  virtual void apply_force(colvarvalue const &force);
  /// Redefined to handle the box periodicity
  virtual cvm::real dist2(colvarvalue const &x1,
                          colvarvalue const &x2) const;
  /// Redefined to handle the box periodicity
  virtual colvarvalue dist2_lgrad(colvarvalue const &x1,
                                  colvarvalue const &x2) const;
  /// Redefined to handle the box periodicity
  virtual colvarvalue dist2_rgrad(colvarvalue const &x1,
                                  colvarvalue const &x2) const;
};



/// \brief Colvar component: distance unit vector (direction) between
/// centers of mass of two groups (colvarvalue::type_unit3vector type,
/// range [-1:1]x[-1:1]x[-1:1])
class colvar::distance_dir
  : public colvar::distance
{
public:
  distance_dir(std::string const &conf);
  distance_dir();
  virtual ~distance_dir() {}
  virtual void calc_value();
  virtual void calc_gradients();
  virtual void apply_force(colvarvalue const &force);
  /// Redefined to override the distance ones
  virtual cvm::real dist2(colvarvalue const &x1,
                          colvarvalue const &x2) const;
  /// Redefined to override the distance ones
  virtual colvarvalue dist2_lgrad(colvarvalue const &x1,
                                  colvarvalue const &x2) const;
  /// Redefined to override the distance ones
  virtual colvarvalue dist2_rgrad(colvarvalue const &x1,
                                  colvarvalue const &x2) const;
};



/// \brief Colvar component: projection of the distance vector along
/// an axis(colvarvalue::type_scalar type, range (-*:*))
class colvar::distance_z
  : public colvar::cvc
{
protected:
  /// Main atom group
  cvm::atom_group  *main;
  /// Reference atom group
  cvm::atom_group  *ref1;
  /// Optional, second ref atom group
  cvm::atom_group  *ref2;
  /// Use absolute positions, ignoring PBCs when present
  bool b_no_PBC;
  /// Vector on which the distance vector is projected
  cvm::rvector axis;
  /// Norm of the axis
  cvm::real axis_norm;
  /// Vector distance, cached to be recycled
  cvm::rvector     dist_v;
  /// Flag: using a fixed axis vector?
  bool fixed_axis;
public:
  distance_z(std::string const &conf);
  distance_z();
  virtual ~distance_z() {}
  virtual void calc_value();
  virtual void calc_gradients();
  virtual void calc_force_invgrads();
  virtual void calc_Jacobian_derivative();
  virtual void apply_force(colvarvalue const &force);
  virtual cvm::real dist2(colvarvalue const &x1,
                          colvarvalue const &x2) const;
  virtual colvarvalue dist2_lgrad(colvarvalue const &x1,
                                  colvarvalue const &x2) const;
  virtual colvarvalue dist2_rgrad(colvarvalue const &x1,
                                  colvarvalue const &x2) const;
  /// \brief Redefined to make use of the user-provided period
  virtual void wrap(colvarvalue &x_unwrapped) const;
};



/// \brief Colvar component: projection of the distance vector on a
/// plane (colvarvalue::type_scalar type, range [0:*))
class colvar::distance_xy
  : public colvar::distance_z
{
protected:
  /// Components of the distance vector orthogonal to the axis
  cvm::rvector dist_v_ortho;
  /// Vector distances
  cvm::rvector v12, v13;
public:
  distance_xy(std::string const &conf);
  distance_xy();
  virtual ~distance_xy() {}
  virtual void calc_value();
  virtual void calc_gradients();
  virtual void calc_force_invgrads();
  virtual void calc_Jacobian_derivative();
  virtual void apply_force(colvarvalue const &force);
  virtual cvm::real dist2(colvarvalue const &x1,
                          colvarvalue const &x2) const;
  virtual colvarvalue dist2_lgrad(colvarvalue const &x1,
                                  colvarvalue const &x2) const;
  virtual colvarvalue dist2_rgrad(colvarvalue const &x1,
                                  colvarvalue const &x2) const;
};


/// \brief Colvar component: polar coordinate phi of a group
/// (colvarvalue::type_scalar type, range [-180:180])
class colvar::polar_phi
  : public colvar::cvc
{
public:
  polar_phi(std::string const &conf);
  polar_phi();
  virtual ~polar_phi() {}
protected:
  cvm::atom_group  *atoms;
  cvm::real r, theta, phi;
public:
  virtual void calc_value();
  virtual void calc_gradients();
  virtual void apply_force(colvarvalue const &force);
  /// Redefined to handle the 2*PI periodicity
  virtual cvm::real dist2(colvarvalue const &x1,
                          colvarvalue const &x2) const;
  /// Redefined to handle the 2*PI periodicity
  virtual colvarvalue dist2_lgrad(colvarvalue const &x1,
                                  colvarvalue const &x2) const;
  /// Redefined to handle the 2*PI periodicity
  virtual colvarvalue dist2_rgrad(colvarvalue const &x1,
                                  colvarvalue const &x2) const;
  /// Redefined to handle the 2*PI periodicity
  virtual void wrap(colvarvalue &x_unwrapped) const;
};


/// \brief Colvar component: polar coordinate theta of a group
/// (colvarvalue::type_scalar type, range [0:180])
class colvar::polar_theta
  : public colvar::cvc
{
public:
  polar_theta(std::string const &conf);
  polar_theta();
  virtual ~polar_theta() {}
protected:
  cvm::atom_group  *atoms;
  cvm::real r, theta, phi;
public:
  virtual void calc_value();
  virtual void calc_gradients();
  virtual void apply_force(colvarvalue const &force);
  /// Redefined to override the distance ones
  virtual cvm::real dist2(colvarvalue const &x1,
                          colvarvalue const &x2) const;
  /// Redefined to override the distance ones
  virtual colvarvalue dist2_lgrad(colvarvalue const &x1,
                                  colvarvalue const &x2) const;
  /// Redefined to override the distance ones
  virtual colvarvalue dist2_rgrad(colvarvalue const &x1,
                                  colvarvalue const &x2) const;
};

/// \brief Colvar component: average distance between two groups of atoms, weighted as the sixth power,
/// as in NMR refinements(colvarvalue::type_scalar type, range (0:*))
class colvar::distance_inv
  : public colvar::cvc
{
protected:
  /// First atom group
  cvm::atom_group  *group1;
  /// Second atom group
  cvm::atom_group  *group2;
  /// Components of the distance vector orthogonal to the axis
  int exponent;
  /// Use absolute positions, ignoring PBCs when present
  bool b_no_PBC;
public:
  distance_inv(std::string const &conf);
  virtual ~distance_inv() {}
  virtual void calc_value();
  virtual void calc_gradients();
  virtual void apply_force(colvarvalue const &force);
  virtual cvm::real dist2(colvarvalue const &x1,
                          colvarvalue const &x2) const;
  virtual colvarvalue dist2_lgrad(colvarvalue const &x1,
                                  colvarvalue const &x2) const;
  virtual colvarvalue dist2_rgrad(colvarvalue const &x1,
                                  colvarvalue const &x2) const;
};



/// \brief Colvar component: N1xN2 vector of pairwise distances
/// (colvarvalue::type_vector type, range (0:*) for each component)
class colvar::distance_pairs
  : public colvar::cvc
{
protected:
  /// First atom group
  cvm::atom_group  *group1;
  /// Second atom group
  cvm::atom_group  *group2;
  /// Use absolute positions, ignoring PBCs when present
  bool b_no_PBC;
public:
  distance_pairs(std::string const &conf);
  distance_pairs();
  virtual ~distance_pairs() {}
  virtual void calc_value();
  virtual void calc_gradients();
  virtual void apply_force(colvarvalue const &force);
};



/// \brief Colvar component:  dipole magnitude of a molecule
class colvar::dipole_magnitude
  : public colvar::cvc
{
protected:
  /// Dipole atom group
  cvm::atom_group  *atoms;
  cvm::atom_pos dipoleV;
public:
  /// Initialize by parsing the configuration
  dipole_magnitude (std::string const &conf);
  dipole_magnitude (cvm::atom const &a1);
  dipole_magnitude();
  virtual inline ~dipole_magnitude() {}
  virtual void calc_value();
  virtual void calc_gradients();
  //virtual void calc_force_invgrads();
  //virtual void calc_Jacobian_derivative();
  virtual void apply_force (colvarvalue const &force);
  virtual cvm::real dist2 (colvarvalue const &x1,
                           colvarvalue const &x2) const;
  virtual colvarvalue dist2_lgrad (colvarvalue const &x1,
                                   colvarvalue const &x2) const;
  virtual colvarvalue dist2_rgrad (colvarvalue const &x1,
                                   colvarvalue const &x2) const;
};



/// \brief Colvar component: Radius of gyration of an atom group
/// (colvarvalue::type_scalar type, range [0:*))
class colvar::gyration
  : public colvar::cvc
{
protected:
  /// Atoms involved
  cvm::atom_group  *atoms;
public:
  gyration(std::string const &conf);
  virtual ~gyration() {}
  virtual void calc_value();
  virtual void calc_gradients();
  virtual void calc_force_invgrads();
  virtual void calc_Jacobian_derivative();
  virtual void apply_force(colvarvalue const &force);
  virtual cvm::real dist2(colvarvalue const &x1,
                          colvarvalue const &x2) const;
  virtual colvarvalue dist2_lgrad(colvarvalue const &x1,
                                  colvarvalue const &x2) const;
  virtual colvarvalue dist2_rgrad(colvarvalue const &x1,
                                  colvarvalue const &x2) const;
};



/// \brief Colvar component: moment of inertia of an atom group
/// (colvarvalue::type_scalar type, range [0:*))
class colvar::inertia
  : public colvar::gyration
{
public:
  /// Constructor
  inertia(std::string const &conf);
  inertia();
  virtual ~inertia() {}
  virtual void calc_value();
  virtual void calc_gradients();
  virtual void apply_force(colvarvalue const &force);
  virtual cvm::real dist2(colvarvalue const &x1,
                          colvarvalue const &x2) const;
  virtual colvarvalue dist2_lgrad(colvarvalue const &x1,
                                  colvarvalue const &x2) const;
  virtual colvarvalue dist2_rgrad(colvarvalue const &x1,
                                  colvarvalue const &x2) const;
};



/// \brief Colvar component: moment of inertia of an atom group
/// around a user-defined axis (colvarvalue::type_scalar type, range [0:*))
class colvar::inertia_z
  : public colvar::inertia
{
protected:
  /// Vector on which the inertia tensor is projected
  cvm::rvector axis;
public:
  /// Constructor
  inertia_z(std::string const &conf);
  inertia_z();
  virtual ~inertia_z() {}
  virtual void calc_value();
  virtual void calc_gradients();
  virtual void apply_force(colvarvalue const &force);
  virtual cvm::real dist2(colvarvalue const &x1,
                          colvarvalue const &x2) const;
  virtual colvarvalue dist2_lgrad(colvarvalue const &x1,
                                  colvarvalue const &x2) const;
  virtual colvarvalue dist2_rgrad(colvarvalue const &x1,
                                  colvarvalue const &x2) const;
};



/// \brief Colvar component: projection of 3N coordinates onto an
/// eigenvector(colvarvalue::type_scalar type, range (-*:*))
class colvar::eigenvector
  : public colvar::cvc
{
protected:

  /// Atom group
  cvm::atom_group  *           atoms;

  /// Reference coordinates
  std::vector<cvm::atom_pos>  ref_pos;

  /// Eigenvector (of a normal or essential mode): will always have zero center
  std::vector<cvm::rvector>   eigenvec;

  /// Inverse square norm of the eigenvector
  cvm::real                   eigenvec_invnorm2;

public:

  /// Constructor
  eigenvector(std::string const &conf);
  virtual ~eigenvector() {}
  virtual void calc_value();
  virtual void calc_gradients();
  virtual void calc_force_invgrads();
  virtual void calc_Jacobian_derivative();
  virtual void apply_force(colvarvalue const &force);
  virtual cvm::real dist2(colvarvalue const &x1,
                          colvarvalue const &x2) const;
  virtual colvarvalue dist2_lgrad(colvarvalue const &x1,
                                  colvarvalue const &x2) const;
  virtual colvarvalue dist2_rgrad(colvarvalue const &x1,
                                  colvarvalue const &x2) const;
};



/// \brief Colvar component: angle between the centers of mass of
/// three groups (colvarvalue::type_scalar type, range [0:PI])
class colvar::angle
  : public colvar::cvc
{
protected:

  /// Atom group
  cvm::atom_group  *group1;
  /// Atom group
  cvm::atom_group  *group2;
  /// Atom group
  cvm::atom_group  *group3;

  /// Inter site vectors
  cvm::rvector r21, r23;
  /// Inter site vector norms
  cvm::real r21l, r23l;
  /// Derivatives wrt group centers of mass
  cvm::rvector dxdr1, dxdr3;

  /// Compute total force on first site only to avoid unwanted
  /// coupling to other colvars (see e.g. Ciccotti et al., 2005)
  /// (or to allow dummy atoms)
  bool b_1site_force;
public:

  /// Initialize by parsing the configuration
  angle(std::string const &conf);
  /// \brief Initialize the three groups after three atoms
  angle(cvm::atom const &a1, cvm::atom const &a2, cvm::atom const &a3);
  virtual ~angle() {}
  virtual void calc_value();
  virtual void calc_gradients();
  virtual void calc_force_invgrads();
  virtual void calc_Jacobian_derivative();
  virtual void apply_force(colvarvalue const &force);
  virtual cvm::real dist2(colvarvalue const &x1,
                          colvarvalue const &x2) const;
  virtual colvarvalue dist2_lgrad(colvarvalue const &x1,
                                  colvarvalue const &x2) const;
  virtual colvarvalue dist2_rgrad(colvarvalue const &x1,
                                  colvarvalue const &x2) const;
};



/// \brief Colvar component: angle between the dipole of a molecule and an axis
/// formed by two groups of atoms(colvarvalue::type_scalar type, range [0:PI])
class colvar::dipole_angle
  : public colvar::cvc
{
protected:

  /// Dipole atom group
  cvm::atom_group  *group1;
  /// Atom group
  cvm::atom_group  *group2;
  /// Atom group
  cvm::atom_group  *group3;

  /// Inter site vectors
  cvm::rvector r21, r23;
  /// Inter site vector norms
  cvm::real r21l, r23l;
  /// Derivatives wrt group centers of mass
  cvm::rvector dxdr1, dxdr3;

  /// Compute total force on first site only to avoid unwanted
  /// coupling to other colvars (see e.g. Ciccotti et al., 2005)
  /// (or to allow dummy atoms)
  bool b_1site_force;
public:

  /// Initialize by parsing the configuration
  dipole_angle (std::string const &conf);
  /// \brief Initialize the three groups after three atoms
  dipole_angle (cvm::atom const &a1, cvm::atom const &a2, cvm::atom const &a3);
  dipole_angle();
  virtual ~dipole_angle() {}
  virtual void calc_value();
  virtual void calc_gradients();
  virtual void apply_force (colvarvalue const &force);
  virtual cvm::real dist2 (colvarvalue const &x1,
                           colvarvalue const &x2) const;
  virtual colvarvalue dist2_lgrad (colvarvalue const &x1,
                                   colvarvalue const &x2) const;
  virtual colvarvalue dist2_rgrad (colvarvalue const &x1,
                                   colvarvalue const &x2) const;
};



/// \brief Colvar component: dihedral between the centers of mass of
/// four groups (colvarvalue::type_scalar type, range [-PI:PI])
class colvar::dihedral
  : public colvar::cvc
{
protected:

  /// Atom group
  cvm::atom_group  *group1;
  /// Atom group
  cvm::atom_group  *group2;
  /// Atom group
  cvm::atom_group  *group3;
  /// Atom group
  cvm::atom_group  *group4;
  /// Inter site vectors
  cvm::rvector r12, r23, r34;

  /// \brief Compute total force on first site only to avoid unwanted
  /// coupling to other colvars (see e.g. Ciccotti et al., 2005)
  bool b_1site_force;

public:

  /// Initialize by parsing the configuration
  dihedral(std::string  const &conf);
  /// \brief Initialize the four groups after four atoms
  dihedral(cvm::atom const &a1, cvm::atom const &a2, cvm::atom const &a3, cvm::atom const &a4);
  dihedral();
  virtual ~dihedral() {}
  virtual void calc_value();
  virtual void calc_gradients();
  virtual void calc_force_invgrads();
  virtual void calc_Jacobian_derivative();
  virtual void apply_force(colvarvalue const &force);

  /// Redefined to handle the 2*PI periodicity
  virtual cvm::real dist2(colvarvalue const &x1,
                          colvarvalue const &x2) const;
  /// Redefined to handle the 2*PI periodicity
  virtual colvarvalue dist2_lgrad(colvarvalue const &x1,
                                  colvarvalue const &x2) const;
  /// Redefined to handle the 2*PI periodicity
  virtual colvarvalue dist2_rgrad(colvarvalue const &x1,
                                  colvarvalue const &x2) const;
  /// Redefined to handle the 2*PI periodicity
  virtual void wrap(colvarvalue &x_unwrapped) const;
};



/// \brief Colvar component: coordination number between two groups
/// (colvarvalue::type_scalar type, range [0:N1*N2])
class colvar::coordnum
  : public colvar::cvc
{
protected:
  /// First atom group
  cvm::atom_group  *group1;
  /// Second atom group
  cvm::atom_group  *group2;
  /// \brief "Cutoff" for isotropic calculation (default)
  cvm::real     r0;
  /// \brief "Cutoff vector" for anisotropic calculation
  cvm::rvector  r0_vec;
  /// \brief Whether r/r0 or \vec{r}*\vec{1/r0_vec} should be used
  bool b_anisotropic;
  /// Integer exponent of the function numerator
  int en;
  /// Integer exponent of the function denominator
  int ed;

  /// If true, group2 will be treated as a single atom
  bool b_group2_center_only;

  /// Tolerance for the pair list
  cvm::real tolerance;

  /// Frequency of update of the pair list
  int pairlist_freq;

  /// Pair list
  bool *pairlist;

public:

  coordnum(std::string const &conf);
  ~coordnum();

  virtual void calc_value();
  virtual void calc_gradients();
  virtual void apply_force(colvarvalue const &force);
  virtual cvm::real dist2(colvarvalue const &x1,
                          colvarvalue const &x2) const;
  virtual colvarvalue dist2_lgrad(colvarvalue const &x1,
                                  colvarvalue const &x2) const;
  virtual colvarvalue dist2_rgrad(colvarvalue const &x1,
                                  colvarvalue const &x2) const;

  enum {
    ef_null = 0,
    ef_gradients = 1,
    ef_anisotropic = (1<<8),
    ef_use_pairlist = (1<<9),
    ef_rebuild_pairlist = (1<<10)
  };

  /// \brief Calculate a coordination number through the function
  /// (1-x**n)/(1-x**m), where x = |A1-A2|/r0 \param r0, r0_vec "cutoff" for
  /// the coordination number (scalar or vector depending on user choice)
  /// \param en Numerator exponent \param ed Denominator exponent \param First
  /// atom \param Second atom \param pairlist_elem pointer to pair flag for
  /// this pair \param tolerance A pair is defined as having a larger
  /// coordination than this number
  template<int flags>
  static cvm::real switching_function(cvm::real const &r0,
                                      cvm::rvector const &r0_vec,
                                      int en,
                                      int ed,
                                      cvm::atom &A1,
                                      cvm::atom &A2,
                                      bool **pairlist_elem,
                                      cvm::real tolerance);

  /// Workhorse function
  template<int flags> int compute_coordnum();

  /// Workhorse function
  template<int flags> void main_loop(bool **pairlist_elem);

};



/// \brief Colvar component: self-coordination number within a group
/// (colvarvalue::type_scalar type, range [0:N*(N-1)/2])
class colvar::selfcoordnum
  : public colvar::cvc
{
protected:

  /// Selected atoms
  cvm::atom_group  *group1;
  /// \brief "Cutoff" for isotropic calculation (default)
  cvm::real     r0;
  /// Integer exponent of the function numerator
  int en;
  /// Integer exponent of the function denominator
  int ed;
  cvm::real tolerance;
  int pairlist_freq;
  bool *pairlist;

public:

  selfcoordnum(std::string const &conf);
  ~selfcoordnum();
  virtual void calc_value();
  virtual void calc_gradients();
  virtual void apply_force(colvarvalue const &force);

  virtual cvm::real dist2(colvarvalue const &x1,
                          colvarvalue const &x2) const;
  virtual colvarvalue dist2_lgrad(colvarvalue const &x1,
                                  colvarvalue const &x2) const;
  virtual colvarvalue dist2_rgrad(colvarvalue const &x1,
                                  colvarvalue const &x2) const;

  /// Main workhorse function
  template<int flags> int compute_selfcoordnum();
};



/// \brief Colvar component: coordination number between two groups
/// (colvarvalue::type_scalar type, range [0:N1*N2])
class colvar::groupcoordnum
  : public colvar::distance
{
protected:
  /// \brief "Cutoff" for isotropic calculation (default)
  cvm::real     r0;
  /// \brief "Cutoff vector" for anisotropic calculation
  cvm::rvector  r0_vec;
  /// \brief Wheter dist/r0 or \vec{dist}*\vec{1/r0_vec} should ne be
  /// used
  bool b_anisotropic;
  /// Integer exponent of the function numerator
  int en;
  /// Integer exponent of the function denominator
  int ed;
public:
  /// Constructor
  groupcoordnum(std::string const &conf);
  virtual ~groupcoordnum() {}
  virtual void calc_value();
  virtual void calc_gradients();
  virtual void apply_force(colvarvalue const &force);

  virtual cvm::real dist2(colvarvalue const &x1,
                          colvarvalue const &x2) const;
  virtual colvarvalue dist2_lgrad(colvarvalue const &x1,
                                  colvarvalue const &x2) const;
  virtual colvarvalue dist2_rgrad(colvarvalue const &x1,
                                  colvarvalue const &x2) const;
};



/// \brief Colvar component: hydrogen bond, defined as the product of
/// a colvar::coordnum and 1/2*(1-cos((180-ang)/ang_tol))
/// (colvarvalue::type_scalar type, range [0:1])
class colvar::h_bond
  : public colvar::cvc
{
protected:
  /// \brief "Cutoff" distance between acceptor and donor
  cvm::real     r0;
  /// Integer exponent of the function numerator
  int en;
  /// Integer exponent of the function denominator
  int ed;
public:
  h_bond(std::string const &conf);
  /// Constructor for atoms already allocated
  h_bond(cvm::atom const &acceptor,
         cvm::atom const &donor,
         cvm::real r0, int en, int ed);
  h_bond();
  virtual ~h_bond() {}
  virtual void calc_value();
  virtual void calc_gradients();
  virtual void apply_force(colvarvalue const &force);

  virtual cvm::real dist2(colvarvalue const &x1,
                          colvarvalue const &x2) const;
  virtual colvarvalue dist2_lgrad(colvarvalue const &x1,
                                  colvarvalue const &x2) const;
  virtual colvarvalue dist2_rgrad(colvarvalue const &x1,
                                  colvarvalue const &x2) const;
};



/// \brief Colvar component: alpha helix content of a contiguous
/// segment of 5 or more residues, implemented as a sum of phi/psi
/// dihedral angles and hydrogen bonds (colvarvalue::type_scalar type,
/// range [0:1])
// class colvar::alpha_dihedrals
//   : public colvar::cvc
// {
// protected:

//   /// Alpha-helical reference phi value
//   cvm::real phi_ref;

//   /// Alpha-helical reference psi value
//   cvm::real psi_ref;

//   /// List of phi dihedral angles
//   std::vector<dihedral *> phi;

//   /// List of psi dihedral angles
//   std::vector<dihedral *> psi;

//   /// List of hydrogen bonds
//   std::vector<h_bond *>   hb;

// public:

//   alpha_dihedrals (std::string const &conf);
//   alpha_dihedrals();
//   virtual ~alpha_dihedrals() {}
//   virtual void calc_value();
//   virtual void calc_gradients();
//   virtual void apply_force (colvarvalue const &force);
//   virtual cvm::real dist2 (colvarvalue const &x1,
//                            colvarvalue const &x2) const;
//   virtual colvarvalue dist2_lgrad (colvarvalue const &x1,
//                                    colvarvalue const &x2) const;
//   virtual colvarvalue dist2_rgrad (colvarvalue const &x1,
//                                    colvarvalue const &x2) const;
// };



/// \brief Colvar component: alpha helix content of a contiguous
/// segment of 5 or more residues, implemented as a sum of Ca-Ca-Ca
/// angles and hydrogen bonds (colvarvalue::type_scalar type, range
/// [0:1])
class colvar::alpha_angles
  : public colvar::cvc
{
protected:

  /// Reference Calpha-Calpha angle (default: 88 degrees)
  cvm::real theta_ref;

  /// Tolerance on the Calpha-Calpha angle
  cvm::real theta_tol;

  /// List of Calpha-Calpha angles
  std::vector<angle *> theta;

  /// List of hydrogen bonds
  std::vector<h_bond *>   hb;

  /// Contribution of the hb terms
  cvm::real hb_coeff;

public:

  alpha_angles(std::string const &conf);
  alpha_angles();
  virtual ~alpha_angles();
  void calc_value();
  void calc_gradients();
  /// Re-implementation of cvc::collect_gradients() to carry over atomic gradients of sub-cvcs
  void collect_gradients(std::vector<int> const &atom_ids, std::vector<cvm::rvector> &atomic_gradients);
  void apply_force(colvarvalue const &force);
  virtual cvm::real dist2(colvarvalue const &x1,
                          colvarvalue const &x2) const;
  virtual colvarvalue dist2_lgrad(colvarvalue const &x1,
                                  colvarvalue const &x2) const;
  virtual colvarvalue dist2_rgrad(colvarvalue const &x1,
                                  colvarvalue const &x2) const;
};



/// \brief Colvar component: dihedPC
/// Projection of the config onto a dihedral principal component
/// See e.g. Altis et al., J. Chem. Phys 126, 244111 (2007)
/// Based on a set of 'dihedral' cvcs
class colvar::dihedPC
  : public colvar::cvc
{
protected:

  std::vector<dihedral *> theta;
  std::vector<cvm::real> coeffs;

public:

  dihedPC(std::string const &conf);
  dihedPC();
  virtual  ~dihedPC();
  void calc_value();
  void calc_gradients();
  /// Re-implementation of cvc::collect_gradients() to carry over atomic gradients of sub-cvcs
  void collect_gradients(std::vector<int> const &atom_ids, std::vector<cvm::rvector> &atomic_gradients);
  void apply_force(colvarvalue const &force);
  virtual cvm::real dist2(colvarvalue const &x1,
                          colvarvalue const &x2) const;
  virtual colvarvalue dist2_lgrad(colvarvalue const &x1,
                                  colvarvalue const &x2) const;
  virtual colvarvalue dist2_rgrad(colvarvalue const &x1,
                                  colvarvalue const &x2) const;
};



/// \brief Colvar component: orientation in space of an atom group,
/// with respect to a set of reference coordinates
/// (colvarvalue::type_quaternion type, range
/// [-1:1]x[-1:1]x[-1:1]x[-1:1])
class colvar::orientation
  : public colvar::cvc
{
protected:

  /// Atom group
  cvm::atom_group  *          atoms;
  /// Center of geometry of the group
  cvm::atom_pos              atoms_cog;

  /// Reference coordinates
  std::vector<cvm::atom_pos> ref_pos;

  /// Rotation object
  cvm::rotation              rot;

  /// \brief This is used to remove jumps in the sign of the
  /// quaternion, which may be annoying in the colvars trajectory
  cvm::quaternion            ref_quat;

public:

  orientation(std::string const &conf);
  orientation();
  virtual int init(std::string const &conf);
  virtual ~orientation() {}
  virtual void calc_value();
  virtual void calc_gradients();
  virtual void apply_force(colvarvalue const &force);
  virtual cvm::real dist2(colvarvalue const &x1,
                          colvarvalue const &x2) const;
  virtual colvarvalue dist2_lgrad(colvarvalue const &x1,
                                  colvarvalue const &x2) const;
  virtual colvarvalue dist2_rgrad(colvarvalue const &x1,
                                  colvarvalue const &x2) const;
};



/// \brief Colvar component: angle of rotation with respect to a set
/// of reference coordinates (colvarvalue::type_scalar type, range
/// [0:PI))
class colvar::orientation_angle
  : public colvar::orientation
{
public:

  orientation_angle(std::string const &conf);
<<<<<<< HEAD
  orientation_angle();
=======
>>>>>>> 5e3fe197
  virtual int init(std::string const &conf);
  virtual ~orientation_angle() {}
  virtual void calc_value();
  virtual void calc_gradients();
  virtual void apply_force(colvarvalue const &force);
  virtual cvm::real dist2(colvarvalue const &x1,
                          colvarvalue const &x2) const;
  virtual colvarvalue dist2_lgrad(colvarvalue const &x1,
                                  colvarvalue const &x2) const;
  virtual colvarvalue dist2_rgrad(colvarvalue const &x1,
                                  colvarvalue const &x2) const;
};



/// \brief Colvar component: cosine of the angle of rotation with respect to a set
/// of reference coordinates (colvarvalue::type_scalar type, range
/// [-1:1])
class colvar::orientation_proj
  : public colvar::orientation
{
public:

  orientation_proj(std::string const &conf);
  orientation_proj();
  virtual int init(std::string const &conf);
  virtual ~orientation_proj() {}
  virtual void calc_value();
  virtual void calc_gradients();
  virtual void apply_force(colvarvalue const &force);
  virtual cvm::real dist2(colvarvalue const &x1,
                          colvarvalue const &x2) const;
  virtual colvarvalue dist2_lgrad(colvarvalue const &x1,
                                  colvarvalue const &x2) const;
  virtual colvarvalue dist2_rgrad(colvarvalue const &x1,
                                  colvarvalue const &x2) const;
};



/// \brief Colvar component: projection of the orientation vector onto
/// a predefined axis (colvarvalue::type_scalar type, range [-1:1])
class colvar::tilt
  : public colvar::orientation
{
protected:

  cvm::rvector axis;

public:

  tilt(std::string const &conf);
<<<<<<< HEAD
  tilt();
=======
>>>>>>> 5e3fe197
  virtual int init(std::string const &conf);
  virtual ~tilt() {}
  virtual void calc_value();
  virtual void calc_gradients();
  virtual void apply_force(colvarvalue const &force);
  virtual cvm::real dist2(colvarvalue const &x1,
                          colvarvalue const &x2) const;
  virtual colvarvalue dist2_lgrad(colvarvalue const &x1,
                                  colvarvalue const &x2) const;
  virtual colvarvalue dist2_rgrad(colvarvalue const &x1,
                                  colvarvalue const &x2) const;
};



/// \brief Colvar component: angle of rotation around a predefined
/// axis (colvarvalue::type_scalar type, range [-PI:PI])
class colvar::spin_angle
  : public colvar::orientation
{
protected:

  cvm::rvector axis;

public:

  spin_angle(std::string const &conf);
  spin_angle();
  virtual int init(std::string const &conf);
  virtual ~spin_angle() {}
  virtual void calc_value();
  virtual void calc_gradients();
  virtual void apply_force(colvarvalue const &force);
  /// Redefined to handle the 2*PI periodicity
  virtual cvm::real dist2(colvarvalue const &x1,
                          colvarvalue const &x2) const;
  /// Redefined to handle the 2*PI periodicity
  virtual colvarvalue dist2_lgrad(colvarvalue const &x1,
                                  colvarvalue const &x2) const;
  /// Redefined to handle the 2*PI periodicity
  virtual colvarvalue dist2_rgrad(colvarvalue const &x1,
                                  colvarvalue const &x2) const;
  /// Redefined to handle the 2*PI periodicity
  virtual void wrap(colvarvalue &x_unwrapped) const;
};



/// \brief Colvar component: root mean square deviation (RMSD) of a
/// group with respect to a set of reference coordinates; uses \link
/// colvar::orientation \endlink to calculate the rotation matrix
/// (colvarvalue::type_scalar type, range [0:*))
class colvar::rmsd
  : public colvar::cvc
{
protected:

  /// Atom group
  cvm::atom_group  *atoms;

  /// Reference coordinates (for RMSD calculation only)
  std::vector<cvm::atom_pos>  ref_pos;

public:

  /// Constructor
  rmsd(std::string const &conf);
  virtual ~rmsd() {}
  virtual void calc_value();
  virtual void calc_gradients();
  virtual void calc_force_invgrads();
  virtual void calc_Jacobian_derivative();
  virtual void apply_force(colvarvalue const &force);
  virtual cvm::real dist2(colvarvalue const &x1,
                          colvarvalue const &x2) const;
  virtual colvarvalue dist2_lgrad(colvarvalue const &x1,
                                  colvarvalue const &x2) const;
  virtual colvarvalue dist2_rgrad(colvarvalue const &x1,
                                  colvarvalue const &x2) const;
};



// \brief Colvar component: flat vector of Cartesian coordinates
// Mostly useful to compute scripted colvar values
class colvar::cartesian
  : public colvar::cvc
{
protected:
  /// Atom group
  cvm::atom_group  *atoms;
  /// Which Cartesian coordinates to include
  std::vector<size_t> axes;
public:
  cartesian(std::string const &conf);
  cartesian();
  virtual ~cartesian() {}
  virtual void calc_value();
  virtual void calc_gradients();
  virtual void apply_force(colvarvalue const &force);
};



class colvar::componentDisabled
  : public colvar::cvc
{
public:
    componentDisabled(std::string const & /* conf */) {
        cvm::error("Error: this component is not enabled in the current build; please see https://colvars.github.io/README-c++11.html");
    }
    virtual ~componentDisabled() {}
    virtual void calc_value() {}
    virtual void calc_gradients() {}
    virtual void apply_force(colvarvalue const & /* force */) {}
};



#if (__cplusplus >= 201103L)
class colvar::CartesianBasedPath
  : public colvar::cvc
{
protected:
    virtual void computeDistanceToReferenceFrames(std::vector<cvm::real>& result);
    /// Selected atoms
    cvm::atom_group *atoms;
    /// Fitting options
    bool has_user_defined_fitting;
    /// Reference frames
    std::vector<std::vector<cvm::atom_pos>> reference_frames;
    std::vector<std::vector<cvm::atom_pos>> reference_fitting_frames;
    /// Atom groups for RMSD calculation together with reference frames
    std::vector<cvm::atom_group*> comp_atoms;
    /// Total number of reference frames
    size_t total_reference_frames;
public:
    CartesianBasedPath(std::string const &conf);
    virtual ~CartesianBasedPath();
    virtual void calc_value() = 0;
    virtual void apply_force(colvarvalue const &force) = 0;
};

/// \brief Colvar component: alternative path collective variable using geometry, variable s
/// For more information see https://plumed.github.io/doc-v2.5/user-doc/html/_p_a_t_h.html
/// Díaz Leines, G.; Ensing, B. Path Finding on High-Dimensional Free Energy Landscapes. Phys. Rev. Lett. 2012, 109 (2), 020601. https://doi.org/10.1103/PhysRevLett.109.020601.
class colvar::gspath
  : public colvar::CartesianBasedPath, public GeometricPathCV::GeometricPathBase<cvm::atom_pos, cvm::real, GeometricPathCV::path_sz::S>
{
private:
    // Optimal rotation for compute v3
    cvm::rotation rot_v3;
protected:
    virtual void prepareVectors();
    virtual void updateDistanceToReferenceFrames();
public:
    gspath(std::string const &conf);
    virtual ~gspath() {}
    virtual void calc_value();
    virtual void calc_gradients();
    virtual void apply_force(colvarvalue const &force);
};



/// \brief Colvar component: alternative path collective variable using geometry, variable z
/// This should be merged with gspath in the same class by class inheritance or something else
class colvar::gzpath
  : public colvar::CartesianBasedPath, public GeometricPathCV::GeometricPathBase<cvm::atom_pos, cvm::real, GeometricPathCV::path_sz::Z>
{
private:
    // Optimal rotation for compute v3, v4
    cvm::rotation rot_v3;
    cvm::rotation rot_v4;
protected:
    virtual void prepareVectors();
    virtual void updateDistanceToReferenceFrames();
public:
    gzpath(std::string const &conf);
    virtual ~gzpath() {}
    virtual void calc_value();
    virtual void calc_gradients();
    virtual void apply_force(colvarvalue const &force);
};

/// Current only linear combination of sub-CVCs is available
class colvar::linearCombination
  : public colvar::cvc
{
protected:
    /// Map from string to the types of colvar components
    std::map<std::string, std::function<colvar::cvc* (const std::string& subcv_conf)>> string_cv_map;
    /// Sub-colvar components
    std::vector<colvar::cvc*> cv;
    /// If all sub-cvs use explicit gradients then we also use it
    bool use_explicit_gradients;
protected:
    cvm::real getPolynomialFactorOfCVGradient(size_t i_cv) const;
public:
    linearCombination(std::string const &conf);
    virtual ~linearCombination();
    virtual void calc_value();
    virtual void calc_gradients();
    virtual void apply_force(colvarvalue const &force);
};


class colvar::CVBasedPath
  : public colvar::cvc
{
protected:
    /// Map from string to the types of colvar components
    std::map<std::string, std::function<colvar::cvc* (const std::string& subcv_conf)>> string_cv_map;
    /// Sub-colvar components
    std::vector<colvar::cvc*> cv;
    /// Reference colvar values from path
    std::vector<std::vector<colvarvalue>> ref_cv;
    /// If all sub-cvs use explicit gradients then we also use it
    bool use_explicit_gradients;
    /// Total number of reference frames
    size_t total_reference_frames;
protected:
    virtual void computeDistanceToReferenceFrames(std::vector<cvm::real>& result);
    /// Helper function to determine the distance between reference frames
    virtual void computeDistanceBetweenReferenceFrames(std::vector<cvm::real>& result) const;
    cvm::real getPolynomialFactorOfCVGradient(size_t i_cv) const;
public:
    CVBasedPath(std::string const &conf);
    virtual ~CVBasedPath();
    virtual void calc_value() = 0;
    virtual void apply_force(colvarvalue const &force) = 0;
};


/// \brief Colvar component: alternative path collective variable using geometry, variable s
/// Allow any combination of existing (scalar) CVs
/// For more information see https://plumed.github.io/doc-v2.5/user-doc/html/_p_a_t_h.html
/// Díaz Leines, G.; Ensing, B. Path Finding on High-Dimensional Free Energy Landscapes. Phys. Rev. Lett. 2012, 109 (2), 020601. https://doi.org/10.1103/PhysRevLett.109.020601.
class colvar::gspathCV
  : public colvar::CVBasedPath, public GeometricPathCV::GeometricPathBase<colvarvalue, cvm::real, GeometricPathCV::path_sz::S>
{
protected:
    virtual void updateDistanceToReferenceFrames();
    virtual void prepareVectors();
public:
    gspathCV(std::string const &conf);
    virtual ~gspathCV();
    virtual void calc_value();
    virtual void calc_gradients();
    virtual void apply_force(colvarvalue const &force);
};



class colvar::gzpathCV
  : public colvar::CVBasedPath, public GeometricPathCV::GeometricPathBase<colvarvalue, cvm::real, GeometricPathCV::path_sz::Z>
{
protected:
    virtual void updateDistanceToReferenceFrames();
    virtual void prepareVectors();
public:
    gzpathCV(std::string const &conf);
    virtual ~gzpathCV();
    virtual void calc_value();
    virtual void calc_gradients();
    virtual void apply_force(colvarvalue const &force);
};



class colvar::aspathCV
  : public colvar::CVBasedPath, public ArithmeticPathCV::ArithmeticPathBase<colvarvalue, cvm::real, ArithmeticPathCV::path_sz::S>
{
protected:
    virtual void updateDistanceToReferenceFrames();
public:
    aspathCV(std::string const &conf);
    virtual ~aspathCV();
    virtual void calc_value();
    virtual void calc_gradients();
    virtual void apply_force(colvarvalue const &force);
};


class colvar::azpathCV
  : public colvar::CVBasedPath, public ArithmeticPathCV::ArithmeticPathBase<colvarvalue, cvm::real, ArithmeticPathCV::path_sz::Z>
{
protected:
    virtual void updateDistanceToReferenceFrames();
public:
    azpathCV(std::string const &conf);
    virtual ~azpathCV();
    virtual void calc_value();
    virtual void calc_gradients();
    virtual void apply_force(colvarvalue const &force);
};

#else // if the compiler doesn't support C++11

class colvar::linearCombination
  : public colvar::componentDisabled
{
public:
    linearCombination(std::string const &conf) : componentDisabled(conf) {}
};

class colvar::CartesianBasedPath
  : public colvar::componentDisabled
{
public:
    CartesianBasedPath(std::string const &conf) : componentDisabled(conf) {}
};

class colvar::CVBasedPath
  : public colvar::componentDisabled
{
public:
    CVBasedPath(std::string const &conf) : componentDisabled(conf) {}
};

class colvar::gspath
  : public colvar::componentDisabled
{
public:
    gspath(std::string const &conf) : componentDisabled(conf) {}
};

class colvar::gzpath
  : public colvar::componentDisabled
{
public:
    gzpath(std::string const &conf) : componentDisabled(conf) {}
};

class colvar::gspathCV
  : public colvar::componentDisabled
{
public:
    gspathCV(std::string const &conf) : componentDisabled(conf) {}
};

class colvar::gzpathCV
  : public colvar::componentDisabled
{
public:
    gzpathCV(std::string const &conf) : componentDisabled(conf) {}
};

class colvar::aspathCV
  : public colvar::componentDisabled
{
public:
    aspathCV(std::string const &conf) : componentDisabled(conf) {}
};

class colvar::azpathCV
  : public colvar::componentDisabled
{
public:
    azpathCV(std::string const &conf) : componentDisabled(conf) {}
};

#endif // C++11 checking

// metrics functions for cvc implementations

// simple definitions of the distance functions; these are useful only
// for optimization (the type check performed in the default
// colvarcomp functions is skipped)

// definitions assuming the scalar type

#define simple_scalar_dist_functions(TYPE)                              \
                                                                        \
                                                                        \
  cvm::real colvar::TYPE::dist2(colvarvalue const &x1,                  \
                                colvarvalue const &x2) const            \
  {                                                                     \
    return (x1.real_value - x2.real_value)*(x1.real_value - x2.real_value); \
  }                                                                     \
                                                                        \
                                                                        \
  colvarvalue colvar::TYPE::dist2_lgrad(colvarvalue const &x1,          \
                                        colvarvalue const &x2) const    \
  {                                                                     \
    return 2.0 * (x1.real_value - x2.real_value);                       \
  }                                                                     \
                                                                        \
                                                                        \
  colvarvalue colvar::TYPE::dist2_rgrad(colvarvalue const &x1,          \
                                        colvarvalue const &x2) const    \
  {                                                                     \
    return this->dist2_lgrad(x2, x1);                                   \
  }                                                                     \
                                                                        \

#endif<|MERGE_RESOLUTION|>--- conflicted
+++ resolved
@@ -260,12 +260,6 @@
   std::vector<cvm::atom_group *> atom_groups;
 
   /// \brief Store a pointer to new atom group, and list as child for dependencies
-<<<<<<< HEAD
-  inline void register_atom_group(cvm::atom_group *ag) {
-    atom_groups.push_back(ag);
-    add_child(ag);
-  }
-=======
   void register_atom_group(cvm::atom_group *ag);
 
   /// Pointer to the gradient of parameter param_name
@@ -273,7 +267,6 @@
 
   /// Set the named parameter to the given value
   virtual int set_param(std::string const &param_name, void const *new_value);
->>>>>>> 5e3fe197
 
   /// \brief Whether or not this CVC will be computed in parallel whenever possible
   bool b_try_scalable;
@@ -1252,10 +1245,6 @@
 public:
 
   orientation_angle(std::string const &conf);
-<<<<<<< HEAD
-  orientation_angle();
-=======
->>>>>>> 5e3fe197
   virtual int init(std::string const &conf);
   virtual ~orientation_angle() {}
   virtual void calc_value();
@@ -1308,10 +1297,6 @@
 public:
 
   tilt(std::string const &conf);
-<<<<<<< HEAD
-  tilt();
-=======
->>>>>>> 5e3fe197
   virtual int init(std::string const &conf);
   virtual ~tilt() {}
   virtual void calc_value();
