/*
//@HEADER
// ************************************************************************
//
//                        Kokkos v. 3.0
//       Copyright (2020) National Technology & Engineering
//               Solutions of Sandia, LLC (NTESS).
//
// Under the terms of Contract DE-NA0003525 with NTESS,
// the U.S. Government retains certain rights in this software.
//
// Redistribution and use in source and binary forms, with or without
// modification, are permitted provided that the following conditions are
// met:
//
// 1. Redistributions of source code must retain the above copyright
// notice, this list of conditions and the following disclaimer.
//
// 2. Redistributions in binary form must reproduce the above copyright
// notice, this list of conditions and the following disclaimer in the
// documentation and/or other materials provided with the distribution.
//
// 3. Neither the name of the Corporation nor the names of the
// contributors may be used to endorse or promote products derived from
// this software without specific prior written permission.
//
// THIS SOFTWARE IS PROVIDED BY NTESS "AS IS" AND ANY
// EXPRESS OR IMPLIED WARRANTIES, INCLUDING, BUT NOT LIMITED TO, THE
// IMPLIED WARRANTIES OF MERCHANTABILITY AND FITNESS FOR A PARTICULAR
// PURPOSE ARE DISCLAIMED. IN NO EVENT SHALL NTESS OR THE
// CONTRIBUTORS BE LIABLE FOR ANY DIRECT, INDIRECT, INCIDENTAL, SPECIAL,
// EXEMPLARY, OR CONSEQUENTIAL DAMAGES (INCLUDING, BUT NOT LIMITED TO,
// PROCUREMENT OF SUBSTITUTE GOODS OR SERVICES; LOSS OF USE, DATA, OR
// PROFITS; OR BUSINESS INTERRUPTION) HOWEVER CAUSED AND ON ANY THEORY OF
// LIABILITY, WHETHER IN CONTRACT, STRICT LIABILITY, OR TORT (INCLUDING
// NEGLIGENCE OR OTHERWISE) ARISING IN ANY WAY OUT OF THE USE OF THIS
// SOFTWARE, EVEN IF ADVISED OF THE POSSIBILITY OF SUCH DAMAGE.
//
// Questions? Contact Christian R. Trott (crtrott@sandia.gov)
//
// ************************************************************************
//@HEADER
*/

#include <vector>

#include <Kokkos_Core.hpp>

namespace Test {

namespace {

template <class ExecSpace>
struct CountFillFunctor {
  KOKKOS_INLINE_FUNCTION
  std::int32_t operator()(std::int32_t row, float *fill) const {
    auto n = (row % 4) + 1;
    if (fill) {
      for (std::int32_t j = 0; j < n; ++j) {
        fill[j] = j + 1;
      }
    }
    return n;
  }
};

/* RunUpdateCrsTest
 *   4 test cases:
<<<<<<< HEAD
 *     1. use member object version which is constructed directly using the copy constructor
=======
 *     1. use member object version which is constructed directly using the copy
 * constructor
>>>>>>> 5e3fe197
 *     2. excplicity copy construct in local variable
 *     3. construct default and assign to input object
 *     4. construct object from views
 */
<<<<<<< HEAD
template< class CrsType, class ExecSpace, class scalarType >
struct RunUpdateCrsTest {

=======
template <class CrsType, class ExecSpace, class scalarType>
struct RunUpdateCrsTest {
>>>>>>> 5e3fe197
  struct TestOne {};
  struct TestTwo {};
  struct TestThree {};
  struct TestFour {};

  CrsType graph;
<<<<<<< HEAD
  RunUpdateCrsTest( CrsType g_in ) : graph(g_in)
  {
  }

  void run_test(int nTest) {
     switch (nTest)
     {
        case 1:
           parallel_for ("TestCrs1", Kokkos::RangePolicy<ExecSpace, TestOne>(0,graph.numRows()),*this);
           break;
        case 2:
           parallel_for ("TestCrs2", Kokkos::RangePolicy<ExecSpace, TestTwo>(0,graph.numRows()),*this);
           break;
        case 3:
           parallel_for ("TestCrs3", Kokkos::RangePolicy<ExecSpace, TestThree>(0,graph.numRows()),*this);
           break;
        case 4:
           parallel_for ("TestCrs4", Kokkos::RangePolicy<ExecSpace, TestFour>(0,graph.numRows()),*this);
           break;
        default:
           break;
     }
  }

  KOKKOS_INLINE_FUNCTION
  void updateGraph(const CrsType & g_in, const scalarType row) const {
     auto row_map = g_in.row_map;
     auto entries = g_in.entries;
     auto j_start = row_map(row);
     auto j_end = row_map(row+1)-j_start;
     for (scalarType j = 0; j < j_end; ++j) {
        entries(j_start+j) = (j+1)*(j+1);
     }
=======
  RunUpdateCrsTest(CrsType g_in) : graph(g_in) {}

  void run_test(int nTest) {
    switch (nTest) {
      case 1:
        parallel_for(
            "TestCrs1",
            Kokkos::RangePolicy<ExecSpace, TestOne>(0, graph.numRows()), *this);
        break;
      case 2:
        parallel_for(
            "TestCrs2",
            Kokkos::RangePolicy<ExecSpace, TestTwo>(0, graph.numRows()), *this);
        break;
      case 3:
        parallel_for(
            "TestCrs3",
            Kokkos::RangePolicy<ExecSpace, TestThree>(0, graph.numRows()),
            *this);
        break;
      case 4:
        parallel_for(
            "TestCrs4",
            Kokkos::RangePolicy<ExecSpace, TestFour>(0, graph.numRows()),
            *this);
        break;
      default: break;
    }
  }

  KOKKOS_INLINE_FUNCTION
  void updateGraph(const CrsType &g_in, const scalarType row) const {
    auto row_map = g_in.row_map;
    auto entries = g_in.entries;
    auto j_start = row_map(row);
    auto j_end   = row_map(row + 1) - j_start;
    for (scalarType j = 0; j < j_end; ++j) {
      entries(j_start + j) = (j + 1) * (j + 1);
    }
>>>>>>> 5e3fe197
  }

  // Test Crs class from class member
  KOKKOS_INLINE_FUNCTION
  void operator()(const TestOne &, const scalarType row) const {
<<<<<<< HEAD
      updateGraph(graph, row);
=======
    updateGraph(graph, row);
>>>>>>> 5e3fe197
  }

  // Test Crs class from copy constructor (local_graph(graph)
  KOKKOS_INLINE_FUNCTION
  void operator()(const TestTwo &, const scalarType row) const {
<<<<<<< HEAD
      CrsType local_graph(graph);
      updateGraph(local_graph, row);
=======
    CrsType local_graph(graph);
    updateGraph(local_graph, row);
>>>>>>> 5e3fe197
  }

  // Test Crs class from default constructor assigned to function parameter
  KOKKOS_INLINE_FUNCTION
  void operator()(const TestThree &, const scalarType row) const {
<<<<<<< HEAD
      CrsType local_graph;
      local_graph = graph;
      updateGraph(local_graph, row);
  }

  // Test Crs class from local graph constructed from row_map and entities access on input parameter)
  KOKKOS_INLINE_FUNCTION
  void operator()(const TestFour &, const scalarType row) const {
      CrsType local_graph(graph.row_map, graph.entries);
      updateGraph(local_graph, row);
  }
};

template< class ExecSpace >
=======
    CrsType local_graph;
    local_graph = graph;
    updateGraph(local_graph, row);
  }

  // Test Crs class from local graph constructed from row_map and entities
  // access on input parameter)
  KOKKOS_INLINE_FUNCTION
  void operator()(const TestFour &, const scalarType row) const {
    CrsType local_graph(graph.row_map, graph.entries);
    updateGraph(local_graph, row);
  }
};

template <class ExecSpace>
>>>>>>> 5e3fe197
void test_count_fill(std::int32_t nrows) {
  Kokkos::Crs<float, ExecSpace, void, std::int32_t> graph;
  Kokkos::count_and_fill_crs(graph, nrows, CountFillFunctor<ExecSpace>());
  ASSERT_EQ(graph.numRows(), nrows);
  auto row_map = Kokkos::create_mirror_view(graph.row_map);
  Kokkos::deep_copy(row_map, graph.row_map);
  auto entries = Kokkos::create_mirror_view(graph.entries);
  Kokkos::deep_copy(entries, graph.entries);
  for (std::int32_t row = 0; row < nrows; ++row) {
    auto n = (row % 4) + 1;
    ASSERT_EQ(row_map(row + 1) - row_map(row), n);
    for (std::int32_t j = 0; j < n; ++j) {
      ASSERT_EQ(entries(row_map(row) + j), j + 1);
    }
  }
}

<<<<<<< HEAD
// Test Crs Constructor / assignment operation by 
// using count and fill to create/populate initial graph,
// then use parallel_for with Crs directly to update content
// then verify results
template< class ExecSpace >
void test_constructor(std::int32_t nrows) {

  for (int nTest = 1; nTest < 5; nTest++)
  {
     typedef Kokkos::Crs<std::int32_t, ExecSpace, void, std::int32_t> crs_int32;
     crs_int32 graph;
     Kokkos::count_and_fill_crs(graph, nrows, CountFillFunctor<ExecSpace>());
     ASSERT_EQ(graph.numRows(), nrows);

     RunUpdateCrsTest<crs_int32, ExecSpace, std::int32_t> crstest(graph);
     crstest.run_test(nTest);

     auto row_map = Kokkos::create_mirror_view(graph.row_map);
     Kokkos::deep_copy(row_map, graph.row_map);
     auto entries = Kokkos::create_mirror_view(graph.entries);
     Kokkos::deep_copy(entries, graph.entries);

     for (std::int32_t row = 0; row < nrows; ++row) {
       auto n = (row % 4) + 1;
       ASSERT_EQ(row_map(row + 1) - row_map(row), n);    
       for (std::int32_t j = 0; j < n; ++j) {
         ASSERT_EQ(entries(row_map(row) + j), (j + 1)*(j+1));
       }
     }
  }
}

} // anonymous namespace
=======
// Test Crs Constructor / assignment operation by
// using count and fill to create/populate initial graph,
// then use parallel_for with Crs directly to update content
// then verify results
template <class ExecSpace>
void test_constructor(std::int32_t nrows) {
  for (int nTest = 1; nTest < 5; nTest++) {
    typedef Kokkos::Crs<float, ExecSpace, void, std::int32_t> crs_type;
    crs_type graph;
    Kokkos::count_and_fill_crs(graph, nrows, CountFillFunctor<ExecSpace>());
    ASSERT_EQ(graph.numRows(), nrows);

    RunUpdateCrsTest<crs_type, ExecSpace, std::int32_t> crstest(graph);
    crstest.run_test(nTest);

    auto row_map = Kokkos::create_mirror_view(graph.row_map);
    Kokkos::deep_copy(row_map, graph.row_map);
    auto entries = Kokkos::create_mirror_view(graph.entries);
    Kokkos::deep_copy(entries, graph.entries);

    for (std::int32_t row = 0; row < nrows; ++row) {
      auto n = (row % 4) + 1;
      ASSERT_EQ(row_map(row + 1) - row_map(row), n);
      for (std::int32_t j = 0; j < n; ++j) {
        ASSERT_EQ(entries(row_map(row) + j), (j + 1) * (j + 1));
      }
    }
  }
}

}  // anonymous namespace
>>>>>>> 5e3fe197

TEST(TEST_CATEGORY, crs_count_fill) {
  test_count_fill<TEST_EXECSPACE>(0);
  test_count_fill<TEST_EXECSPACE>(1);
  test_count_fill<TEST_EXECSPACE>(2);
  test_count_fill<TEST_EXECSPACE>(3);
  test_count_fill<TEST_EXECSPACE>(13);
  test_count_fill<TEST_EXECSPACE>(100);
  test_count_fill<TEST_EXECSPACE>(1000);
  test_count_fill<TEST_EXECSPACE>(10000);
}

<<<<<<< HEAD
TEST_F( TEST_CATEGORY, crs_copy_constructor )
{
=======
TEST(TEST_CATEGORY, crs_copy_constructor) {
>>>>>>> 5e3fe197
  test_constructor<TEST_EXECSPACE>(0);
  test_constructor<TEST_EXECSPACE>(1);
  test_constructor<TEST_EXECSPACE>(2);
  test_constructor<TEST_EXECSPACE>(3);
  test_constructor<TEST_EXECSPACE>(13);
  test_constructor<TEST_EXECSPACE>(100);
  test_constructor<TEST_EXECSPACE>(1000);
  test_constructor<TEST_EXECSPACE>(10000);
}

<<<<<<< HEAD

} // namespace Test
=======
}  // namespace Test
>>>>>>> 5e3fe197
<|MERGE_RESOLUTION|>--- conflicted
+++ resolved
@@ -66,65 +66,20 @@
 
 /* RunUpdateCrsTest
  *   4 test cases:
-<<<<<<< HEAD
- *     1. use member object version which is constructed directly using the copy constructor
-=======
  *     1. use member object version which is constructed directly using the copy
  * constructor
->>>>>>> 5e3fe197
  *     2. excplicity copy construct in local variable
  *     3. construct default and assign to input object
  *     4. construct object from views
  */
-<<<<<<< HEAD
-template< class CrsType, class ExecSpace, class scalarType >
-struct RunUpdateCrsTest {
-
-=======
 template <class CrsType, class ExecSpace, class scalarType>
 struct RunUpdateCrsTest {
->>>>>>> 5e3fe197
   struct TestOne {};
   struct TestTwo {};
   struct TestThree {};
   struct TestFour {};
 
   CrsType graph;
-<<<<<<< HEAD
-  RunUpdateCrsTest( CrsType g_in ) : graph(g_in)
-  {
-  }
-
-  void run_test(int nTest) {
-     switch (nTest)
-     {
-        case 1:
-           parallel_for ("TestCrs1", Kokkos::RangePolicy<ExecSpace, TestOne>(0,graph.numRows()),*this);
-           break;
-        case 2:
-           parallel_for ("TestCrs2", Kokkos::RangePolicy<ExecSpace, TestTwo>(0,graph.numRows()),*this);
-           break;
-        case 3:
-           parallel_for ("TestCrs3", Kokkos::RangePolicy<ExecSpace, TestThree>(0,graph.numRows()),*this);
-           break;
-        case 4:
-           parallel_for ("TestCrs4", Kokkos::RangePolicy<ExecSpace, TestFour>(0,graph.numRows()),*this);
-           break;
-        default:
-           break;
-     }
-  }
-
-  KOKKOS_INLINE_FUNCTION
-  void updateGraph(const CrsType & g_in, const scalarType row) const {
-     auto row_map = g_in.row_map;
-     auto entries = g_in.entries;
-     auto j_start = row_map(row);
-     auto j_end = row_map(row+1)-j_start;
-     for (scalarType j = 0; j < j_end; ++j) {
-        entries(j_start+j) = (j+1)*(j+1);
-     }
-=======
   RunUpdateCrsTest(CrsType g_in) : graph(g_in) {}
 
   void run_test(int nTest) {
@@ -164,50 +119,24 @@
     for (scalarType j = 0; j < j_end; ++j) {
       entries(j_start + j) = (j + 1) * (j + 1);
     }
->>>>>>> 5e3fe197
   }
 
   // Test Crs class from class member
   KOKKOS_INLINE_FUNCTION
   void operator()(const TestOne &, const scalarType row) const {
-<<<<<<< HEAD
-      updateGraph(graph, row);
-=======
     updateGraph(graph, row);
->>>>>>> 5e3fe197
   }
 
   // Test Crs class from copy constructor (local_graph(graph)
   KOKKOS_INLINE_FUNCTION
   void operator()(const TestTwo &, const scalarType row) const {
-<<<<<<< HEAD
-      CrsType local_graph(graph);
-      updateGraph(local_graph, row);
-=======
     CrsType local_graph(graph);
     updateGraph(local_graph, row);
->>>>>>> 5e3fe197
   }
 
   // Test Crs class from default constructor assigned to function parameter
   KOKKOS_INLINE_FUNCTION
   void operator()(const TestThree &, const scalarType row) const {
-<<<<<<< HEAD
-      CrsType local_graph;
-      local_graph = graph;
-      updateGraph(local_graph, row);
-  }
-
-  // Test Crs class from local graph constructed from row_map and entities access on input parameter)
-  KOKKOS_INLINE_FUNCTION
-  void operator()(const TestFour &, const scalarType row) const {
-      CrsType local_graph(graph.row_map, graph.entries);
-      updateGraph(local_graph, row);
-  }
-};
-
-template< class ExecSpace >
-=======
     CrsType local_graph;
     local_graph = graph;
     updateGraph(local_graph, row);
@@ -223,7 +152,6 @@
 };
 
 template <class ExecSpace>
->>>>>>> 5e3fe197
 void test_count_fill(std::int32_t nrows) {
   Kokkos::Crs<float, ExecSpace, void, std::int32_t> graph;
   Kokkos::count_and_fill_crs(graph, nrows, CountFillFunctor<ExecSpace>());
@@ -241,41 +169,6 @@
   }
 }
 
-<<<<<<< HEAD
-// Test Crs Constructor / assignment operation by 
-// using count and fill to create/populate initial graph,
-// then use parallel_for with Crs directly to update content
-// then verify results
-template< class ExecSpace >
-void test_constructor(std::int32_t nrows) {
-
-  for (int nTest = 1; nTest < 5; nTest++)
-  {
-     typedef Kokkos::Crs<std::int32_t, ExecSpace, void, std::int32_t> crs_int32;
-     crs_int32 graph;
-     Kokkos::count_and_fill_crs(graph, nrows, CountFillFunctor<ExecSpace>());
-     ASSERT_EQ(graph.numRows(), nrows);
-
-     RunUpdateCrsTest<crs_int32, ExecSpace, std::int32_t> crstest(graph);
-     crstest.run_test(nTest);
-
-     auto row_map = Kokkos::create_mirror_view(graph.row_map);
-     Kokkos::deep_copy(row_map, graph.row_map);
-     auto entries = Kokkos::create_mirror_view(graph.entries);
-     Kokkos::deep_copy(entries, graph.entries);
-
-     for (std::int32_t row = 0; row < nrows; ++row) {
-       auto n = (row % 4) + 1;
-       ASSERT_EQ(row_map(row + 1) - row_map(row), n);    
-       for (std::int32_t j = 0; j < n; ++j) {
-         ASSERT_EQ(entries(row_map(row) + j), (j + 1)*(j+1));
-       }
-     }
-  }
-}
-
-} // anonymous namespace
-=======
 // Test Crs Constructor / assignment operation by
 // using count and fill to create/populate initial graph,
 // then use parallel_for with Crs directly to update content
@@ -307,7 +200,6 @@
 }
 
 }  // anonymous namespace
->>>>>>> 5e3fe197
 
 TEST(TEST_CATEGORY, crs_count_fill) {
   test_count_fill<TEST_EXECSPACE>(0);
@@ -320,12 +212,7 @@
   test_count_fill<TEST_EXECSPACE>(10000);
 }
 
-<<<<<<< HEAD
-TEST_F( TEST_CATEGORY, crs_copy_constructor )
-{
-=======
 TEST(TEST_CATEGORY, crs_copy_constructor) {
->>>>>>> 5e3fe197
   test_constructor<TEST_EXECSPACE>(0);
   test_constructor<TEST_EXECSPACE>(1);
   test_constructor<TEST_EXECSPACE>(2);
@@ -336,9 +223,4 @@
   test_constructor<TEST_EXECSPACE>(10000);
 }
 
-<<<<<<< HEAD
-
-} // namespace Test
-=======
-}  // namespace Test
->>>>>>> 5e3fe197
+}  // namespace Test