/* ----------------------------------------------------------------------
   LAMMPS - Large-scale Atomic/Molecular Massively Parallel Simulator
   http://lammps.sandia.gov, Sandia National Laboratories
   Steve Plimpton, sjplimp@sandia.gov

   Copyright (2003) Sandia Corporation.  Under the terms of Contract
   DE-AC04-94AL85000 with Sandia Corporation, the U.S. Government retains
   certain rights in this software.  This software is distributed under 
   the GNU General Public License.

   See the README file in the top-level LAMMPS directory.
------------------------------------------------------------------------- */

#include "string.h"
#include "verlet.h"
#include "neighbor.h"
#include "domain.h"
#include "comm.h"
#include "atom.h"
#include "force.h"
#include "pair.h"
#include "bond.h"
#include "angle.h"
#include "dihedral.h"
#include "improper.h"
#include "kspace.h"
#include "output.h"
#include "update.h"
#include "modify.h"
#include "compute.h"
#include "fix.h"
#include "timer.h"
#include "memory.h"
#include "error.h"

using namespace LAMMPS_NS;

/* ---------------------------------------------------------------------- */

Verlet::Verlet(LAMMPS *lmp, int narg, char **arg) :
  Integrate(lmp, narg, arg) {}

/* ----------------------------------------------------------------------
   initialization before run
------------------------------------------------------------------------- */

void Verlet::init()
{
  Integrate::init();

  // warn if no fixes

  if (modify->nfix == 0 && comm->me == 0)
    error->warning(FLERR,"No fixes defined, atoms won't move");

  // virial_style:
  // 1 if computed explicitly by pair->compute via sum over pair interactions
  // 2 if computed implicitly by pair->virial_fdotr_compute via sum over ghosts

  if (force->newton_pair) virial_style = 2;
  else virial_style = 1;

  // setup lists of computes for global and per-atom PE and pressure

  ev_setup();

  // detect if fix omp is present for clearing force arrays

  int ifix = modify->find_fix("package_omp");
  if (ifix >= 0) external_force_clear = 1;

  // set flags for what arrays to clear in force_clear()
  // need to clear additionals arrays if they exist

  torqueflag = 0;
  if (atom->torque_flag) torqueflag = 1;
  erforceflag = 0;
  if (atom->erforce_flag) erforceflag = 1;
  e_flag = 0;
  if (atom->e_flag) e_flag = 1;
  rho_flag = 0;
  if (atom->rho_flag) rho_flag = 1;

  // orthogonal vs triclinic simulation box

  triclinic = domain->triclinic;
}

/* ----------------------------------------------------------------------
   setup before run
------------------------------------------------------------------------- */

void Verlet::setup()
{
  if (comm->me == 0 && screen) fprintf(screen,"Setting up run ...\n");

  update->setupflag = 1;

  // setup domain, communication and neighboring
  // acquire ghosts
  // build neighbor lists

  atom->setup();
  modify->setup_pre_exchange();
  if (triclinic) domain->x2lamda(atom->nlocal);
  domain->pbc();
  domain->reset_box();
  comm->setup();
  if (neighbor->style) neighbor->setup_bins();
  comm->exchange();
  if (atom->sortfreq > 0) atom->sort();
  comm->borders();
  if (triclinic) domain->lamda2x(atom->nlocal+atom->nghost);
  neighbor->build();
  neighbor->ncalls = 0;

  // compute all forces

  ev_set(update->ntimestep);
  force_clear();
  modify->setup_pre_force(vflag);

  if (pair_compute_flag) force->pair->compute(eflag,vflag);
  else if (force->pair) force->pair->compute_dummy(eflag,vflag);

  if (atom->molecular) {
    if (force->bond) force->bond->compute(eflag,vflag);
    if (force->angle) force->angle->compute(eflag,vflag);
    if (force->dihedral) force->dihedral->compute(eflag,vflag);
    if (force->improper) force->improper->compute(eflag,vflag);
  }

  if (force->kspace) {
    force->kspace->setup();
    if (kspace_compute_flag) force->kspace->compute(eflag,vflag);
    else force->kspace->compute_dummy(eflag,vflag);
  }

  if (force->newton) comm->reverse_comm();

  modify->setup(vflag);
  output->setup(1);
  update->setupflag = 0;
}

/* ----------------------------------------------------------------------
   setup without output
   flag = 0 = just force calculation
   flag = 1 = reneighbor and force calculation
------------------------------------------------------------------------- */

void Verlet::setup_minimal(int flag)
{
  update->setupflag = 1;

  // setup domain, communication and neighboring
  // acquire ghosts
  // build neighbor lists

  if (flag) {
    if (triclinic) domain->x2lamda(atom->nlocal);
    domain->pbc();
    domain->reset_box();
    comm->setup();
    if (neighbor->style) neighbor->setup_bins();
    comm->exchange();
    comm->borders();
    if (triclinic) domain->lamda2x(atom->nlocal+atom->nghost);
    neighbor->build();
    neighbor->ncalls = 0;
  }

  // compute all forces

  ev_set(update->ntimestep);
  force_clear();
  modify->setup_pre_force(vflag);

  if (pair_compute_flag) force->pair->compute(eflag,vflag);
  else if (force->pair) force->pair->compute_dummy(eflag,vflag);

  if (atom->molecular) {
    if (force->bond) force->bond->compute(eflag,vflag);
    if (force->angle) force->angle->compute(eflag,vflag);
    if (force->dihedral) force->dihedral->compute(eflag,vflag);
    if (force->improper) force->improper->compute(eflag,vflag);
  }

  if (force->kspace) {
    force->kspace->setup();
    if (kspace_compute_flag) force->kspace->compute(eflag,vflag);
    else force->kspace->compute_dummy(eflag,vflag);
  }

  if (force->newton) comm->reverse_comm();

  modify->setup(vflag);
  update->setupflag = 0;
}

/* ----------------------------------------------------------------------
   run for N steps
------------------------------------------------------------------------- */

void Verlet::run(int n)
{
  bigint ntimestep;
  int nflag,sortflag;

  int n_post_integrate = modify->n_post_integrate;
  int n_pre_exchange = modify->n_pre_exchange;
  int n_pre_neighbor = modify->n_pre_neighbor;
  int n_pre_force = modify->n_pre_force;
  int n_post_force = modify->n_post_force;
  int n_end_of_step = modify->n_end_of_step;

  if (atom->sortfreq > 0) sortflag = 1;
  else sortflag = 0;

  for (int i = 0; i < n; i++) {

    ntimestep = ++update->ntimestep;
    ev_set(ntimestep);

    // initial time integration

    timer->stamp();
    modify->initial_integrate(vflag);
    if (n_post_integrate) modify->post_integrate();
    timer->stamp(Timer::MODIFY);

    // regular communication vs neighbor list rebuild

    nflag = neighbor->decide();

    if (nflag == 0) {
      timer->stamp();
      comm->forward_comm();
      timer->stamp(Timer::COMM);
    } else {
      if (n_pre_exchange) {
	timer->stamp();
	modify->pre_exchange();
	timer->stamp(Timer::MODIFY);
      }
      if (triclinic) domain->x2lamda(atom->nlocal);
      domain->pbc();
      if (domain->box_change) {
	domain->reset_box();
	comm->setup();
	if (neighbor->style) neighbor->setup_bins();
      }
      timer->stamp();
      comm->exchange();
      if (sortflag && ntimestep >= atom->nextsort) atom->sort();
      comm->borders();
      if (triclinic) domain->lamda2x(atom->nlocal+atom->nghost);
      timer->stamp(Timer::COMM);
      if (n_pre_neighbor) {
	modify->pre_neighbor();
	timer->stamp(Timer::MODIFY);
      }
      neighbor->build();
      timer->stamp(Timer::NEIGHBOR);
    }

    // force computations

    force_clear();

    timer->stamp();

<<<<<<< HEAD
    if (n_pre_force) {
      modify->pre_force(vflag);
      timer->stamp(Timer::MODIFY);
    }


    if (force->pair) {
=======
    if (pair_compute_flag) {
>>>>>>> 95970d4d
      force->pair->compute(eflag,vflag);
      timer->stamp(Timer::PAIR);
    }

    if (atom->molecular) {
      if (force->bond) force->bond->compute(eflag,vflag);
      if (force->angle) force->angle->compute(eflag,vflag);
      if (force->dihedral) force->dihedral->compute(eflag,vflag);
      if (force->improper) force->improper->compute(eflag,vflag);
      timer->stamp(Timer::BOND);
    }

    if (kspace_compute_flag) {
      force->kspace->compute(eflag,vflag);
      timer->stamp(Timer::KSPACE);
    }

    // reverse communication of forces

    if (force->newton) {
      comm->reverse_comm();
      timer->stamp(Timer::COMM);
    }

    // force modifications, final time integration, diagnostics

    if (n_post_force) modify->post_force(vflag);
    modify->final_integrate();
    if (n_end_of_step) modify->end_of_step();
    timer->stamp(Timer::MODIFY);

    // all output

    if (ntimestep == output->next) {
      timer->stamp();
      output->write(ntimestep);
      timer->stamp(Timer::OUTPUT);
    }
  }
}

/* ---------------------------------------------------------------------- */

void Verlet::cleanup()
{
  modify->post_run();
}

/* ----------------------------------------------------------------------
   clear force on own & ghost atoms
   setup and clear other arrays as needed
------------------------------------------------------------------------- */

void Verlet::force_clear()
{
  if (external_force_clear) return;
  int i;

  if (external_force_clear) return;

  // clear force on all particles
  // if either newton flag is set, also include ghosts
  // when using threads always clear all forces.

  if (neighbor->includegroup == 0) {
    int nall;
    if (force->newton) nall = atom->nlocal + atom->nghost;
    else nall = atom->nlocal;

    size_t nbytes = sizeof(double) * nall;

    if (nbytes > 0) {
      memset(&(atom->f[0][0]),0,3*nbytes);
      if (torqueflag)  memset(&(atom->torque[0][0]),0,3*nbytes);
      if (erforceflag) memset(&(atom->erforce[0]),  0,  nbytes);
      if (e_flag)      memset(&(atom->de[0]),       0,  nbytes);
      if (rho_flag)    memset(&(atom->drho[0]),     0,  nbytes);
    }

  // neighbor includegroup flag is set
  // clear force only on initial nfirst particles
  // if either newton flag is set, also include ghosts

  } else {
    int nall = atom->nfirst;

    double **f = atom->f;
    for (i = 0; i < nall; i++) {
      f[i][0] = 0.0;
      f[i][1] = 0.0;
      f[i][2] = 0.0;
    }
    
    if (torqueflag) {
      double **torque = atom->torque;
      for (i = 0; i < nall; i++) {
	torque[i][0] = 0.0;
	torque[i][1] = 0.0;
	torque[i][2] = 0.0;
      }
    }

    if (erforceflag) {
      double *erforce = atom->erforce;
      for (i = 0; i < nall; i++) erforce[i] = 0.0;
    }

    if (e_flag) {
      double *de = atom->de;
      for (i = 0; i < nall; i++) de[i] = 0.0;
    }

    if (rho_flag) {
      double *drho = atom->drho;
      for (i = 0; i < nall; i++) drho[i] = 0.0;
    }

    if (force->newton) {
      nall = atom->nlocal + atom->nghost;

      for (i = atom->nlocal; i < nall; i++) {
	f[i][0] = 0.0;
	f[i][1] = 0.0;
	f[i][2] = 0.0;
      }
    
      if (torqueflag) {
	double **torque = atom->torque;
	for (i = atom->nlocal; i < nall; i++) {
	  torque[i][0] = 0.0;
	  torque[i][1] = 0.0;
	  torque[i][2] = 0.0;
	}
      }

      if (erforceflag) {
	double *erforce = atom->erforce;
	for (i = atom->nlocal; i < nall; i++) erforce[i] = 0.0;
      }

      if (e_flag) {
	double *de = atom->de;
	for (i = 0; i < nall; i++) de[i] = 0.0;
      }

      if (rho_flag) {
	double *drho = atom->drho;
	for (i = 0; i < nall; i++) drho[i] = 0.0;
      }
    }
  }
}<|MERGE_RESOLUTION|>--- conflicted
+++ resolved
@@ -270,17 +270,13 @@
 
     timer->stamp();
 
-<<<<<<< HEAD
     if (n_pre_force) {
       modify->pre_force(vflag);
       timer->stamp(Timer::MODIFY);
     }
 
 
-    if (force->pair) {
-=======
     if (pair_compute_flag) {
->>>>>>> 95970d4d
       force->pair->compute(eflag,vflag);
       timer->stamp(Timer::PAIR);
     }
