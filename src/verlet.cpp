--- conflicted
+++ resolved
@@ -62,12 +62,8 @@
 
   ev_setup();
 
-<<<<<<< HEAD
-  // detect if fix omp is present and will clear force arrays for us
-=======
   // detect if fix omp is present for clearing force arrays
 
->>>>>>> 5a968ac6
   int ifix = modify->find_fix("package_omp");
   if (ifix >= 0) external_force_clear = 1;
 
@@ -343,15 +339,9 @@
     int nall;
     if (force->newton) nall = atom->nlocal + atom->nghost;
     else nall = atom->nlocal;
-<<<<<<< HEAD
 
     size_t nbytes = sizeof(double) * nall;
 
-=======
-
-    size_t nbytes = sizeof(double) * nall;
-
->>>>>>> 5a968ac6
     memset(&(atom->f[0][0]),0,3*nbytes);
     if (torqueflag)  memset(&(atom->torque[0][0]),0,3*nbytes);
     if (erforceflag) memset(&(atom->erforce[0]),  0,  nbytes);
