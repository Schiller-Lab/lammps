<<<<<<< HEAD
#define LAMMPS_VERSION "8 Nov 2011"
=======
#define LAMMPS_VERSION "9 Nov 2011"
>>>>>>> 75694031
<|MERGE_RESOLUTION|>--- conflicted
+++ resolved
@@ -1,5 +1 @@
-<<<<<<< HEAD
-#define LAMMPS_VERSION "8 Nov 2011"
-=======
-#define LAMMPS_VERSION "9 Nov 2011"
->>>>>>> 75694031
+#define LAMMPS_VERSION "9 Nov 2011"