// clang-format off
/* ----------------------------------------------------------------------
   LAMMPS - Large-scale Atomic/Molecular Massively Parallel Simulator
   https://www.lammps.org/, Sandia National Laboratories
   Steve Plimpton, sjplimp@sandia.gov

   Copyright (2003) Sandia Corporation.  Under the terms of Contract
   DE-AC04-94AL85000 with Sandia Corporation, the U.S. Government retains
   certain rights in this software.  This software is distributed under
   the GNU General Public License.

   See the README file in the top-level LAMMPS directory.
------------------------------------------------------------------------- */

#include "variable.h"

#include "atom.h"
#include "comm.h"
#include "compute.h"
#include "domain.h"
#include "error.h"
#include "fix.h"
#include "fix_store_peratom.h"
#include "group.h"
#include "info.h"
#include "input.h"
#include "library.h"
#include "lmppython.h"
#include "math_const.h"
#include "memory.h"
#include "modify.h"
#include "output.h"
#include "random_mars.h"
#include "region.h"
#include "thermo.h"
#include "tokenizer.h"
#include "universe.h"
#include "update.h"

#include <cctype>
#include <cmath>
#include <cstring>
#include <unordered_map>

using namespace LAMMPS_NS;
using namespace MathConst;

#define VARDELTA 4
#define MAXLEVEL 4
#define MAXLINE 256
#define CHUNK 1024
#define MAXFUNCARG 6

#define MYROUND(a) (( (a)-floor(a) ) >= .5) ? ceil(a) : floor(a)

enum{ARG,OP};

// customize by adding a function
// if add before XOR:
// also set precedence level in constructor and precedence length in *.h

enum{DONE,ADD,SUBTRACT,MULTIPLY,DIVIDE,CARAT,MODULO,UNARY,
     NOT,EQ,NE,LT,LE,GT,GE,AND,OR,XOR,
     SQRT,EXP,LN,LOG,ABS,SIN,COS,TAN,ASIN,ACOS,ATAN,ATAN2,
     RANDOM,NORMAL,CEIL,FLOOR,ROUND,RAMP,STAGGER,LOGFREQ,LOGFREQ2,
     LOGFREQ3,STRIDE,STRIDE2,VDISPLACE,SWIGGLE,CWIGGLE,GMASK,RMASK,
     GRMASK,IS_ACTIVE,IS_DEFINED,IS_AVAILABLE,IS_FILE,EXTRACT_SETTING,
     VALUE,ATOMARRAY,TYPEARRAY,INTARRAY,BIGINTARRAY,VECTORARRAY};

// customize by adding a special function

enum{SUM,XMIN,XMAX,AVE,TRAP,SLOPE};


#define BIG 1.0e20

// constants for variable expressions. customize by adding new items.
// if needed (cf. 'version') initialize in Variable class constructor.

static std::unordered_map<std::string, double> constants = {
  {"PI", MY_PI },
  {"version", -1 },
  {"yes", 1 },
  {"no", 0 },
  {"on", 1 },
  {"off", 0 },
  {"true", 1 },
  {"false", 0 }
};

/* ---------------------------------------------------------------------- */

Variable::Variable(LAMMPS *lmp) : Pointers(lmp)
{
  MPI_Comm_rank(world,&me);

  nvar = maxvar = 0;
  names = nullptr;
  style = nullptr;
  num = nullptr;
  which = nullptr;
  pad = nullptr;
  reader = nullptr;
  data = nullptr;
  dvalue = nullptr;
  vecs = nullptr;

  eval_in_progress = nullptr;

  randomequal = nullptr;
  randomatom = nullptr;

  // override initializer since LAMMPS class needs to be instantiated

  constants["version"] = lmp->num_ver;

  // customize by assigning a precedence level

  precedence[DONE] = 0;
  precedence[OR] = precedence[XOR] = 1;
  precedence[AND] = 2;
  precedence[EQ] = precedence[NE] = 3;
  precedence[LT] = precedence[LE] = precedence[GT] = precedence[GE] = 4;
  precedence[ADD] = precedence[SUBTRACT] = 5;
  precedence[MULTIPLY] = precedence[DIVIDE] = precedence[MODULO] = 6;
  precedence[CARAT] = 7;
  precedence[UNARY] = precedence[NOT] = 8;
}

/* ---------------------------------------------------------------------- */

Variable::~Variable()
{
  for (int i = 0; i < nvar; i++) {
    delete[] names[i];
    delete reader[i];
    if (style[i] == LOOP || style[i] == ULOOP) delete[] data[i][0];
    else for (int j = 0; j < num[i]; j++) delete[] data[i][j];
    delete[] data[i];
    if (style[i] == VECTOR) memory->destroy(vecs[i].values);
  }
  memory->sfree(names);
  memory->destroy(style);
  memory->destroy(num);
  memory->destroy(which);
  memory->destroy(pad);
  memory->sfree(reader);
  memory->sfree(data);
  memory->sfree(dvalue);
  memory->sfree(vecs);

  memory->destroy(eval_in_progress);

  delete randomequal;
  delete randomatom;

}

/* ----------------------------------------------------------------------
   called by variable command in input script
------------------------------------------------------------------------- */

void Variable::set(int narg, char **arg)
{
  if (narg < 2) error->all(FLERR,"Illegal variable command");

  int replaceflag = 0;

  // DELETE
  // doesn't matter if variable no longer exists

  if (strcmp(arg[1],"delete") == 0) {
    if (narg != 2) error->all(FLERR,"Illegal variable command");
    if (find(arg[0]) >= 0) remove(find(arg[0]));
    return;

  // INDEX
  // num = listed args, which = 1st value, data = copied args

  } else if (strcmp(arg[1],"index") == 0) {
    if (narg < 3) error->all(FLERR,"Illegal variable command");
    if (find(arg[0]) >= 0) return;
    if (nvar == maxvar) grow();
    style[nvar] = INDEX;
    num[nvar] = narg - 2;
    which[nvar] = 0;
    pad[nvar] = 0;
    data[nvar] = new char*[num[nvar]];
    copy(num[nvar],&arg[2],data[nvar]);

  // LOOP
  // 1 arg + pad: num = N, which = 1st value, data = single string
  // 2 args + pad: num = N2, which = N1, data = single string

  } else if (strcmp(arg[1],"loop") == 0) {
    if (find(arg[0]) >= 0) return;
    if (nvar == maxvar) grow();
    style[nvar] = LOOP;
    int nfirst = 0,nlast = 0;
    if (narg == 3 || (narg == 4 && strcmp(arg[3],"pad") == 0)) {
      nfirst = 1;
      nlast = utils::inumeric(FLERR,arg[2],false,lmp);
      if (nlast <= 0) error->all(FLERR,"Illegal variable command");
      if (narg == 4 && strcmp(arg[3],"pad") == 0) {
        pad[nvar] = fmt::format("{}",nlast).size();
      } else pad[nvar] = 0;
    } else if (narg == 4 || (narg == 5 && strcmp(arg[4],"pad") == 0)) {
      nfirst = utils::inumeric(FLERR,arg[2],false,lmp);
      nlast = utils::inumeric(FLERR,arg[3],false,lmp);
      if (nfirst > nlast || nlast < 0)
        error->all(FLERR,"Illegal variable command");
      if (narg == 5 && strcmp(arg[4],"pad") == 0) {
        pad[nvar] = fmt::format("{}",nlast).size();
      } else pad[nvar] = 0;
    } else error->all(FLERR,"Illegal variable command");
    num[nvar] = nlast;
    which[nvar] = nfirst-1;
    data[nvar] = new char*[1];
    data[nvar][0] = nullptr;

  // WORLD
  // num = listed args, which = partition this proc is in, data = copied args
  // error check that num = # of worlds in universe

  } else if (strcmp(arg[1],"world") == 0) {
    if (narg < 3) error->all(FLERR,"Illegal variable command");
    if (find(arg[0]) >= 0) return;
    if (nvar == maxvar) grow();
    style[nvar] = WORLD;
    num[nvar] = narg - 2;
    if (num[nvar] != universe->nworlds)
      error->all(FLERR,"World variable count doesn't match # of partitions");
    which[nvar] = universe->iworld;
    pad[nvar] = 0;
    data[nvar] = new char*[num[nvar]];
    copy(num[nvar],&arg[2],data[nvar]);

  // UNIVERSE and ULOOP
  // for UNIVERSE: num = listed args, data = copied args
  // for ULOOP: num = N, data = single string
  // which = partition this proc is in
  // universe proc 0 creates lock file
  // error check that all other universe/uloop variables are same length

  } else if (strcmp(arg[1],"universe") == 0 || strcmp(arg[1],"uloop") == 0) {
    if (strcmp(arg[1],"universe") == 0) {
      if (narg < 3) error->all(FLERR,"Illegal variable command");
      if (find(arg[0]) >= 0) return;
      if (nvar == maxvar) grow();
      style[nvar] = UNIVERSE;
      num[nvar] = narg - 2;
      pad[nvar] = 0;
      data[nvar] = new char*[num[nvar]];
      copy(num[nvar],&arg[2],data[nvar]);
    } else if (strcmp(arg[1],"uloop") == 0) {
      if (narg < 3 || narg > 4 || (narg == 4 && strcmp(arg[3],"pad") != 0))
        error->all(FLERR,"Illegal variable command");
      if (find(arg[0]) >= 0) return;
      if (nvar == maxvar) grow();
      style[nvar] = ULOOP;
      num[nvar] = utils::inumeric(FLERR,arg[2],false,lmp);
      data[nvar] = new char*[1];
      data[nvar][0] = nullptr;
      if (narg == 4) {
        char digits[12];
        sprintf(digits,"%d",num[nvar]);
        pad[nvar] = strlen(digits);
      } else pad[nvar] = 0;
    }

    if (num[nvar] < universe->nworlds)
      error->all(FLERR,"Universe/uloop variable count < # of partitions");
    which[nvar] = universe->iworld;

    if (universe->me == 0) {
      FILE *fp = fopen("tmp.lammps.variable","w");
      if (fp == nullptr)
        error->one(FLERR,"Cannot open temporary file for world counter: " + utils::getsyserror());
      fprintf(fp,"%d\n",universe->nworlds);
      fclose(fp);
      fp = nullptr;
    }

    for (int jvar = 0; jvar < nvar; jvar++)
      if (num[jvar] && (style[jvar] == UNIVERSE || style[jvar] == ULOOP) &&
          num[nvar] != num[jvar])
        error->all(FLERR,"All universe/uloop variables must have same # of values");

  // STRING
  // replace pre-existing var if also style STRING (allows it to be reset)
  // num = 1, which = 1st value
  // data = 1 value, string to eval

  } else if (strcmp(arg[1],"string") == 0) {
    if (narg != 3) error->all(FLERR,"Illegal variable command");

    int maxcopy = strlen(arg[2]) + 1;
    int maxwork = maxcopy;
    auto scopy = (char *) memory->smalloc(maxcopy,"var:string/copy");
    auto work = (char *) memory->smalloc(maxwork,"var:string/work");
    strcpy(scopy,arg[2]);
    input->substitute(scopy,work,maxcopy,maxwork,1);
    memory->sfree(work);

    int ivar = find(arg[0]);
    if (ivar >= 0) {
      if (style[ivar] != STRING)
        error->all(FLERR,"Cannot redefine variable as a different style");
      delete[] data[ivar][0];
      copy(1,&scopy,data[ivar]);
      replaceflag = 1;
    } else {
      if (nvar == maxvar) grow();
      style[nvar] = STRING;
      num[nvar] = 1;
      which[nvar] = 0;
      pad[nvar] = 0;
      data[nvar] = new char*[num[nvar]];
      copy(1,&scopy,data[nvar]);
    }
    memory->sfree(scopy);

  // GETENV
  // remove pre-existing var if also style GETENV (allows it to be reset)
  // num = 1, which = 1st value
  // data = 1 value, string to eval

  } else if (strcmp(arg[1],"getenv") == 0) {
    if (narg != 3) error->all(FLERR,"Illegal variable command");
    if (find(arg[0]) >= 0) {
      if (style[find(arg[0])] != GETENV)
        error->all(FLERR,"Cannot redefine variable as a different style");
      remove(find(arg[0]));
    }
    if (nvar == maxvar) grow();
    style[nvar] = GETENV;
    num[nvar] = 2;
    which[nvar] = 0;
    pad[nvar] = 0;
    data[nvar] = new char*[num[nvar]];
    data[nvar][0] = utils::strdup(arg[2]);
    data[nvar][1] = utils::strdup("(undefined)");

  // SCALARFILE for strings or numbers
  // which = 1st value
  // data = 1 value, string to eval

  } else if (strcmp(arg[1],"file") == 0) {
    if (narg != 3) error->all(FLERR,"Illegal variable command");
    if (find(arg[0]) >= 0) return;
    if (nvar == maxvar) grow();
    style[nvar] = SCALARFILE;
    num[nvar] = 1;
    which[nvar] = 0;
    pad[nvar] = 0;
    data[nvar] = new char*[num[nvar]];
    data[nvar][0] = new char[MAXLINE];
    reader[nvar] = new VarReader(lmp,arg[0],arg[2],SCALARFILE);
    int flag = reader[nvar]->read_scalar(data[nvar][0]);
    if (flag) error->all(FLERR,"File variable could not read value");

  // ATOMFILE for numbers
  // which = 1st value
  // data = nullptr

  } else if (strcmp(arg[1],"atomfile") == 0) {
    if (narg != 3) error->all(FLERR,"Illegal variable command");
    if (find(arg[0]) >= 0) return;
    if (nvar == maxvar) grow();
    style[nvar] = ATOMFILE;
    num[nvar] = 1;
    which[nvar] = 0;
    pad[nvar] = 0;
    data[nvar] = new char*[num[nvar]];
    data[nvar][0] = nullptr;
    reader[nvar] = new VarReader(lmp,arg[0],arg[2],ATOMFILE);
    int flag = reader[nvar]->read_peratom();
    if (flag) error->all(FLERR,"Atomfile variable could not read values");

  // FORMAT
  // num = 3, which = 1st value
  // data = 3 values
  //   1st is name of variable to eval, 2nd is format string,
  //   3rd is filled on retrieval

  } else if (strcmp(arg[1],"format") == 0) {
    if (narg != 4) error->all(FLERR,"Illegal variable command");
    if (find(arg[0]) >= 0) return;
    if (nvar == maxvar) grow();
    style[nvar] = FORMAT;
    num[nvar] = 3;
    which[nvar] = 0;
    pad[nvar] = 0;
    if (!utils::strmatch(arg[3],"%[0-9 ]*\\.[0-9]+[efgEFG]"))
      error->all(FLERR,"Incorrect conversion in format string");
    data[nvar] = new char*[num[nvar]];
    copy(2,&arg[2],data[nvar]);
    data[nvar][2] = new char[VALUELENGTH];
    strcpy(data[nvar][2],"(undefined)");

  // EQUAL
  // replace pre-existing var if also style EQUAL (allows it to be reset)
  // num = 2, which = 1st value
  // data = 2 values, 1st is string to eval, 2nd is filled on retrieval

  } else if (strcmp(arg[1],"equal") == 0) {
    if (narg != 3) error->all(FLERR,"Illegal variable command");
    int ivar = find(arg[0]);
    if (ivar >= 0) {
      if (style[ivar] != EQUAL)
        error->all(FLERR,"Cannot redefine variable as a different style");
      delete[] data[ivar][0];
      data[ivar][0] = utils::strdup(arg[2]);
      replaceflag = 1;
    } else {
      if (nvar == maxvar) grow();
      style[nvar] = EQUAL;
      num[nvar] = 2;
      which[nvar] = 0;
      pad[nvar] = 0;
      data[nvar] = new char*[num[nvar]];
      data[nvar][0] = utils::strdup(arg[2]);
      data[nvar][1] = new char[VALUELENGTH];
      strcpy(data[nvar][1],"(undefined)");
    }

  // ATOM
  // replace pre-existing var if also style ATOM (allows it to be reset)
  // num = 1, which = 1st value
  // data = 1 value, string to eval

  } else if (strcmp(arg[1],"atom") == 0) {
    if (narg != 3) error->all(FLERR,"Illegal variable command");
    int ivar = find(arg[0]);
    if (ivar >= 0) {
      if (style[ivar] != ATOM)
        error->all(FLERR,"Cannot redefine variable as a different style");
      delete[] data[ivar][0];
      data[ivar][0] = utils::strdup(arg[2]);
      replaceflag = 1;
    } else {
      if (nvar == maxvar) grow();
      style[nvar] = ATOM;
      num[nvar] = 1;
      which[nvar] = 0;
      pad[nvar] = 0;
      data[nvar] = new char*[num[nvar]];
      data[nvar][0] = utils::strdup(arg[2]);
    }

  // VECTOR
  // replace pre-existing var if also style VECTOR (allows it to be reset)
  // num = 1, which = 1st value
  // data = 1 value, string to eval

  } else if (strcmp(arg[1],"vector") == 0) {
    if (narg != 3) error->all(FLERR,"Illegal variable command");
    int ivar = find(arg[0]);
    if (ivar >= 0) {
      if (style[ivar] != VECTOR)
        error->all(FLERR,"Cannot redefine variable as a different style");
      delete[] data[ivar][0];
      data[ivar][0] = utils::strdup(arg[2]);
      replaceflag = 1;
    } else {
      if (nvar == maxvar) grow();
      style[nvar] = VECTOR;
      num[nvar] = 1;
      which[nvar] = 0;
      pad[nvar] = 0;
      data[nvar] = new char*[num[nvar]];
      data[nvar][0] = utils::strdup(arg[2]);
    }

  // PYTHON
  // replace pre-existing var if also style PYTHON (allows it to be reset)
  // num = 2, which = 1st value
  // data = 2 values, 1st is Python func to invoke, 2nd is filled by invoke

  } else if (strcmp(arg[1],"python") == 0) {
    if (narg != 3) error->all(FLERR,"Illegal variable command");
    if (!python->is_enabled())
      error->all(FLERR,"LAMMPS is not built with Python embedded");
    int ivar = find(arg[0]);
    if (ivar >= 0) {
      if (style[ivar] != PYTHON)
        error->all(FLERR,"Cannot redefine variable as a different style");
      delete[] data[ivar][0];
      data[ivar][0] = utils::strdup(arg[2]);
      replaceflag = 1;
    } else {
      if (nvar == maxvar) grow();
      style[nvar] = PYTHON;
      num[nvar] = 2;
      which[nvar] = 1;
      pad[nvar] = 0;
      data[nvar] = new char*[num[nvar]];
      data[nvar][0] = utils::strdup(arg[2]);
      data[nvar][1] = new char[VALUELENGTH];
      strcpy(data[nvar][1],"(undefined)");
    }

  // TIMER
  // stores current walltime as a timestamp in seconds
  // replace pre-existing var if also style TIMER (allows reset with current time)
  // num = 1, for string representation of dvalue, set by retrieve()
  // dvalue = numeric initialization via platform::walltime()

  } else if (strcmp(arg[1],"timer") == 0) {
    if (narg != 2) error->all(FLERR,"Illegal variable command");
    int ivar = find(arg[0]);
    if (ivar >= 0) {
      if (style[ivar] != TIMER)
        error->all(FLERR,"Cannot redefine variable as a different style");
      dvalue[ivar] = platform::walltime();
      replaceflag = 1;
    } else {
      if (nvar == maxvar) grow();
      style[nvar] = TIMER;
      num[nvar] = 1;
      which[nvar] = 0;
      pad[nvar] = 0;
      data[nvar] = new char*[num[nvar]];
      data[nvar][0] = new char[VALUELENGTH];
      dvalue[nvar] = platform::walltime();
    }

  // INTERNAL
  // replace pre-existing var if also style INTERNAL (allows it to be reset)
  // num = 1, for string representation of dvalue, set by retrieve()
  // dvalue = numeric initialization from 2nd arg, reset by internal_set()

  } else if (strcmp(arg[1],"internal") == 0) {
    if (narg != 3) error->all(FLERR,"Illegal variable command");
    int ivar = find(arg[0]);
    if (ivar >= 0) {
      if (style[ivar] != INTERNAL)
        error->all(FLERR,"Cannot redefine variable as a different style");
      dvalue[nvar] = utils::numeric(FLERR,arg[2],false,lmp);
      replaceflag = 1;
    } else {
      if (nvar == maxvar) grow();
      style[nvar] = INTERNAL;
      num[nvar] = 1;
      which[nvar] = 0;
      pad[nvar] = 0;
      data[nvar] = new char*[num[nvar]];
      data[nvar][0] = new char[VALUELENGTH];
      dvalue[nvar] = utils::numeric(FLERR,arg[2],false,lmp);
    }

  // unrecognized variable style

  } else error->all(FLERR,"Illegal variable command");

  // set name of variable, if not replacing one flagged with replaceflag
  // name must be all alphanumeric chars or underscores

  if (replaceflag) return;

  if (!utils::is_id(arg[0]))
    error->all(FLERR,"Variable name '{}' must have only letters, numbers, or underscores",arg[0]);
  names[nvar] = utils::strdup(arg[0]);
  nvar++;
}

/* ----------------------------------------------------------------------
   convenience function to allow defining a variable from a single string
------------------------------------------------------------------------- */

void Variable::set(const std::string &setcmd)
{
  std::vector<std::string> args = utils::split_words(setcmd);
  auto newarg = new char*[args.size()];
  int i=0;
  for (const auto &arg : args) {
    newarg[i++] = (char *)arg.c_str();
  }
  set(args.size(),newarg);
  delete[] newarg;
}

/* ----------------------------------------------------------------------
   INDEX variable created by command-line argument
   make it INDEX rather than STRING so cannot be re-defined in input script
------------------------------------------------------------------------- */

void Variable::set(char *name, int narg, char **arg)
{
  auto newarg = new char*[2+narg];
  newarg[0] = name;
  newarg[1] = (char *) "index";
  for (int i = 0; i < narg; i++) newarg[2+i] = arg[i];
  set(2+narg,newarg);
  delete[] newarg;
}

/* ----------------------------------------------------------------------
   set existing STRING variable to str
   return 0 if successful
   return -1 if variable doesn't exist or isn't a STRING variable
   called via library interface, so external programs can set variables
------------------------------------------------------------------------- */

int Variable::set_string(const char *name, const char *str)
{
  int ivar = find(name);
  if (ivar < 0) return -1;
  if (style[ivar] != STRING) return -1;
  delete[] data[ivar][0];
  data[ivar][0] = utils::strdup(str);
  return 0;
}

/* ----------------------------------------------------------------------
   increment variable(s)
   return 0 if OK if successfully incremented
   return 1 if any variable is exhausted, free the variable to allow re-use
------------------------------------------------------------------------- */

int Variable::next(int narg, char **arg)
{
  int ivar;

  if (narg == 0) error->all(FLERR,"Illegal next command");

  // check that variables exist and are all the same style
  // exception: UNIVERSE and ULOOP variables can be mixed in same next command

  for (int iarg = 0; iarg < narg; iarg++) {
    ivar = find(arg[iarg]);
    if (ivar < 0)
      error->all(FLERR,"Invalid variable '{}' in next command",arg[iarg]);
    if (style[ivar] == ULOOP && style[find(arg[0])] == UNIVERSE) continue;
    else if (style[ivar] == UNIVERSE && style[find(arg[0])] == ULOOP) continue;
    else if (style[ivar] != style[find(arg[0])])
      error->all(FLERR,"All variables in next command must have same style");
  }

  // invalid styles: STRING, EQUAL, WORLD, GETENV, ATOM, VECTOR,
  //                 FORMAT, PYTHON, TIMER, INTERNAL

  int istyle = style[find(arg[0])];
  if (istyle == STRING || istyle == EQUAL ||
      istyle == WORLD || istyle == GETENV || istyle == ATOM ||
      istyle == VECTOR || istyle == FORMAT || istyle == PYTHON ||
      istyle == TIMER || istyle == INTERNAL)
    error->all(FLERR,"Invalid variable style with next command");

  // if istyle = UNIVERSE or ULOOP, insure all such variables are incremented

  if (istyle == UNIVERSE || istyle == ULOOP)
    for (int i = 0; i < nvar; i++) {
      if (style[i] != UNIVERSE && style[i] != ULOOP) continue;
      int iarg = 0;
      for (iarg = 0; iarg < narg; iarg++)
        if (strcmp(arg[iarg],names[i]) == 0) break;
      if (iarg == narg)
        error->universe_one(FLERR,"Next command must list all universe and uloop variables");
    }

  // increment all variables in list
  // if any variable is exhausted, set flag = 1 and remove var to allow re-use

  int flag = 0;

  if (istyle == INDEX || istyle == LOOP) {
    for (int iarg = 0; iarg < narg; iarg++) {
      ivar = find(arg[iarg]);
      which[ivar]++;
      if (which[ivar] >= num[ivar]) {
        flag = 1;
        remove(ivar);
      }
    }

  } else if (istyle == SCALARFILE) {

    for (int iarg = 0; iarg < narg; iarg++) {
      ivar = find(arg[iarg]);
      int done = reader[ivar]->read_scalar(data[ivar][0]);
      if (done) {
        flag = 1;
        remove(ivar);
      }
    }

  } else if (istyle == ATOMFILE) {

    for (int iarg = 0; iarg < narg; iarg++) {
      ivar = find(arg[iarg]);
      int done = reader[ivar]->read_peratom();
      if (done) {
        flag = 1;
        remove(ivar);
      }
    }

  } else if (istyle == UNIVERSE || istyle == ULOOP) {

    RanMars *random = nullptr;

    uloop_again:

    // wait until lock file can be created and owned by proc 0 of this world
    // rename() is not atomic in practice, but no known simple fix
    //   means multiple procs can read/write file at the same time (bad!)
    // random delays help
    // delay for random fraction of 1 second before first rename() call
    // delay for random fraction of 1 second before subsequent tries
    // when successful, read next available index and Bcast it within my world

    int nextindex = -1;
    if (me == 0) {
      int seed = 12345 + universe->me + which[find(arg[0])];
      if (!random) random = new RanMars(lmp,seed);
      int delay = (int) (1000000*random->uniform());
      platform::usleep(delay);
      while (true) {
        if (!rename("tmp.lammps.variable","tmp.lammps.variable.lock")) break;
        delay = (int) (1000000*random->uniform());
        platform::usleep(delay);
      }

      // if the file cannot be found, we may have a race with some
      // other MPI rank that has called rename at the same time
      // and we have to start over.
      // if the read is short (we need at least one byte) we try reading again.

      FILE *fp;
      char buf[64];
      for (int loopmax = 0; loopmax < 100; ++loopmax) {
        fp = fopen("tmp.lammps.variable.lock","r");
        if (fp == nullptr) goto uloop_again;

        buf[0] = buf[1] = '\0';
        fread(buf,1,64,fp);
        fclose(fp);

        if (strlen(buf) > 0) {
           nextindex = atoi(buf);
           break;
        }
        delay = (int) (1000000*random->uniform());
        platform::usleep(delay);
      }
      delete random;
      random = nullptr;

      if (nextindex < 0)
        error->one(FLERR,"Unexpected error while incrementing uloop style variable. "
                   "Please contact the LAMMPS developers.");

      //printf("READ %d %d\n",universe->me,nextindex);
      fp = fopen("tmp.lammps.variable.lock","w");
      fprintf(fp,"%d\n",nextindex+1);
      //printf("WRITE %d %d\n",universe->me,nextindex+1);
      fclose(fp);
      fp = nullptr;
      rename("tmp.lammps.variable.lock","tmp.lammps.variable");
      if (universe->uscreen)
        fprintf(universe->uscreen, "Increment via next: value %d on partition %d\n",
                nextindex+1,universe->iworld);
      if (universe->ulogfile)
        fprintf(universe->ulogfile, "Increment via next: value %d on partition %d\n",
                nextindex+1,universe->iworld);
    }
    MPI_Bcast(&nextindex,1,MPI_INT,0,world);

    // set all variables in list to nextindex
    // must increment all UNIVERSE and ULOOP variables here
    // error check above tested for this

    for (int iarg = 0; iarg < narg; iarg++) {
      ivar = find(arg[iarg]);
      which[ivar] = nextindex;
      if (which[ivar] >= num[ivar]) {
        flag = 1;
        remove(ivar);
      }
    }
  }

  return flag;
}

/* ----------------------------------------------------------------------
   search for name in list of variables names
   return index or -1 if not found
------------------------------------------------------------------------- */

int Variable::find(const char *name)
{
  if (name == nullptr) return -1;
  for (int i = 0; i < nvar; i++)
    if (strcmp(name,names[i]) == 0) return i;
  return -1;
}

/* ----------------------------------------------------------------------
   initialize one atom's storage values in all VarReaders via fix STORE
   called when atom is created
------------------------------------------------------------------------- */

void Variable::set_arrays(int /*i*/)
{
  for (int i = 0; i < nvar; i++)
    if (reader[i] && style[i] == ATOMFILE)
      reader[i]->fixstore->vstore[i] = 0.0;
}

/* ----------------------------------------------------------------------
   called by python command in input script
   simply pass input script line args to Python class
------------------------------------------------------------------------- */

void Variable::python_command(int narg, char **arg)
{
  if (!python->is_enabled())
    error->all(FLERR,"LAMMPS is not built with Python embedded");
  python->command(narg,arg);
}

/* ----------------------------------------------------------------------
   return 1 if variable is EQUAL style, 0 if not
   TIMER, INTERNAL, PYTHON qualify as EQUAL style
   this is checked before call to compute_equal() to return a double
------------------------------------------------------------------------- */

int Variable::equalstyle(int ivar)
{
  if (style[ivar] == EQUAL || style[ivar] == TIMER ||
      style[ivar] == INTERNAL) return 1;
  if (style[ivar] == PYTHON) {
    int ifunc = python->variable_match(data[ivar][0],names[ivar],1);
    if (ifunc < 0) return 0;
    else return 1;
  }
  return 0;
}

/* ----------------------------------------------------------------------
   return 1 if variable is ATOM or ATOMFILE style, 0 if not
   this is checked before call to compute_atom() to return a vector of doubles
------------------------------------------------------------------------- */

int Variable::atomstyle(int ivar)
{
  if (style[ivar] == ATOM || style[ivar] == ATOMFILE) return 1;
  return 0;
}

/* ----------------------------------------------------------------------
   return 1 if variable is VECTOR style, 0 if not
   this is checked before call to compute_vector() to return a vector of doubles
------------------------------------------------------------------------- */

int Variable::vectorstyle(int ivar)
{
  if (style[ivar] == VECTOR) return 1;
  return 0;
}

/* ----------------------------------------------------------------------
   check if variable with name is PYTHON and matches funcname
   called by Python class before it invokes a Python function
   return data storage so Python function can return a value for this variable
   return nullptr if not a match
------------------------------------------------------------------------- */

char *Variable::pythonstyle(char *name, char *funcname)
{
  int ivar = find(name);
  if (ivar < 0) return nullptr;
  if (style[ivar] != PYTHON) return nullptr;
  if (strcmp(data[ivar][0],funcname) != 0) return nullptr;
  return data[ivar][1];
}

/* ----------------------------------------------------------------------
   return 1 if variable is INTERNAL style, 0 if not
   this is checked before call to set_internal() to assure it can be set
------------------------------------------------------------------------- */

int Variable::internalstyle(int ivar)
{
  if (style[ivar] == INTERNAL) return 1;
  return 0;
}

/* ----------------------------------------------------------------------
   return ptr to the data text associated with a variable
   if INDEX or WORLD or UNIVERSE or STRING or SCALARFILE,
     return ptr to stored string
   if LOOP or ULOOP, write int to data[0] and return ptr to string
   if EQUAL, evaluate variable and put result in str
   if FORMAT, evaluate its variable and put formatted result in str
   if GETENV, query environment and put result in str
   if PYTHON, evaluate Python function, it will put result in str
   if INTERNAL, convert dvalue and put result in str
   if ATOM or ATOMFILE or VECTOR, return nullptr
   return nullptr if no variable with name, or which value is bad,
     caller must respond
------------------------------------------------------------------------- */

char *Variable::retrieve(const char *name)
{
  int ivar = find(name);
  if (ivar < 0) return nullptr;
  if (which[ivar] >= num[ivar]) return nullptr;

  if (eval_in_progress[ivar])
    print_var_error(FLERR,"has a circular dependency",ivar);

  eval_in_progress[ivar] = 1;

  char *str = nullptr;
  if (style[ivar] == INDEX || style[ivar] == WORLD ||
      style[ivar] == UNIVERSE || style[ivar] == STRING ||
      style[ivar] == SCALARFILE) {
    str = data[ivar][which[ivar]];
  } else if (style[ivar] == LOOP || style[ivar] == ULOOP) {
    char result[16];
    if (pad[ivar] == 0) sprintf(result,"%d",which[ivar]+1);
    else {
      char padstr[16];
      sprintf(padstr,"%%0%dd",pad[ivar]);
      sprintf(result,padstr,which[ivar]+1);
    }
    delete[] data[ivar][0];
    str = data[ivar][0] = utils::strdup(result);
  } else if (style[ivar] == EQUAL) {
    double answer = evaluate(data[ivar][0],nullptr,ivar);
    sprintf(data[ivar][1],"%.15g",answer);
    str = data[ivar][1];
  } else if (style[ivar] == FORMAT) {
    int jvar = find(data[ivar][0]);
    if (jvar == -1) return nullptr;
    if (!equalstyle(jvar)) return nullptr;
    double answer = compute_equal(jvar);
    sprintf(data[ivar][2],data[ivar][1],answer);
    str = data[ivar][2];
  } else if (style[ivar] == GETENV) {
    const char *result = getenv(data[ivar][0]);
    if (result == nullptr) result = (const char *) "";
    delete[] data[ivar][1];
    str = data[ivar][1] = utils::strdup(result);
  } else if (style[ivar] == PYTHON) {
    int ifunc = python->variable_match(data[ivar][0],name,0);
    if (ifunc < 0)
      error->all(FLERR,"Python variable {} does not match Python function {}", name, data[ivar][0]);
    python->invoke_function(ifunc,data[ivar][1]);
    str = data[ivar][1];
    // if Python func returns a string longer than VALUELENGTH
    // then the Python class stores the result, query it via long_string()
    char *strlong = python->long_string(ifunc);
    if (strlong) str = strlong;
  } else if (style[ivar] == TIMER || style[ivar] == INTERNAL) {
    sprintf(data[ivar][0],"%.15g",dvalue[ivar]);
    str = data[ivar][0];
  } else if (style[ivar] == ATOM || style[ivar] == ATOMFILE ||
             style[ivar] == VECTOR) return nullptr;

  eval_in_progress[ivar] = 0;

  return str;
}

/* ----------------------------------------------------------------------
   return result of equal-style variable evaluation
   can be EQUAL or TIMER or INTERNAL style or PYTHON numeric style
   for PYTHON, don't need to check python->variable_match() error return,
     since caller will have already checked via equalstyle()
------------------------------------------------------------------------- */

double Variable::compute_equal(int ivar)
{
  if (eval_in_progress[ivar])
    print_var_error(FLERR,"has a circular dependency",ivar);

  eval_in_progress[ivar] = 1;

  double value = 0.0;
  if (style[ivar] == EQUAL) value = evaluate(data[ivar][0],nullptr,ivar);
  else if (style[ivar] == TIMER) value = dvalue[ivar];
  else if (style[ivar] == INTERNAL) value = dvalue[ivar];
  else if (style[ivar] == PYTHON) {
    int ifunc = python->find(data[ivar][0]);
    if (ifunc < 0)
      print_var_error(FLERR,fmt::format("cannot find python function {}",data[ivar][0]),ivar);
    python->invoke_function(ifunc,data[ivar][1]);
    value = atof(data[ivar][1]);
  }

  eval_in_progress[ivar] = 0;
  return value;
}

/* ----------------------------------------------------------------------
   return result of immediate equal-style variable evaluation
   called from Input::substitute()
   don't need to flag eval_in_progress since is an immediate variable
------------------------------------------------------------------------- */

double Variable::compute_equal(const std::string &str)
{
  char *ptr = utils::strdup(str);
  double val = evaluate(ptr,nullptr,-1);
  delete[] ptr;
  return val;
}

/* ----------------------------------------------------------------------
   compute result of atom-style and atomfile-style variable evaluation
   only computed for atoms in igroup, else result is 0.0
   answers are placed every stride locations into result
   if sumflag, add variable values to existing result
------------------------------------------------------------------------- */

void Variable::compute_atom(int ivar, int igroup, double *result, int stride, int sumflag)
{
  Tree *tree = nullptr;
  double *vstore;

  if (eval_in_progress[ivar])
    print_var_error(FLERR,"has a circular dependency",ivar);

  eval_in_progress[ivar] = 1;

  if (style[ivar] == ATOM) {
    treetype = ATOM;
    evaluate(data[ivar][0],&tree,ivar);
    collapse_tree(tree);
  } else vstore = reader[ivar]->fixstore->vstore;

  if (result == nullptr) {
    if (style[ivar] == ATOM) free_tree(tree);
    eval_in_progress[ivar] = 0;
    return;
  }

  int groupbit = group->bitmask[igroup];
  int *mask = atom->mask;
  int nlocal = atom->nlocal;

  if (style[ivar] == ATOM) {
    if (sumflag == 0) {
      int m = 0;
      for (int i = 0; i < nlocal; i++) {
        if (mask[i] & groupbit) result[m] = eval_tree(tree,i);
        else result[m] = 0.0;
        m += stride;
      }

    } else {
      int m = 0;
      for (int i = 0; i < nlocal; i++) {
        if (mask[i] & groupbit) result[m] += eval_tree(tree,i);
        m += stride;
      }
    }

  } else {
    if (sumflag == 0) {
      int m = 0;
      for (int i = 0; i < nlocal; i++) {
        if (mask[i] & groupbit) result[m] = vstore[i];
        else result[m] = 0.0;
        m += stride;
      }

    } else {
      int m = 0;
      for (int i = 0; i < nlocal; i++) {
        if (mask[i] & groupbit) result[m] += vstore[i];
        m += stride;
      }
    }
  }

  if (style[ivar] == ATOM) free_tree(tree);
  eval_in_progress[ivar] = 0;
}

/* ----------------------------------------------------------------------
   compute result of vector-style variable evaluation
   return length of vector and result pointer to vector values
     if length == 0 or -1 (mismatch), generate an error
   if variable already computed on this timestep, just return
   else evaluate the formula and its length, store results in VecVar entry
------------------------------------------------------------------------- */

int Variable::compute_vector(int ivar, double **result)
{
  Tree *tree = nullptr;
  if (vecs[ivar].currentstep == update->ntimestep) {
    *result = vecs[ivar].values;
    return vecs[ivar].n;
  }

  if (eval_in_progress[ivar])
    print_var_error(FLERR,"has a circular dependency",ivar);

  eval_in_progress[ivar] = 1;

  treetype = VECTOR;
  evaluate(data[ivar][0],&tree,ivar);
  collapse_tree(tree);
  int nlen = size_tree_vector(tree);
  if (nlen == 0)
    print_var_error(FLERR,"Vector-style variable has zero length",ivar);

  if (nlen < 0)
    print_var_error(FLERR,"Inconsistent lengths in vector-style variable",ivar);

  // (re)allocate space for results if necessary

  if (nlen > vecs[ivar].nmax) {
    memory->destroy(vecs[ivar].values);
    vecs[ivar].nmax = nlen;
    memory->create(vecs[ivar].values,vecs[ivar].nmax,"variable:values");
  }

  vecs[ivar].n = nlen;
  vecs[ivar].currentstep = update->ntimestep;
  double *vec = vecs[ivar].values;
  for (int i = 0; i < nlen; i++)
    vec[i] = eval_tree(tree,i);

  free_tree(tree);
  eval_in_progress[ivar] = 0;

  *result = vec;
  return nlen;
}

/* ----------------------------------------------------------------------
   set value stored by INTERNAL style ivar
------------------------------------------------------------------------- */

void Variable::internal_set(int ivar, double value)
{
  dvalue[ivar] = value;
}

/* ----------------------------------------------------------------------
   remove Nth variable from list and compact list
   delete reader explicitly if it exists
------------------------------------------------------------------------- */

void Variable::remove(int n)
{
  delete[] names[n];
  if (style[n] == LOOP || style[n] == ULOOP) delete[] data[n][0];
  else for (int i = 0; i < num[n]; i++) delete[] data[n][i];
  delete[] data[n];
  delete reader[n];

  for (int i = n+1; i < nvar; i++) {
    names[i-1] = names[i];
    style[i-1] = style[i];
    num[i-1] = num[i];
    which[i-1] = which[i];
    pad[i-1] = pad[i];
    reader[i-1] = reader[i];
    data[i-1] = data[i];
    dvalue[i-1] = dvalue[i];
  }
  nvar--;
}

/* ----------------------------------------------------------------------
  make space in arrays for new variable
------------------------------------------------------------------------- */

void Variable::grow()
{
  int old = maxvar;
  maxvar += VARDELTA;
  names = (char **) memory->srealloc(names,maxvar*sizeof(char *),"var:names");
  memory->grow(style,maxvar,"var:style");
  memory->grow(num,maxvar,"var:num");
  memory->grow(which,maxvar,"var:which");
  memory->grow(pad,maxvar,"var:pad");

  reader = (VarReader **)
    memory->srealloc(reader,maxvar*sizeof(VarReader *),"var:reader");
  for (int i = old; i < maxvar; i++) reader[i] = nullptr;

  data = (char ***) memory->srealloc(data,maxvar*sizeof(char **),"var:data");
  memory->grow(dvalue,maxvar,"var:dvalue");

  vecs = (VecVar *) memory->srealloc(vecs,maxvar*sizeof(VecVar),"var:vecvar");
  for (int i = old; i < maxvar; i++) {
    vecs[i].nmax = 0;
    vecs[i].currentstep = -1;
    vecs[i].values = nullptr;
  }

  memory->grow(eval_in_progress,maxvar,"var:eval_in_progress");
  for (int i = 0; i < maxvar; i++) eval_in_progress[i] = 0;
}

/* ----------------------------------------------------------------------
   copy narg strings from **from to **to, and allocate space for them
------------------------------------------------------------------------- */

void Variable::copy(int narg, char **from, char **to)
{
  for (int i = 0; i < narg; i++)
    to[i] = utils::strdup(from[i]);
}

/* ----------------------------------------------------------------------
   recursive evaluation of a string str
   str is an equal-style or atom-style or vector-style formula
     containing one or more items:
     number = 0.0, -5.45, 2.8e-4, ...
     constant = PI, version, yes, no, on, off
     thermo keyword = ke, vol, atoms, ...
     math operation = (),-x,x+y,x-y,x*y,x/y,x^y,
                      x==y,x!=y,x<y,x<=y,x>y,x>=y,x&&y,x||y,
                      sqrt(x),exp(x),ln(x),log(x),abs(x),
                      sin(x),cos(x),tan(x),asin(x),atan2(y,x),...
     group function = count(group), mass(group), xcm(group,x), ...
     special function = sum(x),min(x), ...
     atom value = x[i], y[i], vx[i], ...
     atom vector = x, y, vx, ...
     compute = c_ID, c_ID[i], c_ID[i][j]
     fix = f_ID, f_ID[i], f_ID[i][j]
     variable = v_name, v_name[i]
   equal-style variables passes in tree = nullptr:
     evaluate the formula, return result as a double
   atom-style and vector-style variables pass in tree = non-nullptr:
     parse the formula but do not evaluate it
     create a parse tree and return it
------------------------------------------------------------------------- */

double Variable::evaluate(char *str, Tree **tree, int ivar)
{
  int op,opprevious;
  double value1,value2;
  char onechar;
  char *ptr;

  double argstack[MAXLEVEL];
  Tree *treestack[MAXLEVEL];
  int opstack[MAXLEVEL];
  int nargstack = 0;
  int ntreestack = 0;
  int nopstack = 0;

  int i = 0;
  int expect = ARG;

  if (str == nullptr)
    print_var_error(FLERR,"Invalid syntax in variable formula",ivar);

  while (true) {
    onechar = str[i];

    // whitespace: just skip

    if (isspace(onechar)) i++;

    // ----------------
    // parentheses: recursively evaluate contents of parens
    // ----------------

    else if (onechar == '(') {
      if (expect == OP)
        print_var_error(FLERR,"Invalid syntax in variable formula",ivar);
      expect = OP;

      char *contents = nullptr;
      i = find_matching_paren(str,i,contents,ivar);
      i++;

      // evaluate contents and push on stack

      if (tree) {
        Tree *newtree = nullptr;
        evaluate(contents,&newtree,ivar);
        treestack[ntreestack++] = newtree;
      } else argstack[nargstack++] = evaluate(contents,nullptr,ivar);

      delete[] contents;

    // ----------------
    // number: push value onto stack
    // ----------------

    } else if (isdigit(onechar) || onechar == '.') {
      if (expect == OP)
        print_var_error(FLERR,"Invalid syntax in variable formula",ivar);
      expect = OP;

      // istop = end of number, including scientific notation

      int istart = i;
      while (isdigit(str[i]) || str[i] == '.') i++;
      if (str[i] == 'e' || str[i] == 'E') {
        i++;
        if (str[i] == '+' || str[i] == '-') i++;
        while (isdigit(str[i])) i++;
      }
      int istop = i - 1;

      int n = istop - istart + 1;
      auto number = new char[n+1];
      strncpy(number,&str[istart],n);
      number[n] = '\0';

      if (tree) {
        auto newtree = new Tree();
        newtree->type = VALUE;
        newtree->value = atof(number);
        treestack[ntreestack++] = newtree;
      } else argstack[nargstack++] = atof(number);

      delete[] number;

    // ----------------
    // letter: c_ID, c_ID[], c_ID[][], f_ID, f_ID[], f_ID[][],
    //         v_name, v_name[], exp(), xcm(,), x, x[], PI, vol
    // ----------------

    } else if (isalpha(onechar)) {
      if (expect == OP)
        print_var_error(FLERR,"Invalid syntax in variable formula",ivar);
      expect = OP;

      // istop = end of word
      // word = all alphanumeric or underscore

      int istart = i;
      while (isalnum(str[i]) || str[i] == '_') i++;
      int istop = i-1;

      int n = istop - istart + 1;
      auto word = new char[n+1];
      strncpy(word,&str[istart],n);
      word[n] = '\0';

      // ----------------
      // compute
      // ----------------

      if (utils::strmatch(word,"^[Cc]_")) {
        if (domain->box_exist == 0)
          print_var_error(FLERR,"Variable evaluation before simulation box is defined",ivar);

        // uppercase used to force access of
        // global vector vs global scalar, and global array vs global vector

        int lowercase = 1;
        if (word[0] == 'C') lowercase = 0;

        Compute *compute = modify->get_compute_by_id(word+2);
        if (!compute)
          print_var_error(FLERR,fmt::format("Invalid compute ID '{}' in variable formula", word+2),ivar);


        // parse zero or one or two trailing brackets
        // point i beyond last bracket
        // nbracket = # of bracket pairs
        // index1,index2 = int inside each bracket pair, possibly an atom ID

        int nbracket;
        tagint index1,index2;
        if (str[i] != '[') nbracket = 0;
        else {
          nbracket = 1;
          ptr = &str[i];
          index1 = int_between_brackets(ptr,1);
          i = ptr-str+1;
          if (str[i] == '[') {
            nbracket = 2;
            ptr = &str[i];
            index2 = int_between_brackets(ptr,1);
            i = ptr-str+1;
          }
        }

        // c_ID = scalar from global scalar, must be lowercase

        if (nbracket == 0 && compute->scalar_flag && lowercase) {

          if (update->whichflag == 0) {
            if (compute->invoked_scalar != update->ntimestep)
              print_var_error(FLERR,"Compute used in variable between runs is not current",ivar);
          } else if (!(compute->invoked_flag & Compute::INVOKED_SCALAR)) {
            compute->compute_scalar();
            compute->invoked_flag |= Compute::INVOKED_SCALAR;
          }

          value1 = compute->scalar;
          if (tree) {
            auto newtree = new Tree();
            newtree->type = VALUE;
            newtree->value = value1;
            treestack[ntreestack++] = newtree;
          } else argstack[nargstack++] = value1;

        // c_ID[i] = scalar from global vector, must be lowercase

        } else if (nbracket == 1 && compute->vector_flag && lowercase) {

          if (index1 > compute->size_vector &&
              compute->size_vector_variable == 0)
            print_var_error(FLERR,"Variable formula compute vector is accessed out-of-range",ivar,0);
          if (update->whichflag == 0) {
            if (compute->invoked_vector != update->ntimestep)
              print_var_error(FLERR,"Compute used in variable between runs is not current",ivar);
          } else if (!(compute->invoked_flag & Compute::INVOKED_VECTOR)) {
            compute->compute_vector();
            compute->invoked_flag |= Compute::INVOKED_VECTOR;
          }

          if (compute->size_vector_variable &&
              index1 > compute->size_vector) value1 = 0.0;
          else value1 = compute->vector[index1-1];
          if (tree) {
            auto newtree = new Tree();
            newtree->type = VALUE;
            newtree->value = value1;
            treestack[ntreestack++] = newtree;
          } else argstack[nargstack++] = value1;

        // c_ID[i][j] = scalar from global array, must be lowercase

        } else if (nbracket == 2 && compute->array_flag && lowercase) {

          if (index1 > compute->size_array_rows &&
              compute->size_array_rows_variable == 0)
            print_var_error(FLERR,"Variable formula compute array is accessed out-of-range",ivar,0);
          if (index2 > compute->size_array_cols)
            print_var_error(FLERR,"Variable formula compute array is accessed out-of-range",ivar,0);
          if (update->whichflag == 0) {
            if (compute->invoked_array != update->ntimestep)
              print_var_error(FLERR,"Compute used in variable between runs is not current",ivar);
          } else if (!(compute->invoked_flag & Compute::INVOKED_ARRAY)) {
            compute->compute_array();
            compute->invoked_flag |= Compute::INVOKED_ARRAY;
          }

          if (compute->size_array_rows_variable &&
              index1 > compute->size_array_rows) value1 = 0.0;
          else value1 = compute->array[index1-1][index2-1];
          if (tree) {
            auto newtree = new Tree();
            newtree->type = VALUE;
            newtree->value = value1;
            treestack[ntreestack++] = newtree;
          } else argstack[nargstack++] = value1;

        // c_ID = vector from global vector, lowercase or uppercase

        } else if (nbracket == 0 && compute->vector_flag) {

          if (tree == nullptr)
            print_var_error(FLERR,"Compute global vector in equal-style variable formula",ivar);
          if (treetype == ATOM)
            print_var_error(FLERR,"Compute global vector in atom-style variable formula",ivar);
          if (compute->size_vector == 0)
            print_var_error(FLERR,"Variable formula compute vector is zero length",ivar);
          if (update->whichflag == 0) {
            if (compute->invoked_vector != update->ntimestep)
              print_var_error(FLERR,"Compute used in variable between runs is not current",ivar);
          } else if (!(compute->invoked_flag & Compute::INVOKED_VECTOR)) {
            compute->compute_vector();
            compute->invoked_flag |= Compute::INVOKED_VECTOR;
          }

          auto newtree = new Tree();
          newtree->type = VECTORARRAY;
          newtree->array = compute->vector;
          newtree->nvector = compute->size_vector;
          newtree->nstride = 1;
          treestack[ntreestack++] = newtree;

        // c_ID[i] = vector from global array, lowercase or uppercase

        } else if (nbracket == 1 && compute->array_flag) {

          if (tree == nullptr)
            print_var_error(FLERR,"Compute global vector in equal-style variable formula",ivar);
          if (treetype == ATOM)
            print_var_error(FLERR,"Compute global vector in atom-style variable formula",ivar);
          if (compute->size_array_rows == 0)
            print_var_error(FLERR,"Variable formula compute array is zero length",ivar);
          if (update->whichflag == 0) {
            if (compute->invoked_array != update->ntimestep)
              print_var_error(FLERR,"Compute used in variable between runs is not current",ivar);
          } else if (!(compute->invoked_flag & Compute::INVOKED_ARRAY)) {
            compute->compute_array();
            compute->invoked_flag |= Compute::INVOKED_ARRAY;
          }

          auto newtree = new Tree();
          newtree->type = VECTORARRAY;
          newtree->array = &compute->array[0][index1-1];
          newtree->nvector = compute->size_array_rows;
          newtree->nstride = compute->size_array_cols;
          treestack[ntreestack++] = newtree;

        // c_ID[i] = scalar from per-atom vector

        } else if (nbracket == 1 && compute->peratom_flag &&
                   compute->size_peratom_cols == 0) {

          if (update->whichflag == 0) {
            if (compute->invoked_peratom != update->ntimestep)
              print_var_error(FLERR,"Compute used in variable between runs is not current",ivar);
          } else if (!(compute->invoked_flag & Compute::INVOKED_PERATOM)) {
            compute->compute_peratom();
            compute->invoked_flag |= Compute::INVOKED_PERATOM;
          }

          peratom2global(1,nullptr,compute->vector_atom,1,index1,tree,
                         treestack,ntreestack,argstack,nargstack);

        // c_ID[i][j] = scalar from per-atom array

        } else if (nbracket == 2 && compute->peratom_flag &&
                   compute->size_peratom_cols > 0) {

          if (index2 > compute->size_peratom_cols)
            print_var_error(FLERR,"Variable formula compute array is accessed out-of-range",ivar,0);
          if (update->whichflag == 0) {
            if (compute->invoked_peratom != update->ntimestep)
              print_var_error(FLERR,"Compute used in variable between runs is not current",ivar);
          } else if (!(compute->invoked_flag & Compute::INVOKED_PERATOM)) {
            compute->compute_peratom();
            compute->invoked_flag |= Compute::INVOKED_PERATOM;
          }

          if (compute->array_atom)
            peratom2global(1,nullptr,&compute->array_atom[0][index2-1],compute->size_peratom_cols,index1,
                           tree,treestack,ntreestack,argstack,nargstack);
          else
            peratom2global(1,nullptr,nullptr,compute->size_peratom_cols,index1,
                           tree,treestack,ntreestack,argstack,nargstack);

        // c_ID = vector from per-atom vector

        } else if (nbracket == 0 && compute->peratom_flag &&
                   compute->size_peratom_cols == 0) {

          if (tree == nullptr)
            print_var_error(FLERR,"Per-atom compute in equal-style variable formula",ivar);
          if (treetype == VECTOR)
            print_var_error(FLERR,"Per-atom compute in vector-style variable formula",ivar);
          if (update->whichflag == 0) {
            if (compute->invoked_peratom != update->ntimestep)
              print_var_error(FLERR,"Compute used in variable between runs is not current",ivar);
          } else if (!(compute->invoked_flag & Compute::INVOKED_PERATOM)) {
            compute->compute_peratom();
            compute->invoked_flag |= Compute::INVOKED_PERATOM;
          }

          auto newtree = new Tree();
          newtree->type = ATOMARRAY;
          newtree->array = compute->vector_atom;
          newtree->nstride = 1;
          treestack[ntreestack++] = newtree;

        // c_ID[i] = vector from per-atom array

        } else if (nbracket == 1 && compute->peratom_flag &&
                   compute->size_peratom_cols > 0) {

          if (tree == nullptr)
            print_var_error(FLERR,"Per-atom compute in equal-style variable formula",ivar);
          if (treetype == VECTOR)
            print_var_error(FLERR,"Per-atom compute in vector-style variable formula",ivar);
          if (index1 > compute->size_peratom_cols)
            print_var_error(FLERR,"Variable formula compute array is accessed out-of-range",ivar,0);
          if (update->whichflag == 0) {
            if (compute->invoked_peratom != update->ntimestep)
              print_var_error(FLERR,"Compute used in variable between runs is not current",ivar);
          } else if (!(compute->invoked_flag & Compute::INVOKED_PERATOM)) {
            compute->compute_peratom();
            compute->invoked_flag |= Compute::INVOKED_PERATOM;
          }

          auto newtree = new Tree();
          newtree->type = ATOMARRAY;
          if (compute->array_atom)
            newtree->array = &compute->array_atom[0][index1-1];
          newtree->nstride = compute->size_peratom_cols;
          treestack[ntreestack++] = newtree;

        } else if (nbracket == 1 && compute->local_flag) {
          print_var_error(FLERR,"Cannot access local data via indexing",ivar);
        } else print_var_error(FLERR,"Mismatched compute in variable formula",ivar);

      // ----------------
      // fix
      // ----------------

      } else if (utils::strmatch(word,"^[fF]_")) {
        if (domain->box_exist == 0)
          print_var_error(FLERR,"Variable evaluation before simulation box is defined",ivar);

        // uppercase used to force access of
        // global vector vs global scalar, and global array vs global vector

        int lowercase = 1;
        if (word[0] == 'F') lowercase = 0;

        Fix *fix = modify->get_fix_by_id(word+2);
        if (!fix)
          print_var_error(FLERR,fmt::format("Invalid fix ID '{}' in variable formula",word+2),ivar);


        // parse zero or one or two trailing brackets
        // point i beyond last bracket
        // nbracket = # of bracket pairs
        // index1,index2 = int inside each bracket pair, possibly an atom ID

        int nbracket;
        tagint index1,index2;
        if (str[i] != '[') nbracket = 0;
        else {
          nbracket = 1;
          ptr = &str[i];
          index1 = int_between_brackets(ptr,1);
          i = ptr-str+1;
          if (str[i] == '[') {
            nbracket = 2;
            ptr = &str[i];
            index2 = int_between_brackets(ptr,1);
            i = ptr-str+1;
          }
        }

        // f_ID = scalar from global scalar, must be lowercase

        if (nbracket == 0 && fix->scalar_flag && lowercase) {

          if (update->whichflag > 0 && update->ntimestep % fix->global_freq)
            print_var_error(FLERR,"Fix in variable not computed at a compatible time",ivar);

          value1 = fix->compute_scalar();
          if (tree) {
            auto newtree = new Tree();
            newtree->type = VALUE;
            newtree->value = value1;
            treestack[ntreestack++] = newtree;
          } else argstack[nargstack++] = value1;

        // f_ID[i] = scalar from global vector, must be lowercase

        } else if (nbracket == 1 && fix->vector_flag && lowercase) {

          if (index1 > fix->size_vector &&
              fix->size_vector_variable == 0)
            print_var_error(FLERR,"Variable formula fix vector is accessed out-of-range",ivar,0);
          if (update->whichflag > 0 && update->ntimestep % fix->global_freq)
            print_var_error(FLERR,"Fix in variable not computed at a compatible time",ivar);

          value1 = fix->compute_vector(index1-1);
          if (tree) {
            auto newtree = new Tree();
            newtree->type = VALUE;
            newtree->value = value1;
            treestack[ntreestack++] = newtree;
          } else argstack[nargstack++] = value1;

        // f_ID[i][j] = scalar from global array, must be lowercase

        } else if (nbracket == 2 && fix->array_flag && lowercase) {

          if (index1 > fix->size_array_rows &&
              fix->size_array_rows_variable == 0)
            print_var_error(FLERR,"Variable formula fix array is accessed out-of-range",ivar,0);
          if (index2 > fix->size_array_cols)
            print_var_error(FLERR,"Variable formula fix array is accessed out-of-range",ivar,0);
          if (update->whichflag > 0 && update->ntimestep % fix->global_freq)
            print_var_error(FLERR,"Fix in variable not computed at a compatible time",ivar);

          value1 = fix->compute_array(index1-1,index2-1);
          if (tree) {
            auto newtree = new Tree();
            newtree->type = VALUE;
            newtree->value = value1;
            treestack[ntreestack++] = newtree;
          } else argstack[nargstack++] = value1;

        // f_ID = vector from global vector, lowercase or uppercase

        } else if (nbracket == 0 && fix->vector_flag) {

          if (update->whichflag > 0 && update->ntimestep % fix->global_freq)
            print_var_error(FLERR,"Fix in variable not computed at compatible time",ivar);
          if (tree == nullptr)
            print_var_error(FLERR,"Fix global vector in equal-style variable formula",ivar);
          if (treetype == ATOM)
            print_var_error(FLERR,"Fix global vector in atom-style variable formula",ivar);
          if (fix->size_vector == 0)
            print_var_error(FLERR,"Variable formula fix vector is zero length",ivar);

          int nvec = fix->size_vector;
          double *vec;
          memory->create(vec,nvec,"variable:values");
          for (int m = 0; m < nvec; m++)
            vec[m] = fix->compute_vector(m);

          auto newtree = new Tree();
          newtree->type = VECTORARRAY;
          newtree->array = vec;
          newtree->nvector = nvec;
          newtree->nstride = 1;
          newtree->selfalloc = 1;
          treestack[ntreestack++] = newtree;

        // f_ID[i] = vector from global array, lowercase or uppercase

        } else if (nbracket == 1 && fix->array_flag) {

          if (update->whichflag > 0 && update->ntimestep % fix->global_freq)
            print_var_error(FLERR,"Fix in variable not computed at a compatible time",ivar);
          if (tree == nullptr)
            print_var_error(FLERR,"Fix global vector in equal-style variable formula",ivar);
          if (treetype == ATOM)
            print_var_error(FLERR,"Fix global vector in atom-style variable formula",ivar);
          if (fix->size_array_rows == 0)
            print_var_error(FLERR,"Variable formula fix array is zero length",ivar);

          int nvec = fix->size_array_rows;
          double *vec;
          memory->create(vec,nvec,"variable:values");
          for (int m = 0; m < nvec; m++)
            vec[m] = fix->compute_array(m,index1-1);

          auto newtree = new Tree();
          newtree->type = VECTORARRAY;
          newtree->array = vec;
          newtree->nvector = nvec;
          newtree->nstride = 1;
          newtree->selfalloc = 1;
          treestack[ntreestack++] = newtree;

        // f_ID[i] = scalar from per-atom vector

        } else if (nbracket == 1 && fix->peratom_flag &&
                   fix->size_peratom_cols == 0) {

          if (update->whichflag > 0 &&
              update->ntimestep % fix->peratom_freq)
            print_var_error(FLERR,"Fix in variable not computed at a compatible time",ivar);

          peratom2global(1,nullptr,fix->vector_atom,1,index1,
                         tree,treestack,ntreestack,argstack,nargstack);

        // f_ID[i][j] = scalar from per-atom array

        } else if (nbracket == 2 && fix->peratom_flag &&
                   fix->size_peratom_cols > 0) {

          if (index2 > fix->size_peratom_cols)
            print_var_error(FLERR,"Variable formula fix array is accessed out-of-range",ivar,0);
          if (update->whichflag > 0 &&
              update->ntimestep % fix->peratom_freq)
            print_var_error(FLERR,"Fix in variable not computed at a compatible time",ivar);

          if (fix->array_atom)
            peratom2global(1,nullptr,&fix->array_atom[0][index2-1],fix->size_peratom_cols,index1,
                           tree,treestack,ntreestack,argstack,nargstack);
          else
            peratom2global(1,nullptr,nullptr,fix->size_peratom_cols,index1,
                           tree,treestack,ntreestack,argstack,nargstack);

        // f_ID = vector from per-atom vector

        } else if (nbracket == 0 && fix->peratom_flag &&
                   fix->size_peratom_cols == 0) {

          if (tree == nullptr)
            print_var_error(FLERR,"Per-atom fix in equal-style variable formula",ivar);
          if (update->whichflag > 0 &&
              update->ntimestep % fix->peratom_freq)
            print_var_error(FLERR,"Fix in variable not computed at compatible time",ivar);

          auto newtree = new Tree();
          newtree->type = ATOMARRAY;
          newtree->array = fix->vector_atom;
          newtree->nstride = 1;
          treestack[ntreestack++] = newtree;

        // f_ID[i] = vector from per-atom array

        } else if (nbracket == 1 && fix->peratom_flag &&
                   fix->size_peratom_cols > 0) {

          if (tree == nullptr)
            print_var_error(FLERR,"Per-atom fix in equal-style variable formula",ivar);
          if (index1 > fix->size_peratom_cols)
            print_var_error(FLERR,"Variable formula fix array is accessed out-of-range",ivar,0);
          if (update->whichflag > 0 &&
              update->ntimestep % fix->peratom_freq)
            print_var_error(FLERR,"Fix in variable not computed at compatible time",ivar);

          auto newtree = new Tree();
          newtree->type = ATOMARRAY;
          if (fix->array_atom)
            newtree->array = &fix->array_atom[0][index1-1];
          newtree->nstride = fix->size_peratom_cols;
          treestack[ntreestack++] = newtree;

        } else print_var_error(FLERR,"Mismatched fix in variable formula",ivar);

      // ----------------
      // variable
      // ----------------

      } else if (strncmp(word,"v_",2) == 0) {

        int ivar = find(word+2);
        if (ivar < 0)
          print_var_error(FLERR,fmt::format("Invalid variable reference {} in variable formula",word),
                          ivar);
        if (eval_in_progress[ivar])
          print_var_error(FLERR,"has a circular dependency",ivar);

        // parse zero or one trailing brackets
        // point i beyond last bracket
        // nbracket = # of bracket pairs
        // index = int inside bracket, possibly an atom ID

        int nbracket;
        tagint index;
        if (str[i] != '[') nbracket = 0;
        else {
          nbracket = 1;
          ptr = &str[i];
          index = int_between_brackets(ptr,1);
          i = ptr-str+1;
        }

        // v_name = scalar from internal-style variable
        // access value directly

        if (nbracket == 0 && style[ivar] == INTERNAL) {

          value1 = dvalue[ivar];
          if (tree) {
            auto newtree = new Tree();
            newtree->type = VALUE;
            newtree->value = value1;
            treestack[ntreestack++] = newtree;
          } else argstack[nargstack++] = value1;

        // v_name = scalar from non atom/atomfile & non vector-style variable
        // access value via retrieve()

        } else if (nbracket == 0 && style[ivar] != ATOM &&
                   style[ivar] != ATOMFILE && style[ivar] != VECTOR) {

          char *var = retrieve(word+2);
          if (var == nullptr)
            print_var_error(FLERR,"Invalid variable evaluation in variable formula",ivar);
          if (tree) {
            auto newtree = new Tree();
            newtree->type = VALUE;
            newtree->value = atof(var);
            treestack[ntreestack++] = newtree;
          } else argstack[nargstack++] = atof(var);

        // v_name = per-atom vector from atom-style variable
        // evaluate the atom-style variable as newtree

        } else if (nbracket == 0 && style[ivar] == ATOM) {

          if (tree == nullptr)
            print_var_error(FLERR,"Atom-style variable in equal-style variable formula",ivar);
          if (treetype == VECTOR)
            print_var_error(FLERR,"Atom-style variable in vector-style variable formula",ivar);

          Tree *newtree = nullptr;
          evaluate(data[ivar][0],&newtree,ivar);
          treestack[ntreestack++] = newtree;

        // v_name = per-atom vector from atomfile-style variable

        } else if (nbracket == 0 && style[ivar] == ATOMFILE) {

          if (tree == nullptr)
            print_var_error(FLERR,"Atomfile-style variable in equal-style variable formula",ivar);
          if (treetype == VECTOR)
            print_var_error(FLERR,"Atomfile-style variable in vector-style variable formula",ivar);

          auto newtree = new Tree();
          newtree->type = ATOMARRAY;
          newtree->array = reader[ivar]->fixstore->vstore;
          newtree->nstride = 1;
          treestack[ntreestack++] = newtree;

        // v_name = vector from vector-style variable
        // evaluate the vector-style variable, put result in newtree

        } else if (nbracket == 0 && style[ivar] == VECTOR) {

          if (tree == nullptr)
            print_var_error(FLERR,"Vector-style variable in equal-style variable formula",ivar);
          if (treetype == ATOM)
            print_var_error(FLERR,"Vector-style variable in atom-style variable formula",ivar);

          double *vec;
          int nvec = compute_vector(ivar,&vec);

          auto newtree = new Tree();
          newtree->type = VECTORARRAY;
          newtree->array = vec;
          newtree->nvector = nvec;
          newtree->nstride = 1;
          treestack[ntreestack++] = newtree;

        // v_name[N] = scalar from atom-style variable
        // compute the per-atom variable in result
        // use peratom2global to extract single value from result

        } else if (nbracket && style[ivar] == ATOM) {

          double *result;
          memory->create(result,atom->nlocal,"variable:result");
          compute_atom(ivar,0,result,1,0);
          peratom2global(1,nullptr,result,1,index,tree,treestack,ntreestack,argstack,nargstack);
          memory->destroy(result);

        // v_name[N] = scalar from atomfile-style variable

        } else if (nbracket && style[ivar] == ATOMFILE) {

          peratom2global(1,nullptr,reader[ivar]->fixstore->vstore,1,index,
                         tree,treestack,ntreestack,argstack,nargstack);

        // v_name[N] = scalar from vector-style variable
        // compute the vector-style variable, extract single value

        } else if (nbracket && style[ivar] == VECTOR) {

          double *vec;
          int nvec = compute_vector(ivar,&vec);
          if (index <= 0 || index > nvec)
            print_var_error(FLERR,"Invalid index into vector-style variable",ivar);
          int m = index;   // convert from tagint to int

          if (tree) {
            auto newtree = new Tree();
            newtree->type = VALUE;
            newtree->value = vec[m-1];
            treestack[ntreestack++] = newtree;
          } else argstack[nargstack++] = vec[m-1];

        } else print_var_error(FLERR,"Mismatched variable in variable formula",ivar);

      // ----------------
      // math/group/special/labelmap function or atom value/vector or
      // constant or thermo keyword
      // ----------------

      } else {

        // ----------------
        // math or group or special or labelmap function
        // ----------------

        if (str[i] == '(') {
          char *contents = nullptr;
          i = find_matching_paren(str,i,contents,ivar);
          i++;

<<<<<<< HEAD
          if (math_function(word,contents,tree,treestack,ntreestack,
                            argstack,nargstack,ivar));
          else if (group_function(word,contents,tree,treestack,ntreestack,
                                  argstack,nargstack,ivar));
          else if (special_function(word,contents,tree,treestack,ntreestack,
                                    argstack,nargstack,ivar));
          else if (labelmap_function(word,contents,tree,treestack,ntreestack,
                                     argstack,nargstack,ivar));
          else print_var_error(FLERR,fmt::format("Invalid math/group/special/labelmap "
                                                 "function '{}()'in variable "
                                                 "formula", word),ivar);
          delete [] contents;
=======
          if (math_function(word,contents,tree,treestack,ntreestack,argstack,nargstack,ivar));
          else if (group_function(word,contents,tree,treestack,ntreestack,argstack,nargstack,ivar));
          else if (special_function(word,contents,tree,treestack,ntreestack,argstack,nargstack,ivar));
          else print_var_error(FLERR,fmt::format("Invalid math/group/special function '{}()' "
                                                 "in variable formula", word),ivar);
          delete[] contents;
>>>>>>> fb2dd26d

        // ----------------
        // atom value
        // ----------------

        } else if (str[i] == '[') {
          if (domain->box_exist == 0)
            print_var_error(FLERR,"Variable evaluation before simulation box is defined",ivar);

          ptr = &str[i];
          tagint id = int_between_brackets(ptr,1);
          i = ptr-str+1;

          peratom2global(0,word,nullptr,0,id,tree,treestack,ntreestack,argstack,nargstack);

        // ----------------
        // atom vector
        // ----------------

        } else if (is_atom_vector(word)) {
          if (domain->box_exist == 0)
            print_var_error(FLERR,"Variable evaluation before simulation box is defined",ivar);

          atom_vector(word,tree,treestack,ntreestack);

        // ----------------
        // constant
        // ----------------

        } else if (constants.find(word) != constants.end()) {
          value1 = constants[word];
          if (tree) {
            auto newtree = new Tree();
            newtree->type = VALUE;
            newtree->value = value1;
            treestack[ntreestack++] = newtree;
          } else argstack[nargstack++] = value1;

        // ----------------
        // thermo keyword
        // ----------------

        } else {
          if (domain->box_exist == 0)
            print_var_error(FLERR,"Variable evaluation before simulation box is defined",ivar);

          int flag = output->thermo->evaluate_keyword(word,&value1);
          if (flag)
            print_var_error(FLERR,fmt::format("Invalid thermo keyword '{}' in variable formula",
                                              word),ivar);
          if (tree) {
            auto newtree = new Tree();
            newtree->type = VALUE;
            newtree->value = value1;
            treestack[ntreestack++] = newtree;
          } else argstack[nargstack++] = value1;
        }
      }

      delete[] word;

    // ----------------
    // math operator, including end-of-string
    // ----------------

    } else if (strchr("+-*/^<>=!&|%\0",onechar)) {
      if (onechar == '+') op = ADD;
      else if (onechar == '-') op = SUBTRACT;
      else if (onechar == '*') op = MULTIPLY;
      else if (onechar == '/') op = DIVIDE;
      else if (onechar == '%') op = MODULO;
      else if (onechar == '^') op = CARAT;
      else if (onechar == '=') {
        if (str[i+1] != '=')
          print_var_error(FLERR,"Invalid syntax in variable formula",ivar);
        op = EQ;
        i++;
      } else if (onechar == '!') {
        if (str[i+1] == '=') {
          op = NE;
          i++;
        } else op = NOT;
      } else if (onechar == '<') {
        if (str[i+1] != '=') op = LT;
        else {
          op = LE;
          i++;
        }
      } else if (onechar == '>') {
        if (str[i+1] != '=') op = GT;
        else {
          op = GE;
          i++;
        }
      } else if (onechar == '&') {
        if (str[i+1] != '&')
          print_var_error(FLERR,"Invalid syntax in variable formula",ivar);
        op = AND;
        i++;
      } else if (onechar == '|') {
        if (str[i+1] == '|') op = OR;
        else if (str[i+1] == '^') op = XOR;
        else print_var_error(FLERR,"Invalid syntax in variable formula",ivar);
        i++;
      } else op = DONE;

      i++;

      if (op == SUBTRACT && expect == ARG) {
        opstack[nopstack++] = UNARY;
        continue;
      }
      if (op == NOT && expect == ARG) {
        opstack[nopstack++] = op;
        continue;
      }

      if (expect == ARG)
        print_var_error(FLERR,"Invalid syntax in variable formula",ivar);
      expect = ARG;

      // evaluate stack as deep as possible while respecting precedence
      // before pushing current op onto stack

      while (nopstack && precedence[opstack[nopstack-1]] >= precedence[op]) {
        opprevious = opstack[--nopstack];

        if (tree) {
          auto newtree = new Tree();
          newtree->type = opprevious;
          if ((opprevious == UNARY) || (opprevious == NOT)) {
            newtree->first = treestack[--ntreestack];
          } else {
            newtree->second = treestack[--ntreestack];
            newtree->first = treestack[--ntreestack];
          }
          treestack[ntreestack++] = newtree;

        } else {
          value2 = argstack[--nargstack];
          if (opprevious != UNARY && opprevious != NOT)
            value1 = argstack[--nargstack];

          if (opprevious == ADD)
            argstack[nargstack++] = value1 + value2;
          else if (opprevious == SUBTRACT)
            argstack[nargstack++] = value1 - value2;
          else if (opprevious == MULTIPLY)
            argstack[nargstack++] = value1 * value2;
          else if (opprevious == DIVIDE) {
            if (value2 == 0.0)
              print_var_error(FLERR,"Divide by 0 in variable formula",ivar,0);
            argstack[nargstack++] = value1 / value2;
          } else if (opprevious == MODULO) {
            if (value2 == 0.0)
              print_var_error(FLERR,"Modulo 0 in variable formula",ivar,0);
            argstack[nargstack++] = fmod(value1,value2);
          } else if (opprevious == CARAT) {
            if (value2 == 0.0)
              argstack[nargstack++] = 1.0;
            else if ((value1 == 0.0) && (value2 < 0.0))
              print_var_error(FLERR,"Invalid power expression in variable formula",ivar,0);
            else argstack[nargstack++] = pow(value1,value2);
          } else if (opprevious == UNARY) {
            argstack[nargstack++] = -value2;
          } else if (opprevious == NOT) {
            if (value2 == 0.0) argstack[nargstack++] = 1.0;
            else argstack[nargstack++] = 0.0;
          } else if (opprevious == EQ) {
            if (value1 == value2) argstack[nargstack++] = 1.0;
            else argstack[nargstack++] = 0.0;
          } else if (opprevious == NE) {
            if (value1 != value2) argstack[nargstack++] = 1.0;
            else argstack[nargstack++] = 0.0;
          } else if (opprevious == LT) {
            if (value1 < value2) argstack[nargstack++] = 1.0;
            else argstack[nargstack++] = 0.0;
          } else if (opprevious == LE) {
            if (value1 <= value2) argstack[nargstack++] = 1.0;
            else argstack[nargstack++] = 0.0;
          } else if (opprevious == GT) {
            if (value1 > value2) argstack[nargstack++] = 1.0;
            else argstack[nargstack++] = 0.0;
          } else if (opprevious == GE) {
            if (value1 >= value2) argstack[nargstack++] = 1.0;
            else argstack[nargstack++] = 0.0;
          } else if (opprevious == AND) {
            if (value1 != 0.0 && value2 != 0.0) argstack[nargstack++] = 1.0;
            else argstack[nargstack++] = 0.0;
          } else if (opprevious == OR) {
            if (value1 != 0.0 || value2 != 0.0) argstack[nargstack++] = 1.0;
            else argstack[nargstack++] = 0.0;
          } else if (opprevious == XOR) {
            if ((value1 == 0.0 && value2 != 0.0) ||
                (value1 != 0.0 && value2 == 0.0)) argstack[nargstack++] = 1.0;
            else argstack[nargstack++] = 0.0;
          }
        }
      }

      // if end-of-string, break out of entire formula evaluation loop

      if (op == DONE) break;

      // push current operation onto stack

      opstack[nopstack++] = op;

    } else print_var_error(FLERR,"Invalid syntax in variable formula",ivar);
  }

  if (nopstack) print_var_error(FLERR,"Invalid syntax in variable formula",ivar);

  // for atom-style variable, return remaining tree
  // for equal-style variable, return remaining arg

  if (tree) {
    if (ntreestack != 1)
      print_var_error(FLERR,"Invalid syntax in variable formula",ivar);
    *tree = treestack[0];
    return 0.0;
  } else {
    if (nargstack != 1)
      print_var_error(FLERR,"Invalid syntax in variable formula",ivar);
    return argstack[0];
  }
}

/* ----------------------------------------------------------------------
   one-time collapse of an atom-style variable parse tree
   tree was created by one-time parsing of formula string via evaluate()
   only keep tree nodes that depend on
     ATOMARRAY, TYPEARRAY, INTARRAY, BIGINTARRAY, VECTOR
   remainder is converted to single VALUE
   this enables optimal eval_tree loop over atoms
   customize by adding a function:
     sqrt(),exp(),ln(),log(),abs(),sin(),cos(),tan(),asin(),acos(),atan(),
     atan2(y,x),random(x,y,z),normal(x,y,z),ceil(),floor(),round(),
     ramp(x,y),stagger(x,y),logfreq(x,y,z),logfreq2(x,y,z),
     logfreq3(x,y,z),stride(x,y,z),vdisplace(x,y),swiggle(x,y,z),
     cwiggle(x,y,z),gmask(x),rmask(x),grmask(x,y)
---------------------------------------------------------------------- */

double Variable::collapse_tree(Tree *tree)
{
  double arg1,arg2,arg3;

  if (tree->type == VALUE) return tree->value;
  if (tree->type == ATOMARRAY) return 0.0;
  if (tree->type == TYPEARRAY) return 0.0;
  if (tree->type == INTARRAY) return 0.0;
  if (tree->type == BIGINTARRAY) return 0.0;
  if (tree->type == VECTORARRAY) return 0.0;

  if (tree->type == ADD) {
    arg1 = collapse_tree(tree->first);
    arg2 = collapse_tree(tree->second);
    if (tree->first->type != VALUE || tree->second->type != VALUE) return 0.0;
    tree->type = VALUE;
    tree->value = arg1 + arg2;
    return tree->value;
  }

  if (tree->type == SUBTRACT) {
    arg1 = collapse_tree(tree->first);
    arg2 = collapse_tree(tree->second);
    if (tree->first->type != VALUE || tree->second->type != VALUE) return 0.0;
    tree->type = VALUE;
    tree->value = arg1 - arg2;
    return tree->value;
  }

  if (tree->type == MULTIPLY) {
    arg1 = collapse_tree(tree->first);
    arg2 = collapse_tree(tree->second);
    if (tree->first->type != VALUE || tree->second->type != VALUE) return 0.0;
    tree->type = VALUE;
    tree->value = arg1 * arg2;
    return tree->value;
  }

  if (tree->type == DIVIDE) {
    arg1 = collapse_tree(tree->first);
    arg2 = collapse_tree(tree->second);
    if (tree->first->type != VALUE || tree->second->type != VALUE) return 0.0;
    tree->type = VALUE;
    if (arg2 == 0.0) error->one(FLERR,"Divide by 0 in variable formula");
    tree->value = arg1 / arg2;
    return tree->value;
  }

  if (tree->type == MODULO) {
    arg1 = collapse_tree(tree->first);
    arg2 = collapse_tree(tree->second);
    if (tree->first->type != VALUE || tree->second->type != VALUE) return 0.0;
    tree->type = VALUE;
    if (arg2 == 0.0) error->one(FLERR,"Modulo 0 in variable formula");
    tree->value = fmod(arg1,arg2);
    return tree->value;
  }

  if (tree->type == CARAT) {
    arg1 = collapse_tree(tree->first);
    arg2 = collapse_tree(tree->second);
    if (tree->first->type != VALUE || tree->second->type != VALUE) return 0.0;
    tree->type = VALUE;
    if (arg2 == 0.0) error->one(FLERR,"Power by 0 in variable formula");
    tree->value = pow(arg1,arg2);
    return tree->value;
  }

  if (tree->type == UNARY) {
    arg1 = collapse_tree(tree->first);
    if (tree->first->type != VALUE) return 0.0;
    tree->type = VALUE;
    tree->value = -arg1;
    return tree->value;
  }

  if (tree->type == NOT) {
    arg1 = collapse_tree(tree->first);
    if (tree->first->type != VALUE) return 0.0;
    tree->type = VALUE;
    if (arg1 == 0.0) tree->value = 1.0;
    else tree->value = 0.0;
    return tree->value;
  }

  if (tree->type == EQ) {
    arg1 = collapse_tree(tree->first);
    arg2 = collapse_tree(tree->second);
    if (tree->first->type != VALUE || tree->second->type != VALUE) return 0.0;
    tree->type = VALUE;
    if (arg1 == arg2) tree->value = 1.0;
    else tree->value = 0.0;
    return tree->value;
  }

  if (tree->type == NE) {
    arg1 = collapse_tree(tree->first);
    arg2 = collapse_tree(tree->second);
    if (tree->first->type != VALUE || tree->second->type != VALUE) return 0.0;
    tree->type = VALUE;
    if (arg1 != arg2) tree->value = 1.0;
    else tree->value = 0.0;
    return tree->value;
  }

  if (tree->type == LT) {
    arg1 = collapse_tree(tree->first);
    arg2 = collapse_tree(tree->second);
    if (tree->first->type != VALUE || tree->second->type != VALUE) return 0.0;
    tree->type = VALUE;
    if (arg1 < arg2) tree->value = 1.0;
    else tree->value = 0.0;
    return tree->value;
  }

  if (tree->type == LE) {
    arg1 = collapse_tree(tree->first);
    arg2 = collapse_tree(tree->second);
    if (tree->first->type != VALUE || tree->second->type != VALUE) return 0.0;
    tree->type = VALUE;
    if (arg1 <= arg2) tree->value = 1.0;
    else tree->value = 0.0;
    return tree->value;
  }

  if (tree->type == GT) {
    arg1 = collapse_tree(tree->first);
    arg2 = collapse_tree(tree->second);
    if (tree->first->type != VALUE || tree->second->type != VALUE) return 0.0;
    tree->type = VALUE;
    if (arg1 > arg2) tree->value = 1.0;
    else tree->value = 0.0;
    return tree->value;
  }

  if (tree->type == GE) {
    arg1 = collapse_tree(tree->first);
    arg2 = collapse_tree(tree->second);
    if (tree->first->type != VALUE || tree->second->type != VALUE) return 0.0;
    tree->type = VALUE;
    if (arg1 >= arg2) tree->value = 1.0;
    else tree->value = 0.0;
    return tree->value;
  }

  if (tree->type == AND) {
    arg1 = collapse_tree(tree->first);
    arg2 = collapse_tree(tree->second);
    if (tree->first->type != VALUE || tree->second->type != VALUE) return 0.0;
    tree->type = VALUE;
    if (arg1 != 0.0 && arg2 != 0.0) tree->value = 1.0;
    else tree->value = 0.0;
    return tree->value;
  }

  if (tree->type == OR) {
    arg1 = collapse_tree(tree->first);
    arg2 = collapse_tree(tree->second);
    if (tree->first->type != VALUE || tree->second->type != VALUE) return 0.0;
    tree->type = VALUE;
    if (arg1 != 0.0 || arg2 != 0.0) tree->value = 1.0;
    else tree->value = 0.0;
    return tree->value;
  }

  if (tree->type == XOR) {
    arg1 = collapse_tree(tree->first);
    arg2 = collapse_tree(tree->second);
    if (tree->first->type != VALUE || tree->second->type != VALUE) return 0.0;
    tree->type = VALUE;
    if ((arg1 == 0.0 && arg2 != 0.0) || (arg1 != 0.0 && arg2 == 0.0))
      tree->value = 1.0;
    else tree->value = 0.0;
    return tree->value;
  }

  if (tree->type == SQRT) {
    arg1 = collapse_tree(tree->first);
    if (tree->first->type != VALUE) return 0.0;
    tree->type = VALUE;
    if (arg1 < 0.0)
      error->one(FLERR,"Sqrt of negative value in variable formula");
    tree->value = sqrt(arg1);
    return tree->value;
  }

  if (tree->type == EXP) {
    arg1 = collapse_tree(tree->first);
    if (tree->first->type != VALUE) return 0.0;
    tree->type = VALUE;
    tree->value = exp(arg1);
    return tree->value;
  }

  if (tree->type == LN) {
    arg1 = collapse_tree(tree->first);
    if (tree->first->type != VALUE) return 0.0;
    tree->type = VALUE;
    if (arg1 <= 0.0)
      error->one(FLERR,"Log of zero/negative value in variable formula");
    tree->value = log(arg1);
    return tree->value;
  }

  if (tree->type == LOG) {
    arg1 = collapse_tree(tree->first);
    if (tree->first->type != VALUE) return 0.0;
    tree->type = VALUE;
    if (arg1 <= 0.0)
      error->one(FLERR,"Log of zero/negative value in variable formula");
    tree->value = log10(arg1);
    return tree->value;
  }

  if (tree->type == ABS) {
    arg1 = collapse_tree(tree->first);
    if (tree->first->type != VALUE) return 0.0;
    tree->type = VALUE;
    tree->value = fabs(arg1);
    return tree->value;
  }

  if (tree->type == SIN) {
    arg1 = collapse_tree(tree->first);
    if (tree->first->type != VALUE) return 0.0;
    tree->type = VALUE;
    tree->value = sin(arg1);
    return tree->value;
  }

  if (tree->type == COS) {
    arg1 = collapse_tree(tree->first);
    if (tree->first->type != VALUE) return 0.0;
    tree->type = VALUE;
    tree->value = cos(arg1);
    return tree->value;
  }

  if (tree->type == TAN) {
    arg1 = collapse_tree(tree->first);
    if (tree->first->type != VALUE) return 0.0;
    tree->type = VALUE;
    tree->value = tan(arg1);
    return tree->value;
  }

  if (tree->type == ASIN) {
    arg1 = collapse_tree(tree->first);
    if (tree->first->type != VALUE) return 0.0;
    tree->type = VALUE;
    if (arg1 < -1.0 || arg1 > 1.0)
      error->one(FLERR,"Arcsin of invalid value in variable formula");
    tree->value = asin(arg1);
    return tree->value;
  }

  if (tree->type == ACOS) {
    arg1 = collapse_tree(tree->first);
    if (tree->first->type != VALUE) return 0.0;
    tree->type = VALUE;
    if (arg1 < -1.0 || arg1 > 1.0)
      error->one(FLERR,"Arccos of invalid value in variable formula");
    tree->value = acos(arg1);
    return tree->value;
  }

  if (tree->type == ATAN) {
    arg1 = collapse_tree(tree->first);
    if (tree->first->type != VALUE) return 0.0;
    tree->type = VALUE;
    tree->value = atan(arg1);
    return tree->value;
  }

  if (tree->type == ATAN2) {
    arg1 = collapse_tree(tree->first);
    arg2 = collapse_tree(tree->second);
    if (tree->first->type != VALUE || tree->second->type != VALUE) return 0.0;
    tree->type = VALUE;
    tree->value = atan2(arg1,arg2);
    return tree->value;
  }

  // random() or normal() do not become a single collapsed value

  if (tree->type == RANDOM) {
    collapse_tree(tree->first);
    collapse_tree(tree->second);
    if (randomatom == nullptr) {
      int seed = static_cast<int> (collapse_tree(tree->extra[0]));
      if (seed <= 0)
        error->one(FLERR,"Invalid math function in variable formula");
      randomatom = new RanMars(lmp,seed+me);
    }
    return 0.0;
  }

  if (tree->type == NORMAL) {
    collapse_tree(tree->first);
    double sigma = collapse_tree(tree->second);
    if (sigma < 0.0)
      error->one(FLERR,"Invalid math function in variable formula");
    if (randomatom == nullptr) {
      int seed = static_cast<int> (collapse_tree(tree->extra[0]));
      if (seed <= 0)
        error->one(FLERR,"Invalid math function in variable formula");
      randomatom = new RanMars(lmp,seed+me);
    }
    return 0.0;
  }

  if (tree->type == CEIL) {
    arg1 = collapse_tree(tree->first);
    if (tree->first->type != VALUE) return 0.0;
    tree->type = VALUE;
    tree->value = ceil(arg1);
    return tree->value;
  }

  if (tree->type == FLOOR) {
    arg1 = collapse_tree(tree->first);
    if (tree->first->type != VALUE) return 0.0;
    tree->type = VALUE;
    tree->value = floor(arg1);
    return tree->value;
  }

  if (tree->type == ROUND) {
    arg1 = collapse_tree(tree->first);
    if (tree->first->type != VALUE) return 0.0;
    tree->type = VALUE;
    tree->value = MYROUND(arg1);
    return tree->value;
  }

  if (tree->type == RAMP) {
    arg1 = collapse_tree(tree->first);
    arg2 = collapse_tree(tree->second);
    if (tree->first->type != VALUE || tree->second->type != VALUE) return 0.0;
    tree->type = VALUE;
    if (update->whichflag == 0) {
      tree->value = arg1;
    } else {
      double delta = update->ntimestep - update->beginstep;
      if ((delta != 0.0) && (update->beginstep != update->endstep))
        delta /= update->endstep - update->beginstep;
      tree->value = arg1 + delta*(arg2-arg1);
    }
    return tree->value;
  }

  if (tree->type == STAGGER) {
    auto  ivalue1 = static_cast<bigint> (collapse_tree(tree->first));
    auto  ivalue2 = static_cast<bigint> (collapse_tree(tree->second));
    if (tree->first->type != VALUE || tree->second->type != VALUE) return 0.0;
    tree->type = VALUE;
    if (ivalue1 <= 0 || ivalue2 <= 0 || ivalue1 <= ivalue2)
      error->one(FLERR,"Invalid math function in variable formula");
    bigint lower = update->ntimestep/ivalue1 * ivalue1;
    bigint delta = update->ntimestep - lower;
    if (delta < ivalue2) tree->value = lower+ivalue2;
    else tree->value = lower+ivalue1;
    return tree->value;
  }

  if (tree->type == LOGFREQ) {
    auto  ivalue1 = static_cast<bigint> (collapse_tree(tree->first));
    auto  ivalue2 = static_cast<bigint> (collapse_tree(tree->second));
    auto  ivalue3 = static_cast<bigint> (collapse_tree(tree->extra[0]));
    if (tree->first->type != VALUE || tree->second->type != VALUE ||
        tree->extra[0]->type != VALUE) return 0.0;
    tree->type = VALUE;
    if (ivalue1 <= 0 || ivalue2 <= 0 || ivalue3 <= 0 || ivalue2 >= ivalue3)
      error->one(FLERR,"Invalid math function in variable formula");
    if (update->ntimestep < ivalue1) tree->value = ivalue1;
    else {
      bigint lower = ivalue1;
      while (update->ntimestep >= ivalue3*lower) lower *= ivalue3;
      bigint multiple = update->ntimestep/lower;
      if (multiple < ivalue2) tree->value = (multiple+1)*lower;
      else tree->value = lower*ivalue3;
    }
    return tree->value;
  }

  if (tree->type == LOGFREQ2) {
    auto  ivalue1 = static_cast<bigint> (collapse_tree(tree->first));
    auto  ivalue2 = static_cast<bigint> (collapse_tree(tree->second));
    auto  ivalue3 = static_cast<bigint> (collapse_tree(tree->extra[0]));
    if (tree->first->type != VALUE || tree->second->type != VALUE ||
        tree->extra[0]->type != VALUE) return 0.0;
    tree->type = VALUE;
    if (ivalue1 <= 0 || ivalue2 <= 0 || ivalue3 <= 0 )
      error->all(FLERR,"Invalid math function in variable formula");
    if (update->ntimestep < ivalue1) tree->value = ivalue1;
    else {
      tree->value = ivalue1;
      double delta = ivalue1*(ivalue3-1.0)/ivalue2;
      bigint count = 0;
      while (update->ntimestep >= tree->value) {
        tree->value += delta;
        count++;
        if (count % ivalue2 == 0) delta *= ivalue3;
      }
    }
    tree->value = ceil(tree->value);
    return tree->value;
  }

  if (tree->type == LOGFREQ3) {
    auto  ivalue1 = static_cast<bigint> (collapse_tree(tree->first));
    auto  ivalue2 = static_cast<bigint> (collapse_tree(tree->second));
    auto  ivalue3 = static_cast<bigint> (collapse_tree(tree->extra[0]));
    if (tree->first->type != VALUE || tree->second->type != VALUE ||
        tree->extra[0]->type != VALUE) return 0.0;
    tree->type = VALUE;
    if (ivalue1 <= 0 || ivalue2 <= 1 || ivalue3 <= 0 ||
        ivalue3-ivalue1+1 < ivalue2 )
      error->all(FLERR,"Invalid math function in variable formula");
    if (update->ntimestep < ivalue1) tree->value = ivalue1;
    //else if (update->ntimestep <= ivalue3) {
    else {
      tree->value = ivalue1;
      double logsp = ivalue1;
      double factor = pow(((double)ivalue3)/ivalue1, 1.0/(ivalue2-1));
      bigint linsp = ivalue1;
      while (update->ntimestep >= (tree->value)) {
        logsp *= factor;
        linsp++;
        if (linsp > logsp) tree->value = linsp;
        else tree->value = ceil(logsp)-(((int)ceil(logsp)-1)/ivalue3);
      }
    }
    if (update->ntimestep > ivalue3)
      error->all(FLERR,"Calls to variable exceeded limit");
    return tree->value;
  }

  if (tree->type == STRIDE) {
    auto  ivalue1 = static_cast<bigint> (collapse_tree(tree->first));
    auto  ivalue2 = static_cast<bigint> (collapse_tree(tree->second));
    auto  ivalue3 = static_cast<bigint> (collapse_tree(tree->extra[0]));
    if (tree->first->type != VALUE || tree->second->type != VALUE ||
        tree->extra[0]->type != VALUE) return 0.0;
    tree->type = VALUE;
    if (ivalue1 < 0 || ivalue2 < 0 || ivalue3 <= 0 || ivalue1 > ivalue2)
      error->one(FLERR,"Invalid math function in variable formula");
    if (update->ntimestep < ivalue1) tree->value = ivalue1;
    else if (update->ntimestep < ivalue2) {
      bigint offset = update->ntimestep - ivalue1;
      tree->value = ivalue1 + (offset/ivalue3)*ivalue3 + ivalue3;
      if (tree->value > ivalue2) tree->value = (double) MAXBIGINT;
    } else tree->value = (double) MAXBIGINT;
    return tree->value;
  }

  if (tree->type == STRIDE2) {
    auto  ivalue1 = static_cast<bigint> (collapse_tree(tree->first));
    auto  ivalue2 = static_cast<bigint> (collapse_tree(tree->second));
    auto  ivalue3 = static_cast<bigint> (collapse_tree(tree->extra[0]));
    auto  ivalue4 = static_cast<bigint> (collapse_tree(tree->extra[1]));
    auto  ivalue5 = static_cast<bigint> (collapse_tree(tree->extra[2]));
    auto  ivalue6 = static_cast<bigint> (collapse_tree(tree->extra[3]));
    if (tree->first->type != VALUE || tree->second->type != VALUE ||
        tree->extra[0]->type != VALUE || tree->extra[1]->type != VALUE ||
        tree->extra[2]->type != VALUE || tree->extra[3]->type != VALUE)
      return 0.0;
    tree->type = VALUE;
    if (ivalue1 < 0 || ivalue2 < 0 || ivalue3 <= 0 || ivalue1 > ivalue2)
      error->one(FLERR,"Invalid math function in variable formula");
    if (ivalue4 < 0 || ivalue5 < 0 || ivalue6 <= 0 || ivalue4 > ivalue5)
      error->one(FLERR,"Invalid math function in variable formula");
    if (ivalue4 < ivalue1 || ivalue5 > ivalue2)
      error->one(FLERR,"Invalid math function in variable formula");
    bigint istep, offset;
    if (update->ntimestep < ivalue1) istep = ivalue1;
    else if (update->ntimestep < ivalue2) {
      if (update->ntimestep < ivalue4 || update->ntimestep > ivalue5) {
        offset = update->ntimestep - ivalue1;
        istep = ivalue1 + (offset/ivalue3)*ivalue3 + ivalue3;
        if (update->ntimestep < ivalue2 && istep > ivalue4)
          tree->value = ivalue4;
      } else {
        offset = update->ntimestep - ivalue4;
        istep = ivalue4 + (offset/ivalue6)*ivalue6 + ivalue6;
        if (istep > ivalue5) {
          offset = ivalue5 - ivalue1;
          istep = ivalue1 + (offset/ivalue3)*ivalue3 + ivalue3;
          if (istep > ivalue2) istep = MAXBIGINT;
        }
      }
    } else istep = MAXBIGINT;
    tree->value = istep;
    return tree->value;
  }

  if (tree->type == VDISPLACE) {
    arg1 = collapse_tree(tree->first);
    arg2 = collapse_tree(tree->second);
    if (tree->first->type != VALUE || tree->second->type != VALUE) return 0.0;
    tree->type = VALUE;
    double delta = update->ntimestep - update->beginstep;
    tree->value = arg1 + arg2*delta*update->dt;
    return tree->value;
  }

  if (tree->type == SWIGGLE) {
    arg1 = collapse_tree(tree->first);
    arg2 = collapse_tree(tree->second);
    arg3 = collapse_tree(tree->extra[0]);
    if (tree->first->type != VALUE || tree->second->type != VALUE ||
        tree->extra[0]->type != VALUE) return 0.0;
    tree->type = VALUE;
    if (arg3 == 0.0)
      error->one(FLERR,"Invalid swiggle(x,y,z) function in variable formula: z must be > 0");
    double delta = update->ntimestep - update->beginstep;
    double omega = 2.0*MY_PI/arg3;
    tree->value = arg1 + arg2*sin(omega*delta*update->dt);
    return tree->value;
  }

  if (tree->type == CWIGGLE) {
    arg1 = collapse_tree(tree->first);
    arg2 = collapse_tree(tree->second);
    arg3 = collapse_tree(tree->extra[0]);
    if (tree->first->type != VALUE || tree->second->type != VALUE ||
        tree->extra[0]->type != VALUE) return 0.0;
    tree->type = VALUE;
    if (arg3 == 0.0)
      error->one(FLERR,"Invalid cwiggle(x,y,z) function in variable formula: z must be > 0");
    double delta = update->ntimestep - update->beginstep;
    double omega = 2.0*MY_PI/arg3;
    tree->value = arg1 + arg2*(1.0-cos(omega*delta*update->dt));
    return tree->value;
  }

  // mask functions do not become a single collapsed value

  if (tree->type == GMASK) return 0.0;
  if (tree->type == RMASK) return 0.0;
  if (tree->type == GRMASK) return 0.0;

  return 0.0;
}

/* ----------------------------------------------------------------------
   evaluate an atom-style or vector-style variable parse tree
   index I = atom I or vector index I
   tree was created by one-time parsing of formula string via evaluate()
   customize by adding a function:
     sqrt(),exp(),ln(),log(),sin(),cos(),tan(),asin(),acos(),atan(),
     atan2(y,x),random(x,y,z),normal(x,y,z),ceil(),floor(),round(),
     ramp(x,y),stagger(x,y),logfreq(x,y,z),logfreq2(x,y,z),
     logfreq3(x,y,z),stride(x,y,z),stride2(x,y,z),vdisplace(x,y),
     swiggle(x,y,z),cwiggle(x,y,z),gmask(x),rmask(x),grmask(x,y)
---------------------------------------------------------------------- */

double Variable::eval_tree(Tree *tree, int i)
{
  double arg,arg1,arg2,arg3;

  if (tree->type == VALUE) return tree->value;
  if (tree->type == ATOMARRAY) return tree->array[i*tree->nstride];
  if (tree->type == TYPEARRAY) return tree->array[atom->type[i]];
  if (tree->type == INTARRAY) return (double) tree->iarray[i*tree->nstride];
  if (tree->type == BIGINTARRAY) return (double) tree->barray[i*tree->nstride];
  if (tree->type == VECTORARRAY) return tree->array[i*tree->nstride];

  if (tree->type == ADD)
    return eval_tree(tree->first,i) + eval_tree(tree->second,i);
  if (tree->type == SUBTRACT)
    return eval_tree(tree->first,i) - eval_tree(tree->second,i);
  if (tree->type == MULTIPLY)
    return eval_tree(tree->first,i) * eval_tree(tree->second,i);
  if (tree->type == DIVIDE) {
    double denom = eval_tree(tree->second,i);
    if (denom == 0.0) error->one(FLERR,"Divide by 0 in variable formula");
    return eval_tree(tree->first,i) / denom;
  }
  if (tree->type == MODULO) {
    double denom = eval_tree(tree->second,i);
    if (denom == 0.0) error->one(FLERR,"Modulo 0 in variable formula");
    return fmod(eval_tree(tree->first,i),denom);
  }
  if (tree->type == CARAT) {
    double exponent = eval_tree(tree->second,i);
    if (exponent == 0.0) error->one(FLERR,"Power by 0 in variable formula");
    return pow(eval_tree(tree->first,i),exponent);
  }
  if (tree->type == UNARY) return -eval_tree(tree->first,i);

  if (tree->type == NOT) {
    if (eval_tree(tree->first,i) == 0.0) return 1.0;
    else return 0.0;
  }
  if (tree->type == EQ) {
    if (eval_tree(tree->first,i) == eval_tree(tree->second,i)) return 1.0;
    else return 0.0;
  }
  if (tree->type == NE) {
    if (eval_tree(tree->first,i) != eval_tree(tree->second,i)) return 1.0;
    else return 0.0;
  }
  if (tree->type == LT) {
    if (eval_tree(tree->first,i) < eval_tree(tree->second,i)) return 1.0;
    else return 0.0;
  }
  if (tree->type == LE) {
    if (eval_tree(tree->first,i) <= eval_tree(tree->second,i)) return 1.0;
    else return 0.0;
  }
  if (tree->type == GT) {
    if (eval_tree(tree->first,i) > eval_tree(tree->second,i)) return 1.0;
    else return 0.0;
  }
  if (tree->type == GE) {
    if (eval_tree(tree->first,i) >= eval_tree(tree->second,i)) return 1.0;
    else return 0.0;
  }
  if (tree->type == AND) {
    if (eval_tree(tree->first,i) != 0.0 && eval_tree(tree->second,i) != 0.0)
      return 1.0;
    else return 0.0;
  }
  if (tree->type == OR) {
    if (eval_tree(tree->first,i) != 0.0 || eval_tree(tree->second,i) != 0.0)
      return 1.0;
    else return 0.0;
  }
  if (tree->type == XOR) {
    if ((eval_tree(tree->first,i) == 0.0 && eval_tree(tree->second,i) != 0.0)
        ||
        (eval_tree(tree->first,i) != 0.0 && eval_tree(tree->second,i) == 0.0))
      return 1.0;
    else return 0.0;
  }

  if (tree->type == SQRT) {
    arg1 = eval_tree(tree->first,i);
    if (arg1 < 0.0)
      error->one(FLERR,"Sqrt of negative value in variable formula");
    return sqrt(arg1);
  }
  if (tree->type == EXP)
    return exp(eval_tree(tree->first,i));
  if (tree->type == LN) {
    arg1 = eval_tree(tree->first,i);
    if (arg1 <= 0.0)
      error->one(FLERR,"Log of zero/negative value in variable formula");
    return log(arg1);
  }
  if (tree->type == LOG) {
    arg1 = eval_tree(tree->first,i);
    if (arg1 <= 0.0)
      error->one(FLERR,"Log of zero/negative value in variable formula");
    return log10(arg1);
  }
  if (tree->type == ABS)
    return fabs(eval_tree(tree->first,i));

  if (tree->type == SIN)
    return sin(eval_tree(tree->first,i));
  if (tree->type == COS)
    return cos(eval_tree(tree->first,i));
  if (tree->type == TAN)
    return tan(eval_tree(tree->first,i));

  if (tree->type == ASIN) {
    arg1 = eval_tree(tree->first,i);
    if (arg1 < -1.0 || arg1 > 1.0)
      error->one(FLERR,"Arcsin of invalid value in variable formula");
    return asin(arg1);
  }
  if (tree->type == ACOS) {
    arg1 = eval_tree(tree->first,i);
    if (arg1 < -1.0 || arg1 > 1.0)
      error->one(FLERR,"Arccos of invalid value in variable formula");
    return acos(arg1);
  }
  if (tree->type == ATAN)
    return atan(eval_tree(tree->first,i));
  if (tree->type == ATAN2)
    return atan2(eval_tree(tree->first,i),eval_tree(tree->second,i));

  if (tree->type == RANDOM) {
    double lower = eval_tree(tree->first,i);
    double upper = eval_tree(tree->second,i);
    if (randomatom == nullptr) {
      int seed = static_cast<int> (eval_tree(tree->extra[0],i));
      if (seed <= 0)
        error->one(FLERR,"Invalid math function in variable formula");
      randomatom = new RanMars(lmp,seed+me);
    }
    return randomatom->uniform()*(upper-lower)+lower;
  }
  if (tree->type == NORMAL) {
    double mu = eval_tree(tree->first,i);
    double sigma = eval_tree(tree->second,i);
    if (sigma < 0.0)
      error->one(FLERR,"Invalid math function in variable formula");
    if (randomatom == nullptr) {
      int seed = static_cast<int> (eval_tree(tree->extra[0],i));
      if (seed <= 0)
        error->one(FLERR,"Invalid math function in variable formula");
      randomatom = new RanMars(lmp,seed+me);
    }
    return mu + sigma*randomatom->gaussian();
  }

  if (tree->type == CEIL)
    return ceil(eval_tree(tree->first,i));
  if (tree->type == FLOOR)
    return floor(eval_tree(tree->first,i));
  if (tree->type == ROUND)
    return MYROUND(eval_tree(tree->first,i));

  if (tree->type == RAMP) {
    arg1 = eval_tree(tree->first,i);
    arg2 = eval_tree(tree->second,i);
    if (update->whichflag == 0) {
      arg = arg1;
    } else {
      double delta = update->ntimestep - update->beginstep;
      if ((delta != 0.0) && (update->beginstep != update->endstep))
        delta /= update->endstep - update->beginstep;
      arg = arg1 + delta*(arg2-arg1);
    }
    return arg;
  }

  if (tree->type == STAGGER) {
    auto  ivalue1 = static_cast<bigint> (eval_tree(tree->first,i));
    auto  ivalue2 = static_cast<bigint> (eval_tree(tree->second,i));
    if (ivalue1 <= 0 || ivalue2 <= 0 || ivalue1 <= ivalue2)
      error->one(FLERR,"Invalid math function in variable formula");
    bigint lower = update->ntimestep/ivalue1 * ivalue1;
    bigint delta = update->ntimestep - lower;
    if (delta < ivalue2) arg = lower+ivalue2;
    else arg = lower+ivalue1;
    return arg;
  }

  if (tree->type == LOGFREQ) {
    auto  ivalue1 = static_cast<bigint> (eval_tree(tree->first,i));
    auto  ivalue2 = static_cast<bigint> (eval_tree(tree->second,i));
    auto  ivalue3 = static_cast<bigint> (eval_tree(tree->extra[0],i));
    if (ivalue1 <= 0 || ivalue2 <= 0 || ivalue3 <= 0 || ivalue2 >= ivalue3)
      error->one(FLERR,"Invalid math function in variable formula");
    if (update->ntimestep < ivalue1) arg = ivalue1;
    else {
      bigint lower = ivalue1;
      while (update->ntimestep >= ivalue3*lower) lower *= ivalue3;
      bigint multiple = update->ntimestep/lower;
      if (multiple < ivalue2) arg = (multiple+1)*lower;
      else arg = lower*ivalue3;
    }
    return arg;
  }

  if (tree->type == LOGFREQ2) {
    auto  ivalue1 = static_cast<bigint> (eval_tree(tree->first,i));
    auto  ivalue2 = static_cast<bigint> (eval_tree(tree->second,i));
    auto  ivalue3 = static_cast<bigint> (eval_tree(tree->extra[0],i));
    if (ivalue1 <= 0 || ivalue2 <= 0 || ivalue3 <= 0 )
      error->all(FLERR,"Invalid math function in variable formula");
    if (update->ntimestep < ivalue1) arg = ivalue1;
    else {
      arg = ivalue1;
      double delta = ivalue1*(ivalue3-1.0)/ivalue2;
      bigint count = 0;
      while (update->ntimestep >= arg) {
        arg += delta;
        count++;
        if (count % ivalue2 == 0) delta *= ivalue3;
      }
    }
    arg = ceil(arg);
    return arg;
  }

  if (tree->type == STRIDE) {
    auto  ivalue1 = static_cast<bigint> (eval_tree(tree->first,i));
    auto  ivalue2 = static_cast<bigint> (eval_tree(tree->second,i));
    auto  ivalue3 = static_cast<bigint> (eval_tree(tree->extra[0],i));
    if (ivalue1 < 0 || ivalue2 < 0 || ivalue3 <= 0 || ivalue1 > ivalue2)
      error->one(FLERR,"Invalid math function in variable formula");
    if (update->ntimestep < ivalue1) arg = ivalue1;
    else if (update->ntimestep < ivalue2) {
      bigint offset = update->ntimestep - ivalue1;
      arg = ivalue1 + (offset/ivalue3)*ivalue3 + ivalue3;
      if (arg > ivalue2) arg = (double) MAXBIGINT;
    } else arg = (double) MAXBIGINT;
    return arg;
  }

  if (tree->type == STRIDE2) {
    auto  ivalue1 = static_cast<bigint> (eval_tree(tree->first,i));
    auto  ivalue2 = static_cast<bigint> (eval_tree(tree->second,i));
    auto  ivalue3 = static_cast<bigint> (eval_tree(tree->extra[0],i));
    auto  ivalue4 = static_cast<bigint> (eval_tree(tree->extra[1],i));
    auto  ivalue5 = static_cast<bigint> (eval_tree(tree->extra[2],i));
    auto  ivalue6 = static_cast<bigint> (eval_tree(tree->extra[3],i));
    if (ivalue1 < 0 || ivalue2 < 0 || ivalue3 <= 0 || ivalue1 > ivalue2)
      error->one(FLERR,"Invalid math function in variable formula");
    if (ivalue4 < 0 || ivalue5 < 0 || ivalue6 <= 0 || ivalue4 > ivalue5)
      error->one(FLERR,"Invalid math function in variable formula");
    if (ivalue4 < ivalue1 || ivalue5 > ivalue2)
      error->one(FLERR,"Invalid math function in variable formula");
    bigint istep, offset;
    if (update->ntimestep < ivalue1) istep = ivalue1;
    else if (update->ntimestep < ivalue2) {
      if (update->ntimestep < ivalue4 || update->ntimestep > ivalue5) {
        offset = update->ntimestep - ivalue1;
        istep = ivalue1 + (offset/ivalue3)*ivalue3 + ivalue3;
        if (update->ntimestep < ivalue2 && istep > ivalue4)
          tree->value = ivalue4;
      } else {
        offset = update->ntimestep - ivalue4;
        istep = ivalue4 + (offset/ivalue6)*ivalue6 + ivalue6;
        if (istep > ivalue5) {
          offset = ivalue5 - ivalue1;
          istep = ivalue1 + (offset/ivalue3)*ivalue3 + ivalue3;
          if (istep > ivalue2) istep = MAXBIGINT;
        }
      }
    } else istep = MAXBIGINT;
    arg = istep;
    return arg;
  }

  if (tree->type == VDISPLACE) {
    arg1 = eval_tree(tree->first,i);
    arg2 = eval_tree(tree->second,i);
    double delta = update->ntimestep - update->beginstep;
    arg = arg1 + arg2*delta*update->dt;
    return arg;
  }

  if (tree->type == SWIGGLE) {
    arg1 = eval_tree(tree->first,i);
    arg2 = eval_tree(tree->second,i);
    arg3 = eval_tree(tree->extra[0],i);
    if (arg3 == 0.0)
      error->one(FLERR,"Invalid swiggle(x,y,z) function in variable formula: z must be > 0");
    double delta = update->ntimestep - update->beginstep;
    double omega = 2.0*MY_PI/arg3;
    arg = arg1 + arg2*sin(omega*delta*update->dt);
    return arg;
  }

  if (tree->type == CWIGGLE) {
    arg1 = eval_tree(tree->first,i);
    arg2 = eval_tree(tree->second,i);
    arg3 = eval_tree(tree->extra[0],i);
    if (arg3 == 0.0)
      error->one(FLERR,"Invalid cwiggle(x,y,z) function in variable formula: z must be > 0");
    double delta = update->ntimestep - update->beginstep;
    double omega = 2.0*MY_PI/arg3;
    arg = arg1 + arg2*(1.0-cos(omega*delta*update->dt));
    return arg;
  }

  if (tree->type == GMASK) {
    if (atom->mask[i] & tree->ivalue) return 1.0;
    else return 0.0;
  }

  if (tree->type == RMASK) {
    if (tree->region->match(atom->x[i][0], atom->x[i][1], atom->x[i][2])) return 1.0;
    else return 0.0;
  }

  if (tree->type == GRMASK) {
    if ((atom->mask[i] & tree->ivalue) &&
        (tree->region->match(atom->x[i][0], atom->x[i][1], atom->x[i][2]))) return 1.0;
    else return 0.0;
  }

  return 0.0;
}

/* ----------------------------------------------------------------------
   scan entire tree, find size of vectors for vector-style variable
   return N for consistent vector size
   return 0 for no vector size, caller flags as error
   return -1 for inconsistent vector size, caller flags as error
------------------------------------------------------------------------- */

int Variable::size_tree_vector(Tree *tree)
{
  int nsize = 0;
  if (tree->type == VECTORARRAY) nsize = tree->nvector;
  if (tree->first) nsize = compare_tree_vector(nsize, size_tree_vector(tree->first));
  if (tree->second) nsize = compare_tree_vector(nsize, size_tree_vector(tree->second));
  if (tree->nextra) {
    for (int i = 0; i < tree->nextra; i++)
      nsize = compare_tree_vector(nsize,size_tree_vector(tree->extra[i]));
  }
  return nsize;
}

/* ----------------------------------------------------------------------
   compare size of two vectors for vector-style variable
   return positive size if same or one has no size 0
   return -1 error if one is already error or not same positive size
------------------------------------------------------------------------- */

int Variable::compare_tree_vector(int i, int j)
{
  if (i < 0 || j < 0) return -1;
  if (i == 0 || j == 0) return MAX(i,j);
  if (i != j) return -1;
  return i;
}

/* ---------------------------------------------------------------------- */

void Variable::free_tree(Tree *tree)
{
  if (tree->first) free_tree(tree->first);
  if (tree->second) free_tree(tree->second);
  if (tree->nextra) {
    for (int i = 0; i < tree->nextra; i++) free_tree(tree->extra[i]);
    delete[] tree->extra;
  }

  if (tree->selfalloc) memory->destroy(tree->array);
  delete tree;
}

/* ----------------------------------------------------------------------
   find matching parenthesis in str, allocate contents = str between parens
   i = left paren
   return loc or right paren
------------------------------------------------------------------------- */

int Variable::find_matching_paren(char *str, int i, char *&contents, int ivar)
{
  // istop = matching ')' at same level, allowing for nested parens

  int istart = i;
  int ilevel = 0;
  while (true) {
    i++;
    if (!str[i]) break;
    if (str[i] == '(') ilevel++;
    else if (str[i] == ')' && ilevel) ilevel--;
    else if (str[i] == ')') break;
  }
  if (!str[i]) print_var_error(FLERR,"Invalid syntax in variable formula",ivar);
  int istop = i;

  int n = istop - istart - 1;
  delete[] contents;
  contents = new char[n+1];
  strncpy(contents,&str[istart+1],n);
  contents[n] = '\0';

  return istop;
}

/* ----------------------------------------------------------------------
   find int between brackets and return it
   return a tagint, since value can be an atom ID
   ptr initially points to left bracket
   return it pointing to right bracket
   error if no right bracket or brackets are empty or index = 0
   if varallow = 0: error if any between-bracket chars are non-digits
   if varallow = 1: also allow for v_name, where name is variable name
------------------------------------------------------------------------- */

tagint Variable::int_between_brackets(char *&ptr, int varallow)
{
  int varflag;
  tagint index;

  char *start = ++ptr;

  if (varallow && utils::strmatch(ptr,"^v_")) {
    varflag = 1;
    while (*ptr && *ptr != ']') {
      if (!isalnum(*ptr) && *ptr != '_')
        error->all(FLERR,"Variable name between brackets must be letters, numbers, or underscores");
      ptr++;
    }

  } else {
    varflag = 0;
    while (*ptr && *ptr != ']') {
      if (!isdigit(*ptr))
        error->all(FLERR,"Non digit character between brackets in variable");
      ptr++;
    }
  }

  if (*ptr != ']') error->all(FLERR,"Mismatched brackets in variable");
  if (ptr == start) error->all(FLERR,"Empty brackets in variable");

  *ptr = '\0';

  // evaluate index as floating point variable or as tagint via ATOTAGINT()

  if (varflag) {
    char *id = start+2;
    int ivar = find(id);
    if (ivar < 0)
      error->all(FLERR,"Invalid variable name in variable formula");

    char *var = retrieve(id);
    if (var == nullptr)
      error->all(FLERR,"Invalid variable evaluation in variable formula");
    index = static_cast<tagint> (atof(var));

  } else index = ATOTAGINT(start);

  *ptr = ']';

  if (index == 0)
    error->all(FLERR,"Index between variable brackets must be positive");
  return index;
}

/* ----------------------------------------------------------------------
   process a math function in formula
   push result onto tree or arg stack
   word = math function
   contents = str between parentheses with comma-separated args
   return 0 if not a match, 1 if successfully processed
   customize by adding a math function:
     sqrt(),exp(),ln(),log(),abs(),sin(),cos(),tan(),asin(),acos(),atan(),
     atan2(y,x),random(x,y,z),normal(x,y,z),ceil(),floor(),round(),
     ramp(x,y),stagger(x,y),logfreq(x,y,z),logfreq2(x,y,z),
     logfreq3(x,y,z),stride(x,y,z),stride2(x,y,z,a,b,c),vdisplace(x,y),
     swiggle(x,y,z),cwiggle(x,y,z)
------------------------------------------------------------------------- */

int Variable::math_function(char *word, char *contents, Tree **tree, Tree **treestack,
                            int &ntreestack, double *argstack, int &nargstack, int ivar)
{
  // word not a match to any math function

  if (strcmp(word,"sqrt") != 0 && strcmp(word,"exp") &&
      strcmp(word,"ln") != 0 && strcmp(word,"log") != 0 &&
      strcmp(word,"abs") != 0 &&
      strcmp(word,"sin") != 0 && strcmp(word,"cos") != 0 &&
      strcmp(word,"tan") != 0 && strcmp(word,"asin") != 0 &&
      strcmp(word,"acos") != 0 && strcmp(word,"atan") != 0 &&
      strcmp(word,"atan2") != 0 && strcmp(word,"random") != 0 &&
      strcmp(word,"normal") != 0 && strcmp(word,"ceil") != 0 &&
      strcmp(word,"floor") != 0 && strcmp(word,"round") != 0 &&
      strcmp(word,"ramp") != 0 && strcmp(word,"stagger") != 0 &&
      strcmp(word,"logfreq") != 0 && strcmp(word,"logfreq2") != 0 &&
      strcmp(word,"logfreq3") != 0 && strcmp(word,"stride") != 0 &&
      strcmp(word,"stride2") != 0 && strcmp(word,"vdisplace") != 0 &&
      strcmp(word,"swiggle") != 0 && strcmp(word,"cwiggle") != 0)
    return 0;

  // parse contents for comma-separated args
  // narg = number of args, args = strings between commas

  char *args[MAXFUNCARG];
  int narg = parse_args(contents,args);

  Tree *newtree = nullptr;
  double value1,value2;
  double values[MAXFUNCARG-2];

  if (tree) {
    newtree = new Tree();
    Tree *argtree = nullptr;
    evaluate(args[0],&argtree,ivar);
    newtree->first = argtree;
    if (narg > 1) {
      evaluate(args[1],&argtree,ivar);
      newtree->second = argtree;
      if (narg > 2) {
        newtree->nextra = narg-2;
        newtree->extra = new Tree*[narg-2];
        for (int i = 2; i < narg; i++) {
          evaluate(args[i],&argtree,ivar);
          newtree->extra[i-2] = argtree;
        }
      }
    }
    treestack[ntreestack++] = newtree;

  } else {
    value1 = evaluate(args[0],nullptr,ivar);
    if (narg > 1) {
      value2 = evaluate(args[1],nullptr,ivar);
      if (narg > 2) {
        for (int i = 2; i < narg; i++)
          values[i-2] = evaluate(args[i],nullptr,ivar);
      }
    }
  }

  // individual math functions
  // customize by adding a function

  if (strcmp(word,"sqrt") == 0) {
    if (narg != 1)
      print_var_error(FLERR,"Invalid math function in variable formula",ivar);
    if (tree) newtree->type = SQRT;
    else {
      if (value1 < 0.0)
        print_var_error(FLERR,"Sqrt of negative value in variable formula",ivar,0);
      argstack[nargstack++] = sqrt(value1);
    }

  } else if (strcmp(word,"exp") == 0) {
    if (narg != 1)
      print_var_error(FLERR,"Invalid math function in variable formula",ivar);
    if (tree) newtree->type = EXP;
    else argstack[nargstack++] = exp(value1);
  } else if (strcmp(word,"ln") == 0) {
    if (narg != 1)
      print_var_error(FLERR,"Invalid math function in variable formula",ivar);
    if (tree) newtree->type = LN;
    else {
      if (value1 <= 0.0)
        print_var_error(FLERR,"Log of zero/negative value in variable formula",ivar,0);
      argstack[nargstack++] = log(value1);
    }
  } else if (strcmp(word,"log") == 0) {
    if (narg != 1)
      print_var_error(FLERR,"Invalid math function in variable formula",ivar);
    if (tree) newtree->type = LOG;
    else {
      if (value1 <= 0.0)
        print_var_error(FLERR,"Log of zero/negative value in variable formula",ivar,0);
      argstack[nargstack++] = log10(value1);
    }
  } else if (strcmp(word,"abs") == 0) {
    if (narg != 1)
      print_var_error(FLERR,"Invalid math function in variable formula",ivar);
    if (tree) newtree->type = ABS;
    else argstack[nargstack++] = fabs(value1);

  } else if (strcmp(word,"sin") == 0) {
    if (narg != 1)
      print_var_error(FLERR,"Invalid math function in variable formula",ivar);
    if (tree) newtree->type = SIN;
    else argstack[nargstack++] = sin(value1);
  } else if (strcmp(word,"cos") == 0) {
    if (narg != 1)
      print_var_error(FLERR,"Invalid math function in variable formula",ivar);
    if (tree) newtree->type = COS;
    else argstack[nargstack++] = cos(value1);
  } else if (strcmp(word,"tan") == 0) {
    if (narg != 1)
      print_var_error(FLERR,"Invalid math function in variable formula",ivar);
    if (tree) newtree->type = TAN;
    else argstack[nargstack++] = tan(value1);

  } else if (strcmp(word,"asin") == 0) {
    if (narg != 1)
      print_var_error(FLERR,"Invalid math function in variable formula",ivar);
    if (tree) newtree->type = ASIN;
    else {
      if (value1 < -1.0 || value1 > 1.0)
        print_var_error(FLERR,"Arcsin of invalid value in variable formula",ivar,0);
      argstack[nargstack++] = asin(value1);
    }
  } else if (strcmp(word,"acos") == 0) {
    if (narg != 1)
      print_var_error(FLERR,"Invalid math function in variable formula",ivar);
    if (tree) newtree->type = ACOS;
    else {
      if (value1 < -1.0 || value1 > 1.0)
        print_var_error(FLERR,"Arccos of invalid value in variable formula",ivar,0);
      argstack[nargstack++] = acos(value1);
    }
  } else if (strcmp(word,"atan") == 0) {
    if (narg != 1)
      print_var_error(FLERR,"Invalid math function in variable formula",ivar);
    if (tree) newtree->type = ATAN;
    else argstack[nargstack++] = atan(value1);
  } else if (strcmp(word,"atan2") == 0) {
    if (narg != 2)
      print_var_error(FLERR,"Invalid math function in variable formula",ivar);
    if (tree) newtree->type = ATAN2;
    else argstack[nargstack++] = atan2(value1,value2);

  } else if (strcmp(word,"random") == 0) {
    if (narg != 3)
      print_var_error(FLERR,"Invalid math function in variable formula",ivar);
    if (tree) newtree->type = RANDOM;
    else {
      if (randomequal == nullptr) {
        int seed = static_cast<int> (values[0]);
        if (seed <= 0)
          print_var_error(FLERR,"Invalid math function in variable formula",ivar);
        randomequal = new RanMars(lmp,seed);
      }
      argstack[nargstack++] = randomequal->uniform()*(value2-value1) + value1;
    }
  } else if (strcmp(word,"normal") == 0) {
    if (narg != 3)
      print_var_error(FLERR,"Invalid math function in variable formula",ivar);
    if (tree) newtree->type = NORMAL;
    else {
      if (value2 < 0.0)
        print_var_error(FLERR,"Invalid math function in variable formula",ivar);
      if (randomequal == nullptr) {
        int seed = static_cast<int> (values[0]);
        if (seed <= 0)
          print_var_error(FLERR,"Invalid math function in variable formula",ivar);
        randomequal = new RanMars(lmp,seed);
      }
      argstack[nargstack++] = value1 + value2*randomequal->gaussian();
    }

  } else if (strcmp(word,"ceil") == 0) {
    if (narg != 1)
      print_var_error(FLERR,"Invalid math function in variable formula",ivar);
    if (tree) newtree->type = CEIL;
    else argstack[nargstack++] = ceil(value1);

  } else if (strcmp(word,"floor") == 0) {
    if (narg != 1)
      print_var_error(FLERR,"Invalid math function in variable formula",ivar);
    if (tree) newtree->type = FLOOR;
    else argstack[nargstack++] = floor(value1);

  } else if (strcmp(word,"round") == 0) {
    if (narg != 1)
      print_var_error(FLERR,"Invalid math function in variable formula",ivar);
    if (tree) newtree->type = ROUND;
    else argstack[nargstack++] = MYROUND(value1);

  } else if (strcmp(word,"ramp") == 0) {
    if (narg != 2)
      print_var_error(FLERR,"Invalid math function in variable formula",ivar);
    if (tree) newtree->type = RAMP;
    else {
      if (update->whichflag == 0) {
        argstack[nargstack++] = value1;
      } else {
        double delta = update->ntimestep - update->beginstep;
        if ((delta != 0.0) && (update->beginstep != update->endstep))
          delta /= update->endstep - update->beginstep;
        double value = value1 + delta*(value2-value1);
        argstack[nargstack++] = value;
      }
    }

  } else if (strcmp(word,"stagger") == 0) {
    if (narg != 2)
      print_var_error(FLERR,"Invalid math function in variable formula",ivar);
    if (tree) newtree->type = STAGGER;
    else {
      auto  ivalue1 = static_cast<bigint> (value1);
      auto  ivalue2 = static_cast<bigint> (value2);
      if (ivalue1 <= 0 || ivalue2 <= 0 || ivalue1 <= ivalue2)
        print_var_error(FLERR,"Invalid math function in variable formula",ivar);
      bigint lower = update->ntimestep/ivalue1 * ivalue1;
      bigint delta = update->ntimestep - lower;
      double value;
      if (delta < ivalue2) value = lower+ivalue2;
      else value = lower+ivalue1;
      argstack[nargstack++] = value;
    }

  } else if (strcmp(word,"logfreq") == 0) {
    if (narg != 3)
      print_var_error(FLERR,"Invalid math function in variable formula",ivar);
    if (tree) newtree->type = LOGFREQ;
    else {
      auto  ivalue1 = static_cast<bigint> (value1);
      auto  ivalue2 = static_cast<bigint> (value2);
      auto  ivalue3 = static_cast<bigint> (values[0]);
      if (ivalue1 <= 0 || ivalue2 <= 0 || ivalue3 <= 0 || ivalue2 >= ivalue3)
        print_var_error(FLERR,"Invalid math function in variable formula",ivar);
      double value;
      if (update->ntimestep < ivalue1) value = ivalue1;
      else {
        bigint lower = ivalue1;
        while (update->ntimestep >= ivalue3*lower) lower *= ivalue3;
        bigint multiple = update->ntimestep/lower;
        if (multiple < ivalue2) value = (multiple+1)*lower;
        else value = lower*ivalue3;
      }
      argstack[nargstack++] = value;
    }

  } else if (strcmp(word,"logfreq2") == 0) {
    if (narg != 3)
      print_var_error(FLERR,"Invalid math function in variable formula",ivar);
    if (tree) newtree->type = LOGFREQ2;
    else {
      auto  ivalue1 = static_cast<bigint> (value1);
      auto  ivalue2 = static_cast<bigint> (value2);
      auto  ivalue3 = static_cast<bigint> (values[0]);
      if (ivalue1 <= 0 || ivalue2 <= 0 || ivalue3 <= 0 )
        print_var_error(FLERR,"Invalid math function in variable formula",ivar);
      double value;
      if (update->ntimestep < ivalue1) value = ivalue1;
      else {
        value = ivalue1;
        double delta = ivalue1*(ivalue3-1.0)/ivalue2;
        bigint count = 0;
        while (update->ntimestep >= value) {
          value += delta;
          count++;
          if (count % ivalue2 == 0) delta *= ivalue3;
        }
      }
      argstack[nargstack++] = ceil(value);
    }

  } else if (strcmp(word,"logfreq3") == 0) {
    if (narg != 3)
      print_var_error(FLERR,"Invalid math function in variable formula",ivar);
    if (tree) newtree->type = LOGFREQ3;
    else {
      auto  ivalue1 = static_cast<bigint> (value1);
      auto  ivalue2 = static_cast<bigint> (value2);
      auto  ivalue3 = static_cast<bigint> (values[0]);
      if (ivalue1 <= 0 || ivalue2 <= 1 || ivalue3 <= 0 ||
          ivalue3-ivalue1+1 < ivalue2 )
        print_var_error(FLERR,"Invalid math function in variable formula",ivar);
      double value;
      if (update->ntimestep < ivalue1) value = ivalue1;
      //else if (update->ntimestep <= ivalue3) {
      else {
        value = ivalue1;
        double logsp = ivalue1;
        double factor = pow(((double)ivalue3)/ivalue1, 1.0/(ivalue2-1));
        bigint linsp = ivalue1;
        while (update->ntimestep >= value) {
          logsp *= factor;
          linsp++;
          if (linsp > logsp) value = linsp;
          else value = ceil(logsp)-(((bigint)ceil(logsp)-1)/ivalue3);
        }
      }
      if (update->ntimestep > ivalue3)
        error->all(FLERR,"Calls to variable exceeded limit");
      argstack[nargstack++] = value;
    }

  } else if (strcmp(word,"stride") == 0) {
    if (narg != 3)
      print_var_error(FLERR,"Invalid math function in variable formula",ivar);
    if (tree) newtree->type = STRIDE;
    else {
      auto  ivalue1 = static_cast<bigint> (value1);
      auto  ivalue2 = static_cast<bigint> (value2);
      auto  ivalue3 = static_cast<bigint> (values[0]);
      if (ivalue1 < 0 || ivalue2 < 0 || ivalue3 <= 0 || ivalue1 > ivalue2)
        error->one(FLERR,"Invalid math function in variable formula");
      double value;
      if (update->ntimestep < ivalue1) value = ivalue1;
      else if (update->ntimestep < ivalue2) {
        bigint offset = update->ntimestep - ivalue1;
        value = ivalue1 + (offset/ivalue3)*ivalue3 + ivalue3;
        if (value > ivalue2) value = (double) MAXBIGINT;
      } else value = (double) MAXBIGINT;
      argstack[nargstack++] = value;
    }

  } else if (strcmp(word,"stride2") == 0) {
    if (narg != 6)
      print_var_error(FLERR,"Invalid math function in variable formula",ivar);
    if (tree) newtree->type = STRIDE2;
    else {
      auto  ivalue1 = static_cast<bigint> (value1);
      auto  ivalue2 = static_cast<bigint> (value2);
      auto  ivalue3 = static_cast<bigint> (values[0]);
      auto  ivalue4 = static_cast<bigint> (values[1]);
      auto  ivalue5 = static_cast<bigint> (values[2]);
      auto  ivalue6 = static_cast<bigint> (values[3]);
      if (ivalue1 < 0 || ivalue2 < 0 || ivalue3 <= 0 || ivalue1 > ivalue2)
        error->one(FLERR,"Invalid math function in variable formula");
      if (ivalue4 < 0 || ivalue5 < 0 || ivalue6 <= 0 || ivalue4 > ivalue5)
        error->one(FLERR,"Invalid math function in variable formula");
      if (ivalue4 < ivalue1 || ivalue5 > ivalue2)
        error->one(FLERR,"Invalid math function in variable formula");
      bigint istep, offset;
      if (update->ntimestep < ivalue1) istep = ivalue1;
      else if (update->ntimestep < ivalue2) {
        if (update->ntimestep < ivalue4 || update->ntimestep > ivalue5) {
          offset = update->ntimestep - ivalue1;
          istep = ivalue1 + (offset/ivalue3)*ivalue3 + ivalue3;
          if (update->ntimestep < ivalue4 && istep > ivalue4) istep = ivalue4;
        } else {
          offset = update->ntimestep - ivalue4;
          istep = ivalue4 + (offset/ivalue6)*ivalue6 + ivalue6;
          if (istep > ivalue5) {
            offset = ivalue5 - ivalue1;
            istep = ivalue1 + (offset/ivalue3)*ivalue3 + ivalue3;
            if (istep > ivalue2) istep = MAXBIGINT;
          }
        }
      } else istep = MAXBIGINT;
      double value = istep;
      argstack[nargstack++] = value;
    }

  } else if (strcmp(word,"vdisplace") == 0) {
    if (narg != 2)
      print_var_error(FLERR,"Invalid vdisplace function in variable formula: must have 2 arguments",ivar);
    if (modify->get_fix_by_style("dt/reset").size() > 0)
      print_var_error(FLERR,"Must not use vdisplace(x,y) function with fix dt/reset",ivar);
    if (tree) newtree->type = VDISPLACE;
    else {
      double delta = update->ntimestep - update->beginstep;
      double value = value1 + value2*delta*update->dt;
      argstack[nargstack++] = value;
    }

  } else if (strcmp(word,"swiggle") == 0) {
    if (narg != 3)
      print_var_error(FLERR,"Invalid swiggle function in variable formula: must have 3 arguments",ivar);
    if (modify->get_fix_by_style("dt/reset").size() > 0)
      print_var_error(FLERR,"Must not use swiggle(x,y,z) function with fix dt/reset",ivar);
    if (tree) newtree->type = SWIGGLE;
    else {
      if (values[0] == 0.0)
        print_var_error(FLERR,"Invalid swiggle(x,y,z) function in variable formula: z must be > 0",ivar);
      double delta = update->ntimestep - update->beginstep;
      double omega = 2.0*MY_PI/values[0];
      double value = value1 + value2*sin(omega*delta*update->dt);
      argstack[nargstack++] = value;
    }

  } else if (strcmp(word,"cwiggle") == 0) {
    if (narg != 3)
      print_var_error(FLERR,"Invalid cwiggle function in variable formula: must have 3 arguments",ivar);
    if (modify->get_fix_by_style("dt/reset").size() > 0)
      print_var_error(FLERR,"Must not use cwiggle(x,y,z) function with fix dt/reset",ivar);
    if (tree) newtree->type = CWIGGLE;
    else {
      if (values[0] == 0.0)
        print_var_error(FLERR,"Invalid cwiggle(x,y,z) function in variable formula: z must be > 0",ivar);
      double delta = update->ntimestep - update->beginstep;
      double omega = 2.0*MY_PI/values[0];
      double value = value1 + value2*(1.0-cos(omega*delta*update->dt));
      argstack[nargstack++] = value;
    }
  }

  // delete stored args

  for (int i = 0; i < narg; i++) delete[] args[i];

  return 1;
}

/* ----------------------------------------------------------------------
   process a group function in formula with optional region arg
   push result onto tree or arg stack
   word = group function
   contents = str between parentheses with one,two,three args
   return 0 if not a match, 1 if successfully processed
   customize by adding a group function with optional region arg:
     count(group),mass(group),charge(group),
     xcm(group,dim),vcm(group,dim),fcm(group,dim),
     bound(group,xmin),gyration(group),ke(group),angmom(group,dim),
     torque(group,dim),inertia(group,dim),omega(group,dim)
------------------------------------------------------------------------- */

int Variable::group_function(char *word, char *contents, Tree **tree, Tree **treestack,
                             int &ntreestack, double *argstack, int &nargstack, int ivar)
{
  // word not a match to any group function

  if (strcmp(word,"count") != 0 && strcmp(word,"mass") &&
      strcmp(word,"charge") != 0 && strcmp(word,"xcm") != 0 &&
      strcmp(word,"vcm") != 0 && strcmp(word,"fcm") != 0 &&
      strcmp(word,"bound") != 0 && strcmp(word,"gyration") != 0 &&
      strcmp(word,"ke") != 0 && strcmp(word,"angmom") != 0 &&
      strcmp(word,"torque") != 0 && strcmp(word,"inertia") != 0 &&
      strcmp(word,"omega") != 0)
    return 0;

  // parse contents for comma-separated args
  // narg = number of args, args = strings between commas

  char *args[MAXFUNCARG];
  int narg = parse_args(contents,args);

  // group to operate on

  int igroup = group->find(args[0]);
  if (igroup == -1) {
    const auto errmesg = fmt::format("Group {} in variable formula does not exist", args[0]);
    print_var_error(FLERR, errmesg, ivar);
  }

  // match word to group function

  double value = 0.0;
  const auto group_errmesg = fmt::format("Invalid {}() function in variable formula", word);

  if (strcmp(word,"count") == 0) {
    if (narg == 1) value = group->count(igroup);
    else if (narg == 2)
      value = group->count(igroup,region_function(args[1],ivar));
    else print_var_error(FLERR,group_errmesg,ivar);

  } else if (strcmp(word,"mass") == 0) {
    if (narg == 1) value = group->mass(igroup);
    else if (narg == 2) value = group->mass(igroup,region_function(args[1],ivar));
    else print_var_error(FLERR,group_errmesg,ivar);

  } else if (strcmp(word,"charge") == 0) {
    if (narg == 1) value = group->charge(igroup);
    else if (narg == 2)
      value = group->charge(igroup,region_function(args[1],ivar));
    else print_var_error(FLERR,group_errmesg,ivar);

  } else if (strcmp(word,"xcm") == 0) {
    atom->check_mass(FLERR);
    double xcm[3];
    if (narg == 2) {
      double masstotal = group->mass(igroup);
      group->xcm(igroup,masstotal,xcm);
    } else if (narg == 3) {
      auto region = region_function(args[2],ivar);
      double masstotal = group->mass(igroup,region);
      group->xcm(igroup,masstotal,xcm,region);
    } else print_var_error(FLERR,group_errmesg,ivar);
    if (strcmp(args[1],"x") == 0) value = xcm[0];
    else if (strcmp(args[1],"y") == 0) value = xcm[1];
    else if (strcmp(args[1],"z") == 0) value = xcm[2];
    else print_var_error(FLERR,group_errmesg,ivar);

  } else if (strcmp(word,"vcm") == 0) {
    atom->check_mass(FLERR);
    double vcm[3];
    if (narg == 2) {
      double masstotal = group->mass(igroup);
      group->vcm(igroup,masstotal,vcm);
    } else if (narg == 3) {
      auto region = region_function(args[2],ivar);
      double masstotal = group->mass(igroup,region);
      group->vcm(igroup,masstotal,vcm,region);
    } else print_var_error(FLERR,group_errmesg,ivar);
    if (strcmp(args[1],"x") == 0) value = vcm[0];
    else if (strcmp(args[1],"y") == 0) value = vcm[1];
    else if (strcmp(args[1],"z") == 0) value = vcm[2];
    else print_var_error(FLERR,group_errmesg,ivar);

  } else if (strcmp(word,"fcm") == 0) {
    double fcm[3];
    if (narg == 2) group->fcm(igroup,fcm);
    else if (narg == 3) group->fcm(igroup,fcm,region_function(args[2],ivar));
    else print_var_error(FLERR,group_errmesg,ivar);
    if (strcmp(args[1],"x") == 0) value = fcm[0];
    else if (strcmp(args[1],"y") == 0) value = fcm[1];
    else if (strcmp(args[1],"z") == 0) value = fcm[2];
    else print_var_error(FLERR,group_errmesg,ivar);

  } else if (strcmp(word,"bound") == 0) {
    double minmax[6];
    if (narg == 2) group->bounds(igroup,minmax);
    else if (narg == 3)
      group->bounds(igroup,minmax,region_function(args[2],ivar));
    else print_var_error(FLERR,group_errmesg,ivar);
    if (strcmp(args[1],"xmin") == 0) value = minmax[0];
    else if (strcmp(args[1],"xmax") == 0) value = minmax[1];
    else if (strcmp(args[1],"ymin") == 0) value = minmax[2];
    else if (strcmp(args[1],"ymax") == 0) value = minmax[3];
    else if (strcmp(args[1],"zmin") == 0) value = minmax[4];
    else if (strcmp(args[1],"zmax") == 0) value = minmax[5];
    else print_var_error(FLERR,group_errmesg,ivar);

  } else if (strcmp(word,"gyration") == 0) {
    atom->check_mass(FLERR);
    double xcm[3];
    if (narg == 1) {
      double masstotal = group->mass(igroup);
      group->xcm(igroup,masstotal,xcm);
      value = group->gyration(igroup,masstotal,xcm);
    } else if (narg == 2) {
      auto region = region_function(args[1],ivar);
      double masstotal = group->mass(igroup,region);
      group->xcm(igroup,masstotal,xcm,region);
      value = group->gyration(igroup,masstotal,xcm,region);
    } else print_var_error(FLERR,group_errmesg,ivar);

  } else if (strcmp(word,"ke") == 0) {
    if (narg == 1) value = group->ke(igroup);
    else if (narg == 2) value = group->ke(igroup,region_function(args[1],ivar));
    else print_var_error(FLERR,group_errmesg,ivar);

  } else if (strcmp(word,"angmom") == 0) {
    atom->check_mass(FLERR);
    double xcm[3],lmom[3];
    if (narg == 2) {
      double masstotal = group->mass(igroup);
      group->xcm(igroup,masstotal,xcm);
      group->angmom(igroup,xcm,lmom);
    } else if (narg == 3) {
      auto region = region_function(args[2],ivar);
      double masstotal = group->mass(igroup,region);
      group->xcm(igroup,masstotal,xcm,region);
      group->angmom(igroup,xcm,lmom,region);
    } else print_var_error(FLERR,group_errmesg,ivar);
    if (strcmp(args[1],"x") == 0) value = lmom[0];
    else if (strcmp(args[1],"y") == 0) value = lmom[1];
    else if (strcmp(args[1],"z") == 0) value = lmom[2];
    else print_var_error(FLERR,group_errmesg,ivar);

  } else if (strcmp(word,"torque") == 0) {
    atom->check_mass(FLERR);
    double xcm[3],tq[3];
    if (narg == 2) {
      double masstotal = group->mass(igroup);
      group->xcm(igroup,masstotal,xcm);
      group->torque(igroup,xcm,tq);
    } else if (narg == 3) {
      auto region = region_function(args[2],ivar);
      double masstotal = group->mass(igroup,region);
      group->xcm(igroup,masstotal,xcm,region);
      group->torque(igroup,xcm,tq,region);
    } else print_var_error(FLERR,group_errmesg,ivar);
    if (strcmp(args[1],"x") == 0) value = tq[0];
    else if (strcmp(args[1],"y") == 0) value = tq[1];
    else if (strcmp(args[1],"z") == 0) value = tq[2];
    else print_var_error(FLERR,group_errmesg,ivar);

  } else if (strcmp(word,"inertia") == 0) {
    atom->check_mass(FLERR);
    double xcm[3],inertia[3][3];
    if (narg == 2) {
      double masstotal = group->mass(igroup);
      group->xcm(igroup,masstotal,xcm);
      group->inertia(igroup,xcm,inertia);
    } else if (narg == 3) {
      auto region = region_function(args[2],ivar);
      double masstotal = group->mass(igroup,region);
      group->xcm(igroup,masstotal,xcm,region);
      group->inertia(igroup,xcm,inertia,region);
    } else print_var_error(FLERR,group_errmesg,ivar);
    if (strcmp(args[1],"xx") == 0) value = inertia[0][0];
    else if (strcmp(args[1],"yy") == 0) value = inertia[1][1];
    else if (strcmp(args[1],"zz") == 0) value = inertia[2][2];
    else if (strcmp(args[1],"xy") == 0) value = inertia[0][1];
    else if (strcmp(args[1],"yz") == 0) value = inertia[1][2];
    else if (strcmp(args[1],"xz") == 0) value = inertia[0][2];
    else print_var_error(FLERR,group_errmesg,ivar);

  } else if (strcmp(word,"omega") == 0) {
    atom->check_mass(FLERR);
    double xcm[3],angmom[3],inertia[3][3],omega[3];
    if (narg == 2) {
      double masstotal = group->mass(igroup);
      group->xcm(igroup,masstotal,xcm);
      group->angmom(igroup,xcm,angmom);
      group->inertia(igroup,xcm,inertia);
      group->omega(angmom,inertia,omega);
    } else if (narg == 3) {
      auto region = region_function(args[2],ivar);
      double masstotal = group->mass(igroup,region);
      group->xcm(igroup,masstotal,xcm,region);
      group->angmom(igroup,xcm,angmom,region);
      group->inertia(igroup,xcm,inertia,region);
      group->omega(angmom,inertia,omega);
    } else print_var_error(FLERR,group_errmesg,ivar);
    if (strcmp(args[1],"x") == 0) value = omega[0];
    else if (strcmp(args[1],"y") == 0) value = omega[1];
    else if (strcmp(args[1],"z") == 0) value = omega[2];
    else print_var_error(FLERR,group_errmesg,ivar);
  }

  // delete stored args

  for (int i = 0; i < narg; i++) delete[] args[i];

  // save value in tree or on argstack

  if (tree) {
    auto newtree = new Tree();
    newtree->type = VALUE;
    newtree->value = value;
    treestack[ntreestack++] = newtree;
  } else argstack[nargstack++] = value;

  return 1;
}

/* ---------------------------------------------------------------------- */

Region *Variable::region_function(char *id, int ivar)
{
  auto region = domain->get_region_by_id(id);
  if (!region)
    print_var_error(FLERR, fmt::format("Region {} in variable formula does not exist", id), ivar);

  // init region in case sub-regions have been deleted

  region->init();
  return region;
}

/* ----------------------------------------------------------------------
   process a special function in formula
   push result onto tree or arg stack
   word = special function
   contents = str between parentheses with one,two,three args
   return 0 if not a match, 1 if successfully processed
   customize by adding a special function:
     sum(x),min(x),max(x),ave(x),trap(x),slope(x),
     gmask(x),rmask(x),grmask(x,y),next(x)
------------------------------------------------------------------------- */

int Variable::special_function(char *word, char *contents, Tree **tree, Tree **treestack,
                               int &ntreestack, double *argstack, int &nargstack, int ivar)
{
  double sx,sxx;
  double value,sy,sxy;

  // word not a match to any special function

  if (strcmp(word,"sum") != 0 && strcmp(word,"min") && strcmp(word,"max") != 0 && strcmp(word,"ave") != 0 &&
      strcmp(word,"trap") != 0 && strcmp(word,"slope") != 0 && strcmp(word,"gmask") != 0 && strcmp(word,"rmask") != 0 &&
      strcmp(word,"grmask") != 0 && strcmp(word,"next") != 0 && strcmp(word,"is_active") != 0 &&
      strcmp(word,"is_defined") != 0 && strcmp(word,"is_available") != 0 && strcmp(word,"is_file") != 0 &&
      strcmp(word,"is_os") != 0 && strcmp(word,"extract_setting") != 0)
    return 0;

  // parse contents for comma-separated args
  // narg = number of args, args = strings between commas

  char *args[MAXFUNCARG];
  int narg = parse_args(contents,args);

  // special functions that operate on global vectors

  if (strcmp(word,"sum") == 0 || strcmp(word,"min") == 0 ||
      strcmp(word,"max") == 0 || strcmp(word,"ave") == 0 ||
      strcmp(word,"trap") == 0 || strcmp(word,"slope") == 0) {

    int method = 0;
    if (strcmp(word,"sum") == 0) method = SUM;
    else if (strcmp(word,"min") == 0) method = XMIN;
    else if (strcmp(word,"max") == 0) method = XMAX;
    else if (strcmp(word,"ave") == 0) method = AVE;
    else if (strcmp(word,"trap") == 0) method = TRAP;
    else if (strcmp(word,"slope") == 0) method = SLOPE;

    if (narg != 1)
      print_var_error(FLERR,"Invalid special function in variable formula",ivar);

    Compute *compute = nullptr;
    Fix *fix = nullptr;
    int index,nvec,nstride;
    char *ptr1,*ptr2;
    int ivar = -1;

    // argument is compute

    if (utils::strmatch(args[0],"^c_")) {
      ptr1 = strchr(args[0],'[');
      if (ptr1) {
        ptr2 = ptr1;
        index = (int) int_between_brackets(ptr2,0);
        *ptr1 = '\0';
      } else index = 0;

      compute = modify->get_compute_by_id(&args[0][2]);
      if (!compute) {
        std::string mesg = "Invalid compute ID '";
        mesg += (args[0]+2);
        mesg += "' in variable formula";
        print_var_error(FLERR,mesg,ivar);
      }
      if (index == 0 && compute->vector_flag) {
        if (update->whichflag == 0) {
          if (compute->invoked_vector != update->ntimestep)
            print_var_error(FLERR,"Compute used in variable between runs is not current",ivar);
        } else if (!(compute->invoked_flag & Compute::INVOKED_VECTOR)) {
          compute->compute_vector();
          compute->invoked_flag |= Compute::INVOKED_VECTOR;
        }
        nvec = compute->size_vector;
        nstride = 1;
      } else if (index && compute->array_flag) {
        if (index > compute->size_array_cols)
          print_var_error(FLERR,"Variable formula compute array is accessed out-of-range",ivar,0);
        if (update->whichflag == 0) {
          if (compute->invoked_array != update->ntimestep)
            print_var_error(FLERR,"Compute used in variable between runs is not current",ivar);
        } else if (!(compute->invoked_flag & Compute::INVOKED_ARRAY)) {
          compute->compute_array();
          compute->invoked_flag |= Compute::INVOKED_ARRAY;
        }
        nvec = compute->size_array_rows;
        nstride = compute->size_array_cols;
      } else print_var_error(FLERR,"Mismatched compute in variable formula",ivar);

    // argument is fix

    } else if (utils::strmatch(args[0],"^f_")) {
      ptr1 = strchr(args[0],'[');
      if (ptr1) {
        ptr2 = ptr1;
        index = (int) int_between_brackets(ptr2,0);
        *ptr1 = '\0';
      } else index = 0;

      fix = modify->get_fix_by_id(&args[0][2]);
      if (!fix) {
        std::string mesg = "Invalid fix ID '";
        mesg += (args[0]+2);
        mesg += "' in variable formula";
        print_var_error(FLERR,mesg,ivar);
      }
      if (index == 0 && fix->vector_flag) {
        if (update->whichflag > 0 && update->ntimestep % fix->global_freq) {
          std::string mesg = "Fix with ID '";
          mesg += (args[0]+2);
          mesg += "' in variable formula not computed at compatible time";
          print_var_error(FLERR,mesg,ivar);
        }
        nvec = fix->size_vector;
        nstride = 1;
      } else if (index && fix->array_flag) {
        if (index > fix->size_array_cols)
          print_var_error(FLERR,"Variable formula fix array is accessed out-of-range",ivar);
        if (update->whichflag > 0 && update->ntimestep % fix->global_freq)
          print_var_error(FLERR,"Fix in variable not computed at compatible time",ivar);
        nvec = fix->size_array_rows;
        nstride = fix->size_array_cols;
      } else print_var_error(FLERR,"Mismatched fix in variable formula",ivar);

    // argument is vector-style variable

    } else if (utils::strmatch(args[0],"^v_")) {
      ptr1 = strchr(args[0],'[');
      if (ptr1) {
        ptr2 = ptr1;
        index = (int) int_between_brackets(ptr2,0);
        *ptr1 = '\0';
      } else index = 0;

      if (index)
        print_var_error(FLERR,"Invalid special function in variable formula",ivar);
      ivar = find(&args[0][2]);
      if (ivar < 0)
        print_var_error(FLERR,"Invalid special function in variable formula",ivar);
      if (style[ivar] != VECTOR)
        print_var_error(FLERR,"Mis-matched special function variable in variable formula",ivar);
      if (eval_in_progress[ivar])
        print_var_error(FLERR,"has a circular dependency",ivar);

      double *vec;
      nvec = compute_vector(ivar,&vec);
      nstride = 1;

      if ((method == AVE) && (nvec == 0))
        print_var_error(FLERR,"Cannot compute average of empty vector",ivar);


    } else print_var_error(FLERR,"Invalid special function in variable formula",ivar);

    value = 0.0;
    if (method == SLOPE) sx = sxx = sy = sxy = 0.0;
    else if (method == XMIN) value = BIG;
    else if (method == XMAX) value = -BIG;

    if (compute) {
      double *vec;
      if (index) {
        if (compute->array) vec = &compute->array[0][index-1];
        else vec = nullptr;
      } else vec = compute->vector;

      int j = 0;
      for (int i = 0; i < nvec; i++) {
        if (method == SUM) value += vec[j];
        else if (method == XMIN) value = MIN(value,vec[j]);
        else if (method == XMAX) value = MAX(value,vec[j]);
        else if (method == AVE) value += vec[j];
        else if (method == TRAP) value += vec[j];
        else if (method == SLOPE) {
          sx += (double)i;
          sy += vec[j];
          sxx += (double)i * (double)i;
          sxy += (double)i * vec[j];
        }
        j += nstride;
      }
      if (method == TRAP) value -= 0.5*vec[0] + 0.5*vec[nvec-1];
    }

    if (fix) {
      double one;
      for (int i = 0; i < nvec; i++) {
        if (index) one = fix->compute_array(i,index-1);
        else one = fix->compute_vector(i);
        if (method == SUM) value += one;
        else if (method == XMIN) value = MIN(value,one);
        else if (method == XMAX) value = MAX(value,one);
        else if (method == AVE) value += one;
        else if (method == TRAP) value += one;
        else if (method == SLOPE) {
          sx += (double)i;
          sy += one;
          sxx += (double)i * (double)i;
          sxy += (double)i * one;
        }
      }
      if (method == TRAP) {
        if (index) value -= 0.5*fix->compute_array(0,index-1) +
                     0.5*fix->compute_array(nvec-1,index-1);
        else value -= 0.5*fix->compute_vector(0) +
               0.5*fix->compute_vector(nvec-1);
      }
    }

    if (ivar >= 0) {
      double one;
      double *vec = vecs[ivar].values;
      for (int i = 0; i < nvec; i++) {
        one = vec[i];
        if (method == SUM) value += one;
        else if (method == XMIN) value = MIN(value,one);
        else if (method == XMAX) value = MAX(value,one);
        else if (method == AVE) value += one;
        else if (method == TRAP) value += one;
        else if (method == SLOPE) {
          sx += (double) i;
          sy += one;
          sxx += (double)i * (double)i;
          sxy += (double)i * one;
        }
      }
      if (method == TRAP) value -= 0.5*vec[0] + 0.5*vec[nvec-1];
    }

    if (method == AVE) value /= nvec;

    if (method == SLOPE) {
      double numerator = nvec*sxy - sx*sy;
      double denominator = nvec*sxx - sx*sx;
      if (denominator != 0.0) value = numerator/denominator;
      else value = BIG;
    }

    // save value in tree or on argstack

    if (tree) {
      auto newtree = new Tree();
      newtree->type = VALUE;
      newtree->value = value;
      treestack[ntreestack++] = newtree;
    } else argstack[nargstack++] = value;

  // mask special functions

  } else if (strcmp(word,"gmask") == 0) {
    if (tree == nullptr)
      print_var_error(FLERR,"Gmask function in equal-style variable formula",ivar);
    if (narg != 1)
      print_var_error(FLERR,"Invalid special function in variable formula",ivar);

    int igroup = group->find(args[0]);
    if (igroup == -1)
      print_var_error(FLERR,"Group ID in variable formula does not exist",ivar);

    auto newtree = new Tree();
    newtree->type = GMASK;
    newtree->ivalue = group->bitmask[igroup];
    treestack[ntreestack++] = newtree;

  } else if (strcmp(word,"rmask") == 0) {
    if (tree == nullptr)
      print_var_error(FLERR,"Rmask function in equal-style variable formula",ivar);
    if (narg != 1)
      print_var_error(FLERR,"Invalid special function in variable formula",ivar);

    auto region = region_function(args[0],ivar);
    region->prematch();

    auto newtree = new Tree();
    newtree->type = RMASK;
    newtree->region = region;
    treestack[ntreestack++] = newtree;

  } else if (strcmp(word,"grmask") == 0) {
    if (tree == nullptr)
      print_var_error(FLERR,"Grmask function in equal-style variable formula",ivar);
    if (narg != 2)
      print_var_error(FLERR,"Invalid special function in variable formula",ivar);

    int igroup = group->find(args[0]);
    if (igroup == -1)
      print_var_error(FLERR,"Group ID in variable formula does not exist",ivar);
    auto region = region_function(args[1],ivar);
    region->prematch();

    auto newtree = new Tree();
    newtree->type = GRMASK;
    newtree->ivalue = group->bitmask[igroup];
    newtree->region = region;
    treestack[ntreestack++] = newtree;

  // special function for file-style or atomfile-style variables

  } else if (strcmp(word,"next") == 0) {
    if (narg != 1)
      print_var_error(FLERR,"Invalid special function in variable formula",ivar);

    int ivar = find(args[0]);
    if (ivar < 0) {
      std::string mesg = "Variable ID '";
      mesg += args[0];
      mesg += "' in variable formula does not exist";
      print_var_error(FLERR,mesg,ivar);
    }

    // SCALARFILE has single current value, read next one
    // save value in tree or on argstack

    if (style[ivar] == SCALARFILE) {
      double value = atof(data[ivar][0]);
      int done = reader[ivar]->read_scalar(data[ivar][0]);
      if (done) remove(ivar);

      if (tree) {
        auto newtree = new Tree();
        newtree->type = VALUE;
        newtree->value = value;
        treestack[ntreestack++] = newtree;
      } else argstack[nargstack++] = value;

    // ATOMFILE has per-atom values, save values in tree
    // copy current per-atom values into result so can read next ones
    // set selfalloc = 1 so result will be deleted by free_tree() after eval

    } else if (style[ivar] == ATOMFILE) {
      if (tree == nullptr)
        print_var_error(FLERR,"Atomfile variable in equal-style variable formula",ivar);

      double *result;
      memory->create(result,atom->nlocal,"variable:result");
      memcpy(result,reader[ivar]->fixstore->vstore,atom->nlocal*sizeof(double));

      int done = reader[ivar]->read_peratom();
      if (done) remove(ivar);

      auto newtree = new Tree();
      newtree->type = ATOMARRAY;
      newtree->array = result;
      newtree->nstride = 1;
      newtree->selfalloc = 1;
      treestack[ntreestack++] = newtree;

    } else print_var_error(FLERR,"Invalid variable style in special function next",ivar);

  } else if (strcmp(word,"is_active") == 0) {
    if (narg != 2)
      print_var_error(FLERR,"Invalid is_active() function in variable formula",ivar);

    Info info(lmp);
    value = (info.is_active(args[0],args[1])) ? 1.0 : 0.0;

    // save value in tree or on argstack

    if (tree) {
      auto newtree = new Tree();
      newtree->type = VALUE;
      newtree->value = value;
      treestack[ntreestack++] = newtree;
    } else argstack[nargstack++] = value;

  } else if (strcmp(word,"is_available") == 0) {
    if (narg != 2)
      print_var_error(FLERR,"Invalid is_available() function in variable formula",ivar);

    Info info(lmp);
    value = (info.is_available(args[0],args[1])) ? 1.0 : 0.0;

    // save value in tree or on argstack

    if (tree) {
      auto newtree = new Tree();
      newtree->type = VALUE;
      newtree->value = value;
      treestack[ntreestack++] = newtree;
    } else argstack[nargstack++] = value;

  } else if (strcmp(word,"is_defined") == 0) {
    if (narg != 2)
      print_var_error(FLERR,"Invalid is_defined() function in variable formula",ivar);

    Info info(lmp);
    value = (info.is_defined(args[0],args[1])) ? 1.0 : 0.0;

    // save value in tree or on argstack

    if (tree) {
      auto newtree = new Tree();
      newtree->type = VALUE;
      newtree->value = value;
      treestack[ntreestack++] = newtree;
    } else argstack[nargstack++] = value;

  } else if (strcmp(word,"is_file") == 0) {
    if (narg != 1)
      print_var_error(FLERR,"Invalid is_file() function in variable formula",ivar);

    FILE *fp = fopen(args[0],"r");
    value = (fp == nullptr) ? 0.0 : 1.0;
    if (fp) fclose(fp);

    // save value in tree or on argstack

    if (tree) {
      auto newtree = new Tree();
      newtree->type = VALUE;
      newtree->value = value;
      treestack[ntreestack++] = newtree;
    } else argstack[nargstack++] = value;

  } else if (strcmp(word,"is_os") == 0) {
    if (narg != 1) print_var_error(FLERR,"Invalid is_os() function in variable formula",ivar);
    value = utils::strmatch(platform::os_info(), args[0]) ? 1.0 : 0.0;

    // save value in tree or on argstack

    if (tree) {
      auto newtree = new Tree();
      newtree->type = VALUE;
      newtree->value = value;
      treestack[ntreestack++] = newtree;
    } else argstack[nargstack++] = value;

  } else if (strcmp(word,"extract_setting") == 0) {
    if (narg != 1) print_var_error(FLERR,"Invalid extract_setting() function in variable formula",ivar);

    value = lammps_extract_setting(lmp, args[0]);

    // save value in tree or on argstack

    if (tree) {
      auto newtree = new Tree();
      newtree->type = VALUE;
      newtree->value = value;
      treestack[ntreestack++] = newtree;
    } else argstack[nargstack++] = value;
  }

  // delete stored args

  for (int i = 0; i < narg; i++) delete[] args[i];

  return 1;
}

/* ----------------------------------------------------------------------
   process a type label function in formula
   push result (numeric type) onto tree or arg stack
   word = interaction type
   contents = str between parentheses (one type label)
   return 0 if not a match, 1 if successfully processed
   customize by adding a label map function:
     label(typelabel),blabel(typelabel),alabel(typelabel),
     dlabel(typelabel),ilabel(typelabel)
------------------------------------------------------------------------- */

int Variable::labelmap_function(char *word, char *contents, Tree **tree,
                                Tree **treestack, int &ntreestack,
                                double *argstack, int &nargstack, int ivar)
{
  // word not a match to any label map function

  if (strcmp(word,"label") && strcmp(word,"blabel") &&
      strcmp(word,"alabel") && strcmp(word,"dlabel") &&
      strcmp(word,"ilabel"))
    return 0;

  if (!atom->labelmapflag)
    print_var_error(FLERR,"Invalid type label in variable formula",ivar);

  int value;
  std::string typestr(contents);

  if (strcmp(word,"label") == 0) {
    value = atom->find_label(typestr,Atom::ATOM);

  } else if (strcmp(word,"blabel") == 0) {
    value = atom->find_label(typestr,Atom::BOND);

  } else if (strcmp(word,"alabel") == 0) {
    value = atom->find_label(typestr,Atom::ANGLE);

  } else if (strcmp(word,"dlabel") == 0) {
    value = atom->find_label(typestr,Atom::DIHEDRAL);

  } else if (strcmp(word,"ilabel") == 0) {
    value = atom->find_label(typestr,Atom::IMPROPER);
  }

  if (value == -1)
    print_var_error(FLERR,"Invalid type label in variable formula",ivar);

  // save value in tree or on argstack

  if (tree) {
    Tree *newtree = new Tree();
    newtree->type = VALUE;
    newtree->value = value;
    newtree->first = newtree->second = nullptr;
    newtree->nextra = 0;
    treestack[ntreestack++] = newtree;
  } else argstack[nargstack++] = value;

  return 1;
}

/* ----------------------------------------------------------------------
   extract a global value from a per-atom quantity in a formula
   flag = 0 -> word is an atom vector
   flag = 1 -> vector is a per-atom compute or fix quantity with nstride
   id = global ID of atom, converted to local index
   push result onto tree or arg stack
   customize by adding an atom vector:
     id,mass,type,mol,x,y,z,vx,vy,vz,fx,fy,fz,q
------------------------------------------------------------------------- */

void Variable::peratom2global(int flag, char *word, double *vector, int nstride, tagint id, Tree **tree,
                              Tree **treestack, int &ntreestack, double *argstack, int &nargstack)
{
  // error check for ID larger than any atom
  // int_between_brackets() already checked for ID <= 0

  if (atom->map_style == Atom::MAP_NONE)
    error->all(FLERR, "Indexed per-atom vector in variable formula without atom map");

  if (id > atom->map_tag_max)
    error->all(FLERR,"Variable atom ID is too large");

  // if ID does not exist, index will be -1 for all procs,
  // and mine will be set to 0.0

  int index = atom->map(id);

  double mine;
  if (index >= 0 && index < atom->nlocal) {

    if (flag == 0) {
      if (strcmp(word,"id") == 0) mine = atom->tag[index];
      else if (strcmp(word,"mass") == 0) {
        if (atom->rmass) mine = atom->rmass[index];
        else mine = atom->mass[atom->type[index]];
      }
      else if (strcmp(word,"type") == 0) mine = atom->type[index];
      else if (strcmp(word,"mol") == 0) {
        if (!atom->molecule_flag)
          error->one(FLERR,"Variable uses atom property that isn't allocated");
        mine = atom->molecule[index];
      }
      else if (strcmp(word,"x") == 0) mine = atom->x[index][0];
      else if (strcmp(word,"y") == 0) mine = atom->x[index][1];
      else if (strcmp(word,"z") == 0) mine = atom->x[index][2];
      else if (strcmp(word,"vx") == 0) mine = atom->v[index][0];
      else if (strcmp(word,"vy") == 0) mine = atom->v[index][1];
      else if (strcmp(word,"vz") == 0) mine = atom->v[index][2];
      else if (strcmp(word,"fx") == 0) mine = atom->f[index][0];
      else if (strcmp(word,"fy") == 0) mine = atom->f[index][1];
      else if (strcmp(word,"fz") == 0) mine = atom->f[index][2];
      else if (strcmp(word,"q") == 0) {
        if (!atom->q_flag)
          error->one(FLERR,"Variable uses atom property that isn't allocated");
        mine = atom->q[index];
      }
      else error->one(FLERR,"Invalid atom vector in variable formula");

    } else mine = vector[index*nstride];

  } else mine = 0.0;

  double value;
  MPI_Allreduce(&mine,&value,1,MPI_DOUBLE,MPI_SUM,world);

  if (tree) {
    auto newtree = new Tree();
    newtree->type = VALUE;
    newtree->value = value;
    treestack[ntreestack++] = newtree;
  } else argstack[nargstack++] = value;
}

/* ----------------------------------------------------------------------
   check if word matches an atom vector
   return 1 if yes, else 0
   customize by adding an atom vector:
     id,mass,type,mol,x,y,z,vx,vy,vz,fx,fy,fz,q
------------------------------------------------------------------------- */

int Variable::is_atom_vector(char *word)
{
  if (strcmp(word,"id") == 0) return 1;
  if (strcmp(word,"mass") == 0) return 1;
  if (strcmp(word,"type") == 0) return 1;
  if (strcmp(word,"mol") == 0) return 1;
  if (strcmp(word,"x") == 0) return 1;
  if (strcmp(word,"y") == 0) return 1;
  if (strcmp(word,"z") == 0) return 1;
  if (strcmp(word,"vx") == 0) return 1;
  if (strcmp(word,"vy") == 0) return 1;
  if (strcmp(word,"vz") == 0) return 1;
  if (strcmp(word,"fx") == 0) return 1;
  if (strcmp(word,"fy") == 0) return 1;
  if (strcmp(word,"fz") == 0) return 1;
  if (strcmp(word,"q") == 0) return 1;
  return 0;
}

/* ----------------------------------------------------------------------
   process an atom vector in formula
   push result onto tree
   word = atom vector
   customize by adding an atom vector:
     id,mass,type,mol,x,y,z,vx,vy,vz,fx,fy,fz,q
------------------------------------------------------------------------- */

void Variable::atom_vector(char *word, Tree **tree, Tree **treestack, int &ntreestack)
{
  if (tree == nullptr)
    error->all(FLERR,"Atom vector in equal-style variable formula");

  auto newtree = new Tree();
  newtree->type = ATOMARRAY;
  newtree->nstride = 3;
  treestack[ntreestack++] = newtree;

  if (strcmp(word,"id") == 0) {
    if (sizeof(tagint) == sizeof(smallint)) {
      newtree->type = INTARRAY;
      newtree->iarray = (int *) atom->tag;
    } else {
      newtree->type = BIGINTARRAY;
      newtree->barray = (bigint *) atom->tag;
    }
    newtree->nstride = 1;

  } else if (strcmp(word,"mass") == 0) {
    if (atom->rmass) {
      newtree->nstride = 1;
      newtree->array = atom->rmass;
    } else {
      newtree->type = TYPEARRAY;
      newtree->array = atom->mass;
    }

  } else if (strcmp(word,"type") == 0) {
    newtree->type = INTARRAY;
    newtree->nstride = 1;
    newtree->iarray = atom->type;

  } else if (strcmp(word,"mol") == 0) {
    if (!atom->molecule_flag)
      error->one(FLERR,"Variable uses atom property that isn't allocated");
    if (sizeof(tagint) == sizeof(smallint)) {
      newtree->type = INTARRAY;
      newtree->iarray = (int *) atom->molecule;
    } else {
      newtree->type = BIGINTARRAY;
      newtree->barray = (bigint *) atom->molecule;
    }
    newtree->nstride = 1;
  }

  else if (strcmp(word,"x") == 0) newtree->array = &atom->x[0][0];
  else if (strcmp(word,"y") == 0) newtree->array = &atom->x[0][1];
  else if (strcmp(word,"z") == 0) newtree->array = &atom->x[0][2];
  else if (strcmp(word,"vx") == 0) newtree->array = &atom->v[0][0];
  else if (strcmp(word,"vy") == 0) newtree->array = &atom->v[0][1];
  else if (strcmp(word,"vz") == 0) newtree->array = &atom->v[0][2];
  else if (strcmp(word,"fx") == 0) newtree->array = &atom->f[0][0];
  else if (strcmp(word,"fy") == 0) newtree->array = &atom->f[0][1];
  else if (strcmp(word,"fz") == 0) newtree->array = &atom->f[0][2];

  else if (strcmp(word,"q") == 0) {
    newtree->nstride = 1;
    newtree->array = atom->q;
  }
}

/* ----------------------------------------------------------------------
   parse string for comma-separated args
   store copy of each arg in args array
   max allowed # of args = MAXFUNCARG
------------------------------------------------------------------------- */

int Variable::parse_args(char *str, char **args)
{
  char *ptrnext;
  int   narg = 0;
  char *ptr = str;

  while (ptr && narg < MAXFUNCARG) {
    ptrnext = find_next_comma(ptr);
    if (ptrnext) *ptrnext = '\0';
    args[narg] = utils::strdup(utils::trim(ptr));
    narg++;
    ptr = ptrnext;
    if (ptr) ptr++;
  }

  if (ptr) error->all(FLERR,"Too many args in variable function");
  return narg;
}

/* ----------------------------------------------------------------------
   find next comma in str
   skip commas inside one or more nested parenthesis
   only return ptr to comma at level 0, else nullptr if not found
------------------------------------------------------------------------- */

char *Variable::find_next_comma(char *str)
{
  int level = 0;
  for (char *p = str; *p; ++p) {
    if ('(' == *p) level++;
    else if (')' == *p) level--;
    else if (',' == *p && !level) return p;
  }
  return nullptr;
}


/* ----------------------------------------------------------------------
   helper routine for printing variable name with error message
------------------------------------------------------------------------- */

void Variable::print_var_error(const std::string &srcfile, const int lineno,
                               const std::string &errmsg, int ivar, int global)
{
  if ((ivar >= 0) && (ivar < nvar)) {
    std::string msg = fmt::format("Variable {}: ",names[ivar]) + errmsg;
    if (global)
      error->all(srcfile,lineno,msg);
    else
      error->one(srcfile,lineno,msg);
  } else {
    if (global)
      error->all(srcfile,lineno,errmsg);
    else
      error->one(srcfile,lineno,errmsg);
  }
}

/* ----------------------------------------------------------------------
   debug routine for printing formula tree recursively
------------------------------------------------------------------------- */

void Variable::print_tree(Tree *tree, int level)
{
  printf("TREE %d: %d %g\n",level,tree->type,tree->value);
  if (tree->first) print_tree(tree->first,level+1);
  if (tree->second) print_tree(tree->second,level+1);
  if (tree->nextra)
    for (int i = 0; i < tree->nextra; i++) print_tree(tree->extra[i],level+1);
}

/* ----------------------------------------------------------------------
   recursive evaluation of string str
   called from "if" command in input script
   str is a boolean expression containing one or more items:
     number = 0.0, -5.45, 2.8e-4, ...
     math operation = (),x==y,x!=y,x<y,x<=y,x>y,x>=y,x&&y,x||y
------------------------------------------------------------------------- */

double Variable::evaluate_boolean(char *str)
{
  int op,opprevious,flag1,flag2;
  double value1,value2;
  char onechar;
  char *str1,*str2;

  struct Arg {
    int flag;          // 0 for numeric value, 1 for string
    double value;      // stored numeric value
    char *str;         // stored string
  };

  Arg argstack[MAXLEVEL];
  int opstack[MAXLEVEL];
  int nargstack = 0;
  int nopstack = 0;

  int i = 0;
  int expect = ARG;

  while (true) {
    onechar = str[i];

    // whitespace: just skip

    if (isspace(onechar)) i++;

    // ----------------
    // parentheses: recursively evaluate contents of parens
    // ----------------

    else if (onechar == '(') {
      if (expect == OP)
        error->all(FLERR,"Invalid Boolean syntax in if command");
      expect = OP;

      char *contents = nullptr;
      i = find_matching_paren(str,i,contents,-1);
      i++;

      // evaluate contents and push on stack

      argstack[nargstack].value = evaluate_boolean(contents);
      argstack[nargstack].flag = 0;
      nargstack++;

      delete[] contents;

    // ----------------
    // number: push value onto stack
    // ----------------

    } else if (isdigit(onechar) || onechar == '.' || onechar == '-') {
      if (expect == OP)
        error->all(FLERR,"Invalid Boolean syntax in if command");
      expect = OP;

      // set I to end of number, including scientific notation

      int istart = i++;
      while (isdigit(str[i]) || str[i] == '.') i++;
      if (str[i] == 'e' || str[i] == 'E') {
        i++;
        if (str[i] == '+' || str[i] == '-') i++;
        while (isdigit(str[i])) i++;
      }

      onechar = str[i];
      str[i] = '\0';
      argstack[nargstack].value = atof(&str[istart]);
      str[i] = onechar;

      argstack[nargstack++].flag = 0;

    // ----------------
    // string: push string onto stack
    // ----------------

    } else if (isalpha(onechar)) {
      if (expect == OP)
        error->all(FLERR,"Invalid Boolean syntax in if command");
      expect = OP;

      // set I to end of string

      int istart = i++;
      while (isalnum(str[i]) || (str[i] == '_') || (str[i] == '/')) i++;

      int n = i - istart + 1;
      argstack[nargstack].str = new char[n];
      onechar = str[i];
      str[i] = '\0';
      strcpy(argstack[nargstack].str,&str[istart]);
      str[i] = onechar;

      argstack[nargstack++].flag = 1;

    // ----------------
    // Boolean operator, including end-of-string
    // ----------------

    } else if (strchr("<>=!&|\0",onechar)) {
      if (onechar == '=') {
        if (str[i+1] != '=')
          error->all(FLERR,"Invalid Boolean syntax in if command");
        op = EQ;
        i++;
      } else if (onechar == '!') {
        if (str[i+1] == '=') {
          op = NE;
          i++;
        } else op = NOT;
      } else if (onechar == '<') {
        if (str[i+1] != '=') op = LT;
        else {
          op = LE;
          i++;
        }
      } else if (onechar == '>') {
        if (str[i+1] != '=') op = GT;
        else {
          op = GE;
          i++;
        }
      } else if (onechar == '&') {
        if (str[i+1] != '&')
          error->all(FLERR,"Invalid Boolean syntax in if command");
        op = AND;
        i++;
      } else if (onechar == '|') {
        if (str[i+1] == '|') op = OR;
        else if (str[i+1] == '^') op = XOR;
        else error->all(FLERR,"Invalid Boolean syntax in if command");
        i++;
      } else op = DONE;

      i++;

      if (op == NOT && expect == ARG) {
        opstack[nopstack++] = op;
        continue;
      }

      if (expect == ARG)
        error->all(FLERR,"Invalid Boolean syntax in if command");
      expect = ARG;

      // evaluate stack as deep as possible while respecting precedence
      // before pushing current op onto stack

      while (nopstack && precedence[opstack[nopstack-1]] >= precedence[op]) {
        opprevious = opstack[--nopstack];

        nargstack--;
        flag2 = argstack[nargstack].flag;
        value2 = argstack[nargstack].value;
        str2 = argstack[nargstack].str;
        if (opprevious != NOT) {
          nargstack--;
          flag1 = argstack[nargstack].flag;
          value1 = argstack[nargstack].value;
          str1 = argstack[nargstack].str;
        }

        if (opprevious == NOT) {
          if (flag2)
            error->all(FLERR,"If command boolean not cannot operate on string");
          if (value2 == 0.0) argstack[nargstack].value = 1.0;
          else argstack[nargstack].value = 0.0;

        } else if (opprevious == EQ) {
          if (flag1 != flag2)
            error->all(FLERR,"If command boolean is comparing string to number");
          if (flag2 == 0) {
            if (value1 == value2) argstack[nargstack].value = 1.0;
            else argstack[nargstack].value = 0.0;
          } else {
            if (strcmp(str1,str2) == 0) argstack[nargstack].value = 1.0;
            else argstack[nargstack].value = 0.0;
            delete[] str1;
            delete[] str2;
          }
        } else if (opprevious == NE) {
          if (flag1 != flag2)
            error->all(FLERR,"If command boolean is comparing string to number");
          if (flag2 == 0) {
            if (value1 != value2) argstack[nargstack].value = 1.0;
            else argstack[nargstack].value = 0.0;
          } else {
            if (strcmp(str1,str2) != 0) argstack[nargstack].value = 1.0;
            else argstack[nargstack].value = 0.0;
            delete[] str1;
            delete[] str2;
          }

        } else if (opprevious == LT) {
          if (flag1 || flag2)
            error->all(FLERR,"If command boolean can only operate on numbers");
          if (value1 < value2) argstack[nargstack].value = 1.0;
          else argstack[nargstack].value = 0.0;
        } else if (opprevious == LE) {
          if (flag1 || flag2)
            error->all(FLERR,"If command boolean can only operate on numbers");
          if (value1 <= value2) argstack[nargstack].value = 1.0;
          else argstack[nargstack].value = 0.0;
        } else if (opprevious == GT) {
          if (flag1 || flag2)
            error->all(FLERR,"If command boolean can only operate on numbers");
          if (value1 > value2) argstack[nargstack].value = 1.0;
          else argstack[nargstack].value = 0.0;
        } else if (opprevious == GE) {
          if (flag1 || flag2)
            error->all(FLERR,"If command boolean can only operate on numbers");
          if (value1 >= value2) argstack[nargstack].value = 1.0;
          else argstack[nargstack].value = 0.0;

        } else if (opprevious == AND) {
          if (flag1 || flag2)
            error->all(FLERR,"If command boolean can only operate on numbers");
          if (value1 != 0.0 && value2 != 0.0) argstack[nargstack].value = 1.0;
          else argstack[nargstack].value = 0.0;
        } else if (opprevious == OR) {
          if (flag1 || flag2)
            error->all(FLERR,"If command boolean can only operate on numbers");
          if (value1 != 0.0 || value2 != 0.0) argstack[nargstack].value = 1.0;
          else argstack[nargstack].value = 0.0;
        } else if (opprevious == XOR) {
          if (flag1 || flag2)
            error->all(FLERR,"If command boolean can only operate on numbers");
          if ((value1 == 0.0 && value2 != 0.0) ||
              (value1 != 0.0 && value2 == 0.0))
            argstack[nargstack].value = 1.0;
          else argstack[nargstack].value = 0.0;
        }

        argstack[nargstack++].flag = 0;
      }

      // if end-of-string, break out of entire formula evaluation loop

      if (op == DONE) break;

      // push current operation onto stack

      opstack[nopstack++] = op;

    } else error->all(FLERR,"Invalid Boolean syntax in if command");
  }

  if (nopstack) error->all(FLERR,"Invalid Boolean syntax in if command");
  if (nargstack != 1) error->all(FLERR,"Invalid Boolean syntax in if command");

  // if flag == 1, Boolean expression was a single string with no operator
  // error b/c invalid, only single number with no operator is allowed

  if (argstack[0].flag == 1)
    error->all(FLERR,"If command boolean cannot be single string");

  return argstack[0].value;
}

/* ----------------------------------------------------------------------
   class to read variable values from a file
   for flag = SCALARFILE, reads one value per line
   for flag = ATOMFILE, reads set of one value per atom
------------------------------------------------------------------------- */

VarReader::VarReader(LAMMPS *lmp, char *name, char *file, int flag) :
  Pointers(lmp)
{
  me = comm->me;
  style = flag;
  fp = nullptr;

  if (me == 0) {
    fp = fopen(file,"r");
    if (fp == nullptr)
      error->one(FLERR,"Cannot open file variable file {}: {}", file, utils::getsyserror());
  }

  // if atomfile-style variable, must store per-atom values read from file
  // allocate a new fix STORE, so they persist
  // id = variable-ID + VARIABLE_STORE, fix group = all

  fixstore = nullptr;
  id_fix = nullptr;
  buffer = nullptr;

  if (style == Variable::ATOMFILE) {
    if (atom->map_style == Atom::MAP_NONE)
      error->all(FLERR,"Cannot use atomfile-style variable unless an atom map exists");

    id_fix = utils::strdup(std::string(name) + "_VARIABLE_STORE");
    fixstore = dynamic_cast<FixStorePeratom *>(
      modify->add_fix(std::string(id_fix) + " all STORE/PERATOM 0 1"));
    buffer = new char[CHUNK*MAXLINE];
  }
}

/* ---------------------------------------------------------------------- */

VarReader::~VarReader()
{
  if (me == 0) {
    fclose(fp);
    fp = nullptr;
  }

  // check modify in case all fixes have already been deleted

  if (fixstore) {
    if (modify) modify->delete_fix(id_fix);
    delete[] id_fix;
    delete[] buffer;
  }
}

/* ----------------------------------------------------------------------
   read for SCALARFILE style
   read next value from file into str for file-style variable
   strip comments, skip blank lines
   return 0 if successful, 1 if end-of-file
------------------------------------------------------------------------- */

int VarReader::read_scalar(char *str)
{
  int n;
  char *ptr;

  // read one string from file

  if (me == 0) {
    while (true) {
      ptr = fgets(str,MAXLINE,fp);
      if (!ptr) { n=0; break; }             // end of file
      ptr[strcspn(ptr,"#")] = '\0';         // strip comment
      ptr += strspn(ptr," \t\n\r\f");       // strip leading whitespace
      ptr[strcspn(ptr," \t\n\r\f")] = '\0'; // strip trailing whitespace
      n = strlen(ptr) + 1;
      if (n == 1) continue;                 // skip if blank line
      break;
    }
    if (n > 0) memmove(str,ptr,n);                       // move trimmed string back
  }
  MPI_Bcast(&n,1,MPI_INT,0,world);
  if (n == 0) return 1;
  MPI_Bcast(str,n,MPI_CHAR,0,world);
  return 0;
}

/* ----------------------------------------------------------------------
   read snapshot of per-atom values from file
   into str for atomfile-style variable
   return 0 if successful, 1 if end-of-file
------------------------------------------------------------------------- */

int VarReader::read_peratom()
{
  int i,m,n,nchunk,eof;
  tagint tag;
  char *ptr,*next;
  double value;

  // set all per-atom values to 0.0
  // values that appear in file will overwrite this

  double *vstore = fixstore->vstore;

  int nlocal = atom->nlocal;
  for (i = 0; i < nlocal; i++) vstore[i] = 0.0;

  // read one string from file, convert to Nlines

  char str[MAXLINE];
  if (me == 0) {
    while (true) {
      ptr = fgets(str,MAXLINE,fp);
      if (!ptr) { n=0; break; }             // end of file
      ptr[strcspn(ptr,"#")] = '\0';         // strip comment
      ptr += strspn(ptr," \t\n\r\f");       // strip leading whitespace
      ptr[strcspn(ptr," \t\n\r\f")] = '\0'; // strip trailing whitespace
      n = strlen(ptr) + 1;
      if (n == 1) continue;                 // skip if blank line
      break;
    }
    memmove(str,ptr,n);                     // move trimmed string back
  }

  MPI_Bcast(&n,1,MPI_INT,0,world);
  if (n == 0) return 1;
  MPI_Bcast(str,n,MPI_CHAR,0,world);
  bigint nlines = utils::bnumeric(FLERR,str,false,lmp);
  tagint map_tag_max = atom->map_tag_max;

  bigint nread = 0;
  while (nread < nlines) {
    nchunk = MIN(nlines-nread,CHUNK);
    eof = utils::read_lines_from_file(fp,nchunk,MAXLINE,buffer,me,world);
    if (eof) return 1;

    char *buf = buffer;
    for (i = 0; i < nchunk; i++) {
      next = strchr(buf,'\n');
      *next = '\0';
      try {
        ValueTokenizer words(buf);
        tag = words.next_bigint();
        value = words.next_double();
      } catch (TokenizerException &e) {
        error->all(FLERR,"Invalid atomfile line '{}': {}",buf,e.what());
      }
      if ((tag <= 0) || (tag > map_tag_max))
        error->all(FLERR,"Invalid atom ID {} in variable file", tag);
      if ((m = atom->map(tag)) >= 0) vstore[m] = value;
      buf = next + 1;
    }

    nread += nchunk;
  }

  return 0;
}<|MERGE_RESOLUTION|>--- conflicted
+++ resolved
@@ -1972,27 +1972,13 @@
           i = find_matching_paren(str,i,contents,ivar);
           i++;
 
-<<<<<<< HEAD
-          if (math_function(word,contents,tree,treestack,ntreestack,
-                            argstack,nargstack,ivar));
-          else if (group_function(word,contents,tree,treestack,ntreestack,
-                                  argstack,nargstack,ivar));
-          else if (special_function(word,contents,tree,treestack,ntreestack,
-                                    argstack,nargstack,ivar));
-          else if (labelmap_function(word,contents,tree,treestack,ntreestack,
-                                     argstack,nargstack,ivar));
-          else print_var_error(FLERR,fmt::format("Invalid math/group/special/labelmap "
-                                                 "function '{}()'in variable "
-                                                 "formula", word),ivar);
-          delete [] contents;
-=======
           if (math_function(word,contents,tree,treestack,ntreestack,argstack,nargstack,ivar));
           else if (group_function(word,contents,tree,treestack,ntreestack,argstack,nargstack,ivar));
           else if (special_function(word,contents,tree,treestack,ntreestack,argstack,nargstack,ivar));
-          else print_var_error(FLERR,fmt::format("Invalid math/group/special function '{}()' "
+          else if (labelmap_function(word,contents,tree,treestack,ntreestack,argstack,nargstack,ivar));
+          else print_var_error(FLERR,fmt::format("Invalid math/group/special/labelmap function '{}()' "
                                                  "in variable formula", word),ivar);
           delete[] contents;
->>>>>>> fb2dd26d
 
         // ----------------
         // atom value
