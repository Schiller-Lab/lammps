--- conflicted
+++ resolved
@@ -195,36 +195,26 @@
     bool no_model_definition = true;
     for (int i = 0; i < sim_fields; ++i) {
       KIM_SimulatorModel_GetSimulatorFieldMetadata(
-<<<<<<< HEAD
-        simulatorModel,i,&sim_lines,&sim_field);
-      if (0 == strcmp(sim_field,"model-defn")) {
+        simulatorModel, i, &sim_lines, &sim_field);
+
+      const std::string sim_field_str(sim_field);
+      if (sim_field_str == "model-defn") {
 	if (kim_update) input->one("variable kim_update equal 1");
 	else  input->one("variable kim_update equal 0");
-	if (domain->periodicity[0]&&domain->periodicity[1]&&domain->periodicity[2]) input->one("variable kim_periodic equal 1");
-	else if (!domain->periodicity[0]&&!domain->periodicity[1]&&!domain->periodicity[2]) input->one("variable kim_periodic equal 0");
-	else input->one("variable kim_periodic equal 2");
-        sim_model_idx = i;
-        for (int j=0; j < sim_lines; ++j) {
-=======
-        simulatorModel, i, &sim_lines, &sim_field);
-
-      const std::string sim_field_str(sim_field);
-      if (sim_field_str == "model-defn") {
         if (domain->periodicity[0] &&
             domain->periodicity[1] &&
             domain->periodicity[2])
           input->one("variable kim_periodic equal 1");
-        else if (domain->periodicity[0] &&
-                 domain->periodicity[1] &&
+        else if (!domain->periodicity[0] &&
+                 !domain->periodicity[1] &&
                  !domain->periodicity[2])
-          input->one("variable kim_periodic equal 2");
-        else input->one("variable kim_periodic equal 0");
+          input->one("variable kim_periodic equal 0");
+        else input->one("variable kim_periodic equal 2");
 
         // KIM Simulator Model has a Model definition
         no_model_definition = false;
 
         for (int j = 0; j < sim_lines; ++j) {
->>>>>>> 180d2895
           KIM_SimulatorModel_GetSimulatorFieldLine(
             simulatorModel, i, j, &sim_value);
           if (utils::strmatch(sim_value, "^KIM_SET_TYPE_PARAMETERS")) {
@@ -272,13 +262,9 @@
   }
 
   // End output to log file
-<<<<<<< HEAD
-  input->write_echo("#=== END kim_interactions ====================================\n\n");
-  kim_update=1;
-=======
   input->write_echo("#=== END kim interactions ============================="
                     "=======\n\n");
->>>>>>> 180d2895
+  kim_update=1;
 }
 
 /* ---------------------------------------------------------------------- */
