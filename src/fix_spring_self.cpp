--- conflicted
+++ resolved
@@ -32,12 +32,8 @@
 FixSpringSelf::FixSpringSelf(LAMMPS *lmp, int narg, char **arg) :
   Fix(lmp, narg, arg)
 {
-<<<<<<< HEAD
   if ((narg < 4) || (narg > 5))
     error->all("Illegal fix spring/self command");
-=======
-  if (narg != 4) error->all(FLERR,"Illegal fix spring/self command");
->>>>>>> adbeb027
 
   restart_peratom = 1;
   scalar_flag = 1;
