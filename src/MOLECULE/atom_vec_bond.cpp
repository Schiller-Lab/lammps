--- conflicted
+++ resolved
@@ -60,40 +60,6 @@
   else nmax = n;
   atom->nmax = nmax;
   if (nmax < 0 || nmax > MAXSMALLINT)
-<<<<<<< HEAD
-    error->one("Per-processor system is too big");
-
-  tag = atom->tag = (int *) 
-    memory->srealloc(atom->tag,nmax*sizeof(int),"atom:tag");
-  type = atom->type = (int *)
-    memory->srealloc(atom->type,nmax*sizeof(int),"atom:type");
-  mask = atom->mask = (int *) 
-    memory->srealloc(atom->mask,nmax*sizeof(int),"atom:mask");
-  image = atom->image = (int *) 
-    memory->srealloc(atom->image,nmax*sizeof(int),"atom:image");
-  x = atom->x = memory->grow_2d_double_array(atom->x,nmax,3,"atom:x");
-  v = atom->v = memory->grow_2d_double_array(atom->v,nmax,3,"atom:v");
-  f = atom->f = memory->grow_2d_double_array(atom->f,nmax*comm->nthreads,3,"atom:f");
-
-  molecule = atom->molecule = (int *) 
-    memory->srealloc(atom->molecule,nmax*sizeof(int),"atom:molecule");
-
-  nspecial = atom->nspecial =
-    memory->grow_2d_int_array(atom->nspecial,nmax,3,"atom:nspecial");
-  special = atom->special =
-    memory->grow_2d_int_array(atom->special,nmax,atom->maxspecial,
-			      "atom:special");
-
-  num_bond = atom->num_bond = (int *) 
-    memory->srealloc(atom->num_bond,nmax*sizeof(int),"atom:num_bond");
-  bond_type = atom->bond_type = 
-    memory->grow_2d_int_array(atom->bond_type,nmax,atom->bond_per_atom,
-			      "atom:bond_type");
-  bond_atom = atom->bond_atom = 
-    memory->grow_2d_int_array(atom->bond_atom,nmax,atom->bond_per_atom,
-			      "atom:bond_atom");
-
-=======
     error->one(FLERR,"Per-processor system is too big");
 
   tag = memory->grow(atom->tag,nmax,"atom:tag");
@@ -115,7 +81,6 @@
   bond_atom = memory->grow(atom->bond_atom,nmax,atom->bond_per_atom,
 			   "atom:bond_atom");
   
->>>>>>> adbeb027
   if (atom->nextra_grow)
     for (int iextra = 0; iextra < atom->nextra_grow; iextra++) 
       modify->fix[atom->extra_grow[iextra]]->grow_arrays(nmax);
