/* ----------------------------------------------------------------------
   LAMMPS - Large-scale Atomic/Molecular Massively Parallel Simulator
   http://lammps.sandia.gov, Sandia National Laboratories
   Steve Plimpton, sjplimp@sandia.gov

   Copyright (2003) Sandia Corporation.  Under the terms of Contract
   DE-AC04-94AL85000 with Sandia Corporation, the U.S. Government retains
   certain rights in this software.  This software is distributed under
   the GNU General Public License.

   See the README file in the top-level LAMMPS directory.
------------------------------------------------------------------------- */

#include <math.h>
#include <string.h>
#include "compute_bond_local.h"
#include "atom.h"
#include "atom_vec.h"
#include "molecule.h"
#include "update.h"
#include "domain.h"
#include "force.h"
#include "bond.h"
#include "memory.h"
#include "error.h"

using namespace LAMMPS_NS;

#define DELTA 10000

enum{DIST,ENG,FORCE};

/* ---------------------------------------------------------------------- */

ComputeBondLocal::ComputeBondLocal(LAMMPS *lmp, int narg, char **arg) :
<<<<<<< HEAD
  Compute(lmp, narg, arg), bstyle(NULL)
=======
  Compute(lmp, narg, arg),
  bstyle(NULL), vector(NULL), array(NULL)
>>>>>>> 958e3e6a
{
  if (narg < 4) error->all(FLERR,"Illegal compute bond/local command");

  if (atom->avec->bonds_allow == 0)
    error->all(FLERR,"Compute bond/local used when bonds are not allowed");

  local_flag = 1;
  nvalues = narg - 3;
  if (nvalues == 1) size_local_cols = 0;
  else size_local_cols = nvalues;

  bstyle = new int[nvalues];

  nvalues = 0;
  for (int iarg = 3; iarg < narg; iarg++) {
    if (strcmp(arg[iarg],"dist") == 0) bstyle[nvalues++] = DIST;
    else if (strcmp(arg[iarg],"eng") == 0) bstyle[nvalues++] = ENG;
    else if (strcmp(arg[iarg],"force") == 0) bstyle[nvalues++] = FORCE;
    else error->all(FLERR,"Invalid keyword in compute bond/local command");
  }

  // set singleflag if need to call bond->single()

  singleflag = 0;
  for (int i = 0; i < nvalues; i++)
    if (bstyle[i] != DIST) singleflag = 1;

  nmax = 0;
}

/* ---------------------------------------------------------------------- */

ComputeBondLocal::~ComputeBondLocal()
{
  memory->destroy(vector);
  memory->destroy(array);
  delete [] bstyle;
}

/* ---------------------------------------------------------------------- */

void ComputeBondLocal::init()
{
  if (force->bond == NULL)
    error->all(FLERR,"No bond style is defined for compute bond/local");

  // do initial memory allocation so that memory_usage() is correct

  ncount = compute_bonds(0);
  if (ncount > nmax) reallocate(ncount);
  size_local_rows = ncount;
}

/* ---------------------------------------------------------------------- */

void ComputeBondLocal::compute_local()
{
  invoked_local = update->ntimestep;

  // count local entries and compute bond info

  ncount = compute_bonds(0);
  if (ncount > nmax) reallocate(ncount);
  size_local_rows = ncount;
  ncount = compute_bonds(1);
}

/* ----------------------------------------------------------------------
   count bonds and compute bond info on this proc
   only count bond once if newton_bond is off
   all atoms in interaction must be in group
   all atoms in interaction must be known to proc
   if bond is deleted (type = 0), do not count
   if bond is turned off (type < 0), still count
   if flag is set, compute requested info about bond
   if bond is turned off (type < 0), energy = 0.0
------------------------------------------------------------------------- */

int ComputeBondLocal::compute_bonds(int flag)
{
  int i,m,n,nb,atom1,atom2,imol,iatom,btype;
  tagint tagprev;
  double delx,dely,delz,rsq;
  double *ptr;

  double **x = atom->x;
  tagint *tag = atom->tag;
  int *num_bond = atom->num_bond;
  tagint **bond_atom = atom->bond_atom;
  int **bond_type = atom->bond_type;
  int *mask = atom->mask;

  int *molindex = atom->molindex;
  int *molatom = atom->molatom;
  Molecule **onemols = atom->avec->onemols;

  int nlocal = atom->nlocal;
  int newton_bond = force->newton_bond;
  int molecular = atom->molecular;

  Bond *bond = force->bond;
  double eng,fbond;

  m = n = 0;
  for (atom1 = 0; atom1 < nlocal; atom1++) {
    if (!(mask[atom1] & groupbit)) continue;

    if (molecular == 1) nb = num_bond[atom1];
    else {
      if (molindex[atom1] < 0) continue;
      imol = molindex[atom1];
      iatom = molatom[atom1];
      nb = onemols[imol]->num_bond[iatom];
    }

    for (i = 0; i < nb; i++) {
      if (molecular == 1) {
        btype = bond_type[atom1][i];
        atom2 = atom->map(bond_atom[atom1][i]);
      } else {
        tagprev = tag[atom1] - iatom - 1;
        btype = atom->map(onemols[imol]->bond_type[iatom][i]);
        atom2 = atom->map(onemols[imol]->bond_atom[iatom][i]+tagprev);
      }

      if (atom2 < 0 || !(mask[atom2] & groupbit)) continue;
      if (newton_bond == 0 && tag[atom1] > tag[atom2]) continue;
      if (btype == 0) continue;

      if (flag) {
        delx = x[atom1][0] - x[atom2][0];
        dely = x[atom1][1] - x[atom2][1];
        delz = x[atom1][2] - x[atom2][2];
        domain->minimum_image(delx,dely,delz);
        rsq = delx*delx + dely*dely + delz*delz;

        if (singleflag && (btype > 0))
          eng = bond->single(btype,rsq,atom1,atom2,fbond);
        else eng = fbond = 0.0;

        if (nvalues == 1) ptr = &vector[m];
        else ptr = array[m];

        for (n = 0; n < nvalues; n++) {
          switch (bstyle[n]) {
          case DIST:
            ptr[n] = sqrt(rsq);
            break;
          case ENG:
            ptr[n] = eng;
            break;
          case FORCE:
            ptr[n] = sqrt(rsq)*fbond;
            break;
          }
        }
      }

      m++;
    }
  }

  return m;
}

/* ---------------------------------------------------------------------- */

void ComputeBondLocal::reallocate(int n)
{
  // grow vector or array and indices array

  while (nmax < n) nmax += DELTA;

  if (nvalues == 1) {
    memory->destroy(vector);
    memory->create(vector,nmax,"bond/local:vector");
    vector_local = vector;
  } else {
    memory->destroy(array);
    memory->create(array,nmax,nvalues,"bond/local:array");
    array_local = array;
  }
}

/* ----------------------------------------------------------------------
   memory usage of local data
------------------------------------------------------------------------- */

double ComputeBondLocal::memory_usage()
{
  double bytes = nmax*nvalues * sizeof(double);
  return bytes;
}<|MERGE_RESOLUTION|>--- conflicted
+++ resolved
@@ -33,12 +33,8 @@
 /* ---------------------------------------------------------------------- */
 
 ComputeBondLocal::ComputeBondLocal(LAMMPS *lmp, int narg, char **arg) :
-<<<<<<< HEAD
-  Compute(lmp, narg, arg), bstyle(NULL)
-=======
   Compute(lmp, narg, arg),
-  bstyle(NULL), vector(NULL), array(NULL)
->>>>>>> 958e3e6a
+  bstyle(NULL)
 {
   if (narg < 4) error->all(FLERR,"Illegal compute bond/local command");
 
