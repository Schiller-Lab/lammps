<<<<<<< HEAD
# Install/unInstall/Update package files in LAMMPS
mode=$1

action () {
  if (test $mode = 0) then
    rm -f ../$1
  elif (test -z "$2" || test -e ../$2) then
    if (test $mode = 1) then
      cp $1 ..
    elif (test $mode = 2) then
      if (! cmp -s $1 ../$1) then
        echo "updating src/$1"
        cp $1 ..
      fi
    fi
  fi
}
=======
# Install/unInstall package files in LAMMPS
# mode = 0/1/2 for uninstall/install/update
>>>>>>> d56c38d6

mode=$1

<<<<<<< HEAD
=======
# arg1 = file, arg2 = file it depends on

action () {
  if (test $mode = 0) then
    rm -f ../$1
  elif (! cmp -s $1 ../$1) then
    if (test -z "$2" || test -e ../$2) then
      cp $1 ..
      if (test $mode = 2) then
        echo "  updating src/$1"
      fi
    fi
  elif (test -n "$2") then
    if (test ! -e ../$2) then
      rm -f ../$1
    fi
  fi
}

# step 1: process all *_omp.cpp and *_omp.h files.
# do not install child files if parent does not exist

>>>>>>> d56c38d6
for file in *_omp.cpp; do
  test $file = thr_omp.cpp && continue
  dep=${file%_omp.cpp}.cpp
  action $file $dep
done

for file in *_omp.h; do
  test $file = thr_omp.h && continue
  dep=${file%_omp.h}.h
  action $file $dep
done

action thr_omp.h
action thr_omp.cpp
action thr_data.h
action thr_data.cpp

<<<<<<< HEAD

# step 2: handle cases and tasks not handled in step 1.
=======
# step 2: handle cases and tasks not handled in step 1.

>>>>>>> d56c38d6
if (test $mode = 1) then

  if (test -e ../Makefile.package) then
    sed -i -e 's/[^ \t]*OMP[^ \t]* //' ../Makefile.package
    sed -i -e 's|^PKG_INC =[ \t]*|&-DLMP_USER_OMP |' ../Makefile.package
  fi

  # force rebuild of files with LMP_USER_OMP switch

  touch ../accelerator_omp.h

elif (test $mode = 0) then

  if (test -e ../Makefile.package) then
    sed -i -e 's/[^ \t]*OMP[^ \t]* //' ../Makefile.package
  fi

  # force rebuild of files with LMP_USER_OMP switch

  touch ../accelerator_omp.h

fi<|MERGE_RESOLUTION|>--- conflicted
+++ resolved
@@ -1,30 +1,8 @@
-<<<<<<< HEAD
-# Install/unInstall/Update package files in LAMMPS
-mode=$1
-
-action () {
-  if (test $mode = 0) then
-    rm -f ../$1
-  elif (test -z "$2" || test -e ../$2) then
-    if (test $mode = 1) then
-      cp $1 ..
-    elif (test $mode = 2) then
-      if (! cmp -s $1 ../$1) then
-        echo "updating src/$1"
-        cp $1 ..
-      fi
-    fi
-  fi
-}
-=======
 # Install/unInstall package files in LAMMPS
 # mode = 0/1/2 for uninstall/install/update
->>>>>>> d56c38d6
 
 mode=$1
 
-<<<<<<< HEAD
-=======
 # arg1 = file, arg2 = file it depends on
 
 action () {
@@ -47,7 +25,6 @@
 # step 1: process all *_omp.cpp and *_omp.h files.
 # do not install child files if parent does not exist
 
->>>>>>> d56c38d6
 for file in *_omp.cpp; do
   test $file = thr_omp.cpp && continue
   dep=${file%_omp.cpp}.cpp
@@ -65,13 +42,8 @@
 action thr_data.h
 action thr_data.cpp
 
-<<<<<<< HEAD
-
-# step 2: handle cases and tasks not handled in step 1.
-=======
 # step 2: handle cases and tasks not handled in step 1.
 
->>>>>>> d56c38d6
 if (test $mode = 1) then
 
   if (test -e ../Makefile.package) then
