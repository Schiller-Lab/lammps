/* ----------------------------------------------------------------------
   LAMMPS - Large-scale Atomic/Molecular Massively Parallel Simulator
   http://lammps.sandia.gov, Sandia National Laboratories
   Steve Plimpton, sjplimp@sandia.gov

   Copyright (2003) Sandia Corporation.  Under the terms of Contract
   DE-AC04-94AL85000 with Sandia Corporation, the U.S. Government retains
   certain rights in this software.  This software is distributed under
   the GNU General Public License.

   See the README file in the top-level LAMMPS directory.
------------------------------------------------------------------------- */

/* ----------------------------------------------------------------------
   Contributing author: Ase Henry (MIT)
   Bugfixes and optimizations:
     Marcel Fallet & Steve Stuart (Clemson), Axel Kohlmeyer (Temple U)
------------------------------------------------------------------------- */

#include "math.h"
#include "stdio.h"
#include "stdlib.h"
#include "string.h"
#include "mpi.h"
#include "pair_airebo.h"
#include "atom.h"
#include "neighbor.h"
#include "neigh_request.h"
#include "force.h"
#include "comm.h"
#include "neighbor.h"
#include "neigh_list.h"
#include "neigh_request.h"
#include "my_page.h"
#include "math_const.h"
#include "math_special.h"
#include "memory.h"
#include "error.h"

using namespace LAMMPS_NS;
using namespace MathConst;
using namespace MathSpecial;

#define MAXLINE 1024
#define TOL 1.0e-9
#define PGDELTA 1

/* ---------------------------------------------------------------------- */

PairAIREBO::PairAIREBO(LAMMPS *lmp) : Pair(lmp)
{
  single_enable = 0;
  one_coeff = 1;
  ghostneigh = 1;

  maxlocal = 0;
  REBO_numneigh = NULL;
  REBO_firstneigh = NULL;
  ipage = NULL;
  pgsize = oneatom = 0;

  nC = nH = NULL;
  manybody_flag = 1;
}

/* ----------------------------------------------------------------------
   check if allocated, since class can be destructed when incomplete
------------------------------------------------------------------------- */

PairAIREBO::~PairAIREBO()
{
  memory->destroy(REBO_numneigh);
  memory->sfree(REBO_firstneigh);
<<<<<<< HEAD
  delete[] ipage;
=======
  delete [] ipage;
>>>>>>> e59d4f67
  memory->destroy(nC);
  memory->destroy(nH);

  if (allocated) {
    memory->destroy(setflag);
    memory->destroy(cutsq);
    memory->destroy(cutghost);

    memory->destroy(cutljsq);
    memory->destroy(lj1);
    memory->destroy(lj2);
    memory->destroy(lj3);
    memory->destroy(lj4);
    delete [] map;
  }
}

/* ---------------------------------------------------------------------- */

void PairAIREBO::compute(int eflag, int vflag)
{
  if (eflag || vflag) ev_setup(eflag,vflag);
  else evflag = vflag_fdotr = vflag_atom = 0;

  REBO_neigh();
  FREBO(eflag,vflag);
  if (ljflag) FLJ(eflag,vflag);
  if (torflag) TORSION(eflag,vflag);

  if (vflag_fdotr) virial_fdotr_compute();
}

/* ----------------------------------------------------------------------
   allocate all arrays
------------------------------------------------------------------------- */

void PairAIREBO::allocate()
{
  allocated = 1;
  int n = atom->ntypes;

  memory->create(setflag,n+1,n+1,"pair:setflag");
  for (int i = 1; i <= n; i++)
    for (int j = i; j <= n; j++)
      setflag[i][j] = 0;

  memory->create(cutsq,n+1,n+1,"pair:cutsq");
  memory->create(cutghost,n+1,n+1,"pair:cutghost");

  // only sized by C,H = 2 types

  memory->create(cutljsq,2,2,"pair:cutljsq");
  memory->create(lj1,2,2,"pair:lj1");
  memory->create(lj2,2,2,"pair:lj2");
  memory->create(lj3,2,2,"pair:lj3");
  memory->create(lj4,2,2,"pair:lj4");

  map = new int[n+1];
}

/* ----------------------------------------------------------------------
   global settings
------------------------------------------------------------------------- */

void PairAIREBO::settings(int narg, char **arg)
{
  if (narg != 1 && narg != 3) error->all(FLERR,"Illegal pair_style command");

  cutlj = force->numeric(FLERR,arg[0]);

  ljflag = torflag = 1;
  if (narg == 3) {
    ljflag = force->inumeric(FLERR,arg[1]);
    torflag = force->inumeric(FLERR,arg[2]);
  }
}

/* ----------------------------------------------------------------------
   set coeffs for one or more type pairs
------------------------------------------------------------------------- */

void PairAIREBO::coeff(int narg, char **arg)
{
  if (!allocated) allocate();

  if (narg != 3 + atom->ntypes)
    error->all(FLERR,"Incorrect args for pair coefficients");

  // insure I,J args are * *

  if (strcmp(arg[0],"*") != 0 || strcmp(arg[1],"*") != 0)
    error->all(FLERR,"Incorrect args for pair coefficients");

  // read args that map atom types to C and H
  // map[i] = which element (0,1) the Ith atom type is, -1 if NULL

  for (int i = 3; i < narg; i++) {
    if (strcmp(arg[i],"NULL") == 0) {
      map[i-2] = -1;
      continue;
    } else if (strcmp(arg[i],"C") == 0) {
      map[i-2] = 0;
    } else if (strcmp(arg[i],"H") == 0) {
      map[i-2] = 1;
    } else error->all(FLERR,"Incorrect args for pair coefficients");
  }

  // read potential file and initialize fitting splines

  read_file(arg[2]);
  spline_init();

  // clear setflag since coeff() called once with I,J = * *

  int n = atom->ntypes;
  for (int i = 1; i <= n; i++)
    for (int j = i; j <= n; j++)
      setflag[i][j] = 0;

  // set setflag i,j for type pairs where both are mapped to elements

  int count = 0;
  for (int i = 1; i <= n; i++)
    for (int j = i; j <= n; j++)
      if (map[i] >= 0 && map[j] >= 0) {
        setflag[i][j] = 1;
        count++;
      }

  if (count == 0) error->all(FLERR,"Incorrect args for pair coefficients");
}

/* ----------------------------------------------------------------------
   init specific to this pair style
------------------------------------------------------------------------- */

void PairAIREBO::init_style()
{
  if (atom->tag_enable == 0)
    error->all(FLERR,"Pair style AIREBO requires atom IDs");
  if (force->newton_pair == 0)
    error->all(FLERR,"Pair style AIREBO requires newton pair on");

  // need a full neighbor list, including neighbors of ghosts

  int irequest = neighbor->request(this);
  neighbor->requests[irequest]->half = 0;
  neighbor->requests[irequest]->full = 1;
  neighbor->requests[irequest]->ghost = 1;

  // local REBO neighbor list
  // create pages if first time or if neighbor pgsize/oneatom has changed

  int create = 0;
  if (ipage == NULL) create = 1;
  if (pgsize != neighbor->pgsize) create = 1;
  if (oneatom != neighbor->oneatom) create = 1;

  if (create) {
<<<<<<< HEAD
=======
    delete [] ipage;
>>>>>>> e59d4f67
    pgsize = neighbor->pgsize;
    oneatom = neighbor->oneatom;

    int nmypage= comm->nthreads;
    ipage = new MyPage<int>[nmypage];
<<<<<<< HEAD
    for (int i=0; i < nmypage; ++i)
=======
    for (int i = 0; i < nmypage; i++)
>>>>>>> e59d4f67
      ipage[i].init(oneatom,pgsize,PGDELTA);
  }
}

/* ----------------------------------------------------------------------
   init for one type pair i,j and corresponding j,i
------------------------------------------------------------------------- */

double PairAIREBO::init_one(int i, int j)
{
  if (setflag[i][j] == 0) error->all(FLERR,"All pair coeffs are not set");

  // convert to C,H types

  int ii = map[i];
  int jj = map[j];

  // use C-C values for these cutoffs since C atoms are biggest

  // cut3rebo = 3 REBO distances

  cut3rebo = 3.0 * rcmax[0][0];

  // cutljrebosq = furthest distance from an owned atom a ghost atom can be
  //               to need its REBO neighs computed
  // interaction = M-K-I-J-L-N with I = owned and J = ghost
  //   this insures N is in the REBO neigh list of L
  //   since I-J < rcLJmax and J-L < rmax

  double cutljrebo = rcLJmax[0][0] + rcmax[0][0];
  cutljrebosq = cutljrebo * cutljrebo;

  // cutmax = furthest distance from an owned atom
  //          at which another atom will feel force, i.e. the ghost cutoff
  // for REBO term in potential:
  //   interaction = M-K-I-J-L-N with I = owned and J = ghost
  //   I to N is max distance = 3 REBO distances
  // for LJ term in potential:
  //   short interaction = M-K-I-J-L-N with I = owned, J = ghost, I-J < rcLJmax
  //   rcLJmax + 2*rcmax, since I-J < rcLJmax and J-L,L-N = REBO distances
  //   long interaction = I-J with I = owned and J = ghost
  //   cutlj*sigma, since I-J < LJ cutoff
  // cutghost = REBO cutoff used in REBO_neigh() for neighbors of ghosts

  double cutmax = cut3rebo;
  if (ljflag) {
    cutmax = MAX(cutmax,rcLJmax[0][0] + 2.0*rcmax[0][0]);
    cutmax = MAX(cutmax,cutlj*sigma[0][0]);
  }

  cutghost[i][j] = rcmax[ii][jj];
  cutljsq[ii][jj] = cutlj*sigma[ii][jj] * cutlj*sigma[ii][jj];
  lj1[ii][jj] = 48.0 * epsilon[ii][jj] * pow(sigma[ii][jj],12.0);
  lj2[ii][jj] = 24.0 * epsilon[ii][jj] * pow(sigma[ii][jj],6.0);
  lj3[ii][jj] = 4.0 * epsilon[ii][jj] * pow(sigma[ii][jj],12.0);
  lj4[ii][jj] = 4.0 * epsilon[ii][jj] * pow(sigma[ii][jj],6.0);

  cutghost[j][i] = cutghost[i][j];
  cutljsq[jj][ii] = cutljsq[ii][jj];
  lj1[jj][ii] = lj1[ii][jj];
  lj2[jj][ii] = lj2[ii][jj];
  lj3[jj][ii] = lj3[ii][jj];
  lj4[jj][ii] = lj4[ii][jj];

  return cutmax;
}

/* ----------------------------------------------------------------------
   create REBO neighbor list from main neighbor list
   REBO neighbor list stores neighbors of ghost atoms
------------------------------------------------------------------------- */

void PairAIREBO::REBO_neigh()
{
  int i,j,ii,jj,n,allnum,jnum,itype,jtype;
  double xtmp,ytmp,ztmp,delx,dely,delz,rsq,dS;
  int *ilist,*jlist,*numneigh,**firstneigh;
  int *neighptr;

  double **x = atom->x;
  int *type = atom->type;
  int nlocal = atom->nlocal;
  int nall = nlocal + atom->nghost;

  if (atom->nmax > maxlocal) {
    maxlocal = atom->nmax;
    memory->destroy(REBO_numneigh);
    memory->sfree(REBO_firstneigh);
    memory->destroy(nC);
    memory->destroy(nH);
    memory->create(REBO_numneigh,maxlocal,"AIREBO:numneigh");
    REBO_firstneigh = (int **) memory->smalloc(maxlocal*sizeof(int *),
                                               "AIREBO:firstneigh");
    memory->create(nC,maxlocal,"AIREBO:nC");
    memory->create(nH,maxlocal,"AIREBO:nH");
  }

  allnum = list->inum + list->gnum;
  ilist = list->ilist;
  numneigh = list->numneigh;
  firstneigh = list->firstneigh;

  // store all REBO neighs of owned and ghost atoms
  // scan full neighbor list of I

  ipage->reset();

  for (ii = 0; ii < allnum; ii++) {
    i = ilist[ii];

    n = 0;
    neighptr = ipage->vget();

    xtmp = x[i][0];
    ytmp = x[i][1];
    ztmp = x[i][2];
    itype = map[type[i]];
    nC[i] = nH[i] = 0.0;
    jlist = firstneigh[i];
    jnum = numneigh[i];

    for (jj = 0; jj < jnum; jj++) {
      j = jlist[jj];
      j &= NEIGHMASK;
      jtype = map[type[j]];
      delx = xtmp - x[j][0];
      dely = ytmp - x[j][1];
      delz = ztmp - x[j][2];
      rsq = delx*delx + dely*dely + delz*delz;

      if (rsq < rcmaxsq[itype][jtype]) {
        neighptr[n++] = j;
        if (jtype == 0)
          nC[i] += Sp(sqrt(rsq),rcmin[itype][jtype],rcmax[itype][jtype],dS);
        else
          nH[i] += Sp(sqrt(rsq),rcmin[itype][jtype],rcmax[itype][jtype],dS);
      }
    }

    REBO_firstneigh[i] = neighptr;
    REBO_numneigh[i] = n;
    ipage->vgot(n);
    if (ipage->status())
      error->one(FLERR,"Neighbor list overflow, boost neigh_modify one");
  }
}

/* ----------------------------------------------------------------------
   REBO forces and energy
------------------------------------------------------------------------- */

void PairAIREBO::FREBO(int eflag, int vflag)
{
  int i,j,k,m,ii,inum,itype,jtype,itag,jtag;
  double delx,dely,delz,evdwl,fpair,xtmp,ytmp,ztmp;
  double rsq,rij,wij;
  double Qij,Aij,alphaij,VR,pre,dVRdi,VA,term,bij,dVAdi,dVA;
  double dwij,del[3];
  int *ilist,*REBO_neighs;

  evdwl = 0.0;

  double **x = atom->x;
  double **f = atom->f;
  int *type = atom->type;
  int *tag = atom->tag;
  int nlocal = atom->nlocal;
  int newton_pair = force->newton_pair;

  inum = list->inum;
  ilist = list->ilist;

  // two-body interactions from REBO neighbor list, skip half of them

  for (ii = 0; ii < inum; ii++) {
    i = ilist[ii];
    itag = tag[i];
    itype = map[type[i]];
    xtmp = x[i][0];
    ytmp = x[i][1];
    ztmp = x[i][2];
    REBO_neighs = REBO_firstneigh[i];

    for (k = 0; k < REBO_numneigh[i]; k++) {
      j = REBO_neighs[k];
      jtag = tag[j];

      if (itag > jtag) {
        if ((itag+jtag) % 2 == 0) continue;
      } else if (itag < jtag) {
        if ((itag+jtag) % 2 == 1) continue;
      } else {
        if (x[j][2] < ztmp) continue;
        if (x[j][2] == ztmp && x[j][1] < ytmp) continue;
        if (x[j][2] == ztmp && x[j][1] == ytmp && x[j][0] < xtmp) continue;
      }

      jtype = map[type[j]];

      delx = x[i][0] - x[j][0];
      dely = x[i][1] - x[j][1];
      delz = x[i][2] - x[j][2];
      rsq = delx*delx + dely*dely + delz*delz;
      rij = sqrt(rsq);
      wij = Sp(rij,rcmin[itype][jtype],rcmax[itype][jtype],dwij);
      if (wij <= TOL) continue;

      Qij = Q[itype][jtype];
      Aij = A[itype][jtype];
      alphaij = alpha[itype][jtype];

      VR = wij*(1.0+(Qij/rij)) * Aij*exp(-alphaij*rij);
      pre = wij*Aij * exp(-alphaij*rij);
      dVRdi = pre * ((-alphaij)-(Qij/rsq)-(Qij*alphaij/rij));
      dVRdi += VR/wij * dwij;

      VA = dVA = 0.0;
      for (m = 0; m < 3; m++) {
        term = -wij * BIJc[itype][jtype][m] * exp(-Beta[itype][jtype][m]*rij);
        VA += term;
        dVA += -Beta[itype][jtype][m] * term;
      }
      dVA += VA/wij * dwij;
      del[0] = delx;
      del[1] = dely;
      del[2] = delz;
      bij = bondorder(i,j,del,rij,VA,f,vflag_atom);
      dVAdi = bij*dVA;

      fpair = -(dVRdi+dVAdi) / rij;
      f[i][0] += delx*fpair;
      f[i][1] += dely*fpair;
      f[i][2] += delz*fpair;
      f[j][0] -= delx*fpair;
      f[j][1] -= dely*fpair;
      f[j][2] -= delz*fpair;

      if (eflag) evdwl = VR + bij*VA;
      if (evflag) ev_tally(i,j,nlocal,newton_pair,
                           evdwl,0.0,fpair,delx,dely,delz);
    }
  }
}

/* ----------------------------------------------------------------------
   compute LJ forces and energy
   find 3- and 4-step paths between atoms I,J via REBO neighbor lists
------------------------------------------------------------------------- */

void PairAIREBO::FLJ(int eflag, int vflag)
{
  int i,j,k,m,ii,jj,kk,mm,inum,jnum,itype,jtype,ktype,mtype,itag,jtag;
  int atomi,atomj,atomk,atomm;
  int testpath,npath,done;
  double evdwl,fpair,xtmp,ytmp,ztmp;
  double rsq,best,wik,wkm,cij,rij,dwij,dwik,dwkj,dwkm,dwmj;
  double delij[3],rijsq,delik[3],rik,deljk[3];
  double rkj,wkj,dC,VLJ,dVLJ,VA,Str,dStr,Stb;
  double vdw,slw,dvdw,dslw,drij,swidth,tee,tee2;
  double rljmin,rljmax,sigcut,sigmin,sigwid;
  double delkm[3],rkm,deljm[3],rmj,wmj,r2inv,r6inv,scale,delscale[3];
  int *ilist,*jlist,*numneigh,**firstneigh;
  int *REBO_neighs_i,*REBO_neighs_k;
  double delikS[3],deljkS[3],delkmS[3],deljmS[3],delimS[3];
  double rikS,rkjS,rkmS,rmjS,wikS,dwikS;
  double wkjS,dwkjS,wkmS,dwkmS,wmjS,dwmjS;
  double fpair1,fpair2,fpair3;
  double fi[3],fj[3],fk[3],fm[3];

  // I-J interaction from full neighbor list
  // skip 1/2 of interactions since only consider each pair once

  evdwl = 0.0;
  rljmin = 0.0;
  rljmax = 0.0;
  sigcut = 0.0;
  sigmin = 0.0;
  sigwid = 0.0;


  double **x = atom->x;
  double **f = atom->f;
  int *tag = atom->tag;
  int *type = atom->type;
  int nlocal = atom->nlocal;
  int newton_pair = force->newton_pair;

  inum = list->inum;
  ilist = list->ilist;
  numneigh = list->numneigh;
  firstneigh = list->firstneigh;

  // loop over neighbors of my atoms

  for (ii = 0; ii < inum; ii++) {
    i = ilist[ii];
    itag = tag[i];
    itype = map[type[i]];
    atomi = i;
    xtmp = x[i][0];
    ytmp = x[i][1];
    ztmp = x[i][2];
    jlist = firstneigh[i];
    jnum = numneigh[i];

    for (jj = 0; jj < jnum; jj++) {
      j = jlist[jj];
      j &= NEIGHMASK;
      jtag = tag[j];

      if (itag > jtag) {
        if ((itag+jtag) % 2 == 0) continue;
      } else if (itag < jtag) {
        if ((itag+jtag) % 2 == 1) continue;
      } else {
        if (x[j][2] < ztmp) continue;
        if (x[j][2] == ztmp && x[j][1] < ytmp) continue;
        if (x[j][2] == ztmp && x[j][1] == ytmp && x[j][0] < xtmp) continue;
      }

      jtype = map[type[j]];
      atomj = j;

      delij[0] = xtmp - x[j][0];
      delij[1] = ytmp - x[j][1];
      delij[2] = ztmp - x[j][2];
      rijsq = delij[0]*delij[0] + delij[1]*delij[1] + delij[2]*delij[2];

      // if outside of LJ cutoff, skip
      // if outside of 4-path cutoff, best = 0.0, no need to test paths
      // if outside of 2-path cutoff but inside 4-path cutoff,
      //   best = 0.0, test 3-,4-paths
      // if inside 2-path cutoff, best = wij, only test 3-,4-paths if best < 1

      if (rijsq >= cutljsq[itype][jtype]) continue;
      rij = sqrt(rijsq);
      if (rij >= cut3rebo) {
        best = 0.0;
        testpath = 0;
      } else if (rij >= rcmax[itype][jtype]) {
        best = 0.0;
        testpath = 1;
      } else {
        best = Sp(rij,rcmin[itype][jtype],rcmax[itype][jtype],dwij);
        npath = 2;
        if (best < 1.0) testpath = 1;
        else testpath = 0;
      }

      done = 0;
      if (testpath) {

        // test all 3-body paths = I-K-J
        // I-K interactions come from atom I's REBO neighbors
        // if wik > current best, compute wkj
        // if best = 1.0, done

        REBO_neighs_i = REBO_firstneigh[i];
        for (kk = 0; kk < REBO_numneigh[i] && done==0; kk++) {
          k = REBO_neighs_i[kk];
          if (k == j) continue;
          ktype = map[type[k]];

          delik[0] = x[i][0] - x[k][0];
          delik[1] = x[i][1] - x[k][1];
          delik[2] = x[i][2] - x[k][2];
          rsq = delik[0]*delik[0] + delik[1]*delik[1] + delik[2]*delik[2];
          if (rsq < rcmaxsq[itype][ktype]) {
            rik = sqrt(rsq);
            wik = Sp(rik,rcmin[itype][ktype],rcmax[itype][ktype],dwik);
          } else wik = 0.0;

          if (wik > best) {
            deljk[0] = x[j][0] - x[k][0];
            deljk[1] = x[j][1] - x[k][1];
            deljk[2] = x[j][2] - x[k][2];
            rsq = deljk[0]*deljk[0] + deljk[1]*deljk[1] + deljk[2]*deljk[2];
            if (rsq < rcmaxsq[ktype][jtype]) {
              rkj = sqrt(rsq);
              wkj = Sp(rkj,rcmin[ktype][jtype],rcmax[ktype][jtype],dwkj);
              if (wik*wkj > best) {
                best = wik*wkj;
                npath = 3;
                 atomk = k;
                    delikS[0] = delik[0];
                    delikS[1] = delik[1];
                    delikS[2] = delik[2];
                    rikS = rik;
                    wikS = wik;
                    dwikS = dwik;
                    deljkS[0] = deljk[0];
                    deljkS[1] = deljk[1];
                    deljkS[2] = deljk[2];
                    rkjS = rkj;
                    wkjS = wkj;
                    dwkjS = dwkj;
                if (best == 1.0) {
                  done = 1;
                  break;
                }
              }
            }

            // test all 4-body paths = I-K-M-J
            // K-M interactions come from atom K's REBO neighbors
            // if wik*wkm > current best, compute wmj
            // if best = 1.0, done

            REBO_neighs_k = REBO_firstneigh[k];
            for (mm = 0; mm < REBO_numneigh[k] && done==0; mm++) {
              m = REBO_neighs_k[mm];
              if (m == i || m == j) continue;
              mtype = map[type[m]];
              delkm[0] = x[k][0] - x[m][0];
              delkm[1] = x[k][1] - x[m][1];
              delkm[2] = x[k][2] - x[m][2];
              rsq = delkm[0]*delkm[0] + delkm[1]*delkm[1] + delkm[2]*delkm[2];
              if (rsq < rcmaxsq[ktype][mtype]) {
                rkm = sqrt(rsq);
                wkm = Sp(rkm,rcmin[ktype][mtype],rcmax[ktype][mtype],dwkm);
              } else wkm = 0.0;

              if (wik*wkm > best) {
                deljm[0] = x[j][0] - x[m][0];
                deljm[1] = x[j][1] - x[m][1];
                deljm[2] = x[j][2] - x[m][2];
                rsq = deljm[0]*deljm[0] + deljm[1]*deljm[1] +
                  deljm[2]*deljm[2];
                if (rsq < rcmaxsq[mtype][jtype]) {
                  rmj = sqrt(rsq);
                  wmj = Sp(rmj,rcmin[mtype][jtype],rcmax[mtype][jtype],dwmj);
                  if (wik*wkm*wmj > best) {
                    best = wik*wkm*wmj;
                    npath = 4;
                    atomk = k;
                    delikS[0] = delik[0];
                    delikS[1] = delik[1];
                    delikS[2] = delik[2];
                    rikS = rik;
                    wikS = wik;
                    dwikS = dwik;
                    atomm = m;
                    delkmS[0] = delkm[0];
                    delkmS[1] = delkm[1];
                        delkmS[2] = delkm[2];
                    rkmS = rkm;
                    wkmS = wkm;
                    dwkmS = dwkm;
                    deljmS[0] = deljm[0];
                    deljmS[1] = deljm[1];
                       deljmS[2] = deljm[2];
                    rmjS = rmj;
                    wmjS = wmj;
                    dwmjS = dwmj;
                    if (best == 1.0) {
                      done = 1;
                      break;
                    }
                  }
                }
              }
            }
          }
        }
      }

      cij = 1.0 - best;
      if (cij == 0.0) continue;

      // compute LJ forces and energy

      sigwid = 0.84;
      sigcut = 3.0;
      sigmin = sigcut - sigwid;

      rljmin = sigma[itype][jtype];
      rljmax = sigcut * rljmin;
      rljmin = sigmin * rljmin;

      if (rij > rljmax) {
        slw = 0.0;
        dslw = 0.0;
      } else if (rij > rljmin) {
        drij = rij - rljmin;
        swidth = rljmax - rljmin;
        tee = drij / swidth;
        tee2 = tee*tee;
        slw = 1.0 - tee2 * (3.0 - 2.0 * tee);
        dslw = 6.0 * tee * (1.0 - tee) / rij / swidth;
      } else {
        slw = 1.0;
        dslw = 0.0;
      }

      r2inv = 1.0/rijsq;
      r6inv = r2inv*r2inv*r2inv;

      vdw = r6inv*(lj3[itype][jtype]*r6inv-lj4[itype][jtype]);
      dvdw = -r6inv * (lj1[itype][jtype]*r6inv - lj2[itype][jtype]) / rij;

      // VLJ now becomes vdw * slw, derivaties, etc.

      VLJ = vdw * slw;
      dVLJ = dvdw * slw + vdw * dslw;

      Str = Sp2(rij,rcLJmin[itype][jtype],rcLJmax[itype][jtype],dStr);
      VA = Str*cij*VLJ;
      if (Str > 0.0) {
        scale = rcmin[itype][jtype] / rij;
        delscale[0] = scale * delij[0];
        delscale[1] = scale * delij[1];
        delscale[2] = scale * delij[2];
        Stb = bondorderLJ(i,j,delscale,rcmin[itype][jtype],VA,
                          delij,rij,f,vflag_atom);
      } else Stb = 0.0;

      fpair = -(dStr * (Stb*cij*VLJ - cij*VLJ) +
                dVLJ * (Str*Stb*cij + cij - Str*cij)) / rij;

      f[i][0] += delij[0]*fpair;
      f[i][1] += delij[1]*fpair;
      f[i][2] += delij[2]*fpair;
      f[j][0] -= delij[0]*fpair;
      f[j][1] -= delij[1]*fpair;
      f[j][2] -= delij[2]*fpair;

      if (eflag) evdwl = VA*Stb + (1.0-Str)*cij*VLJ;
      if (evflag) ev_tally(i,j,nlocal,newton_pair,
                           evdwl,0.0,fpair,delij[0],delij[1],delij[2]);

      if (cij < 1.0) {
        dC = Str*Stb*VLJ + (1.0-Str)*VLJ;
        if (npath == 2) {
          fpair = dC*dwij / rij;
          f[atomi][0] += delij[0]*fpair;
          f[atomi][1] += delij[1]*fpair;
          f[atomi][2] += delij[2]*fpair;
          f[atomj][0] -= delij[0]*fpair;
          f[atomj][1] -= delij[1]*fpair;
          f[atomj][2] -= delij[2]*fpair;

          if (vflag_atom) v_tally2(atomi,atomj,fpair,delij);

        } else if (npath == 3) {
          fpair1 = dC*dwikS*wkjS / rikS;
          fi[0] = delikS[0]*fpair1;
          fi[1] = delikS[1]*fpair1;
          fi[2] = delikS[2]*fpair1;
          fpair2 = dC*wikS*dwkjS / rkjS;
          fj[0] = deljkS[0]*fpair2;
          fj[1] = deljkS[1]*fpair2;
          fj[2] = deljkS[2]*fpair2;

          f[atomi][0] += fi[0];
          f[atomi][1] += fi[1];
          f[atomi][2] += fi[2];
          f[atomj][0] += fj[0];
          f[atomj][1] += fj[1];
          f[atomj][2] += fj[2];
          f[atomk][0] -= fi[0] + fj[0];
          f[atomk][1] -= fi[1] + fj[1];
          f[atomk][2] -= fi[2] + fj[2];

          if (vflag_atom)
            v_tally3(atomi,atomj,atomk,fi,fj,delikS,deljkS);

        } else {
          fpair1 = dC*dwikS*wkmS*wmjS / rikS;
          fi[0] = delikS[0]*fpair1;
          fi[1] = delikS[1]*fpair1;
          fi[2] = delikS[2]*fpair1;

          fpair2 = dC*wikS*dwkmS*wmjS / rkmS;
          fk[0] = delkmS[0]*fpair2 - fi[0];
          fk[1] = delkmS[1]*fpair2 - fi[1];
          fk[2] = delkmS[2]*fpair2 - fi[2];

          fpair3 = dC*wikS*wkmS*dwmjS / rmjS;
          fj[0] = deljmS[0]*fpair3;
          fj[1] = deljmS[1]*fpair3;
          fj[2] = deljmS[2]*fpair3;

          fm[0] = -delkmS[0]*fpair2 - fj[0];
          fm[1] = -delkmS[1]*fpair2 - fj[1];
          fm[2] = -delkmS[2]*fpair2 - fj[2];

          f[atomi][0] += fi[0];
          f[atomi][1] += fi[1];
          f[atomi][2] += fi[2];
          f[atomj][0] += fj[0];
          f[atomj][1] += fj[1];
          f[atomj][2] += fj[2];
          f[atomk][0] += fk[0];
          f[atomk][1] += fk[1];
          f[atomk][2] += fk[2];
          f[atomm][0] += fm[0];
          f[atomm][1] += fm[1];
          f[atomm][2] += fm[2];

          if (vflag_atom) {
            delimS[0] = delikS[0] + delkmS[0];
            delimS[1] = delikS[1] + delkmS[1];
            delimS[2] = delikS[2] + delkmS[2];
            v_tally4(atomi,atomj,atomk,atomm,fi,fj,fk,delimS,deljmS,delkmS);
          }
        }
      }
    }
  }
}

/* ----------------------------------------------------------------------
   torsional forces and energy
------------------------------------------------------------------------- */

void PairAIREBO::TORSION(int eflag, int vflag)
{
  int i,j,k,l,ii,inum,itag,jtag;
  double evdwl,fpair,xtmp,ytmp,ztmp;
  double cos321;
  double w21,dw21,cos234,w34,dw34;
  double cross321[3],cross321mag,cross234[3],cross234mag;
  double w23,dw23,cw2,ekijl,Ec;
  double cw,cwnum,cwnom;
  double rij,rij2,rik,rjl,tspjik,dtsjik,tspijl,dtsijl,costmp,fcpc;
  double sin321,sin234,rjk2,rik2,ril2,rjl2;
  double rjk,ril;
  double Vtors;
  double dndij[3],tmpvec[3],dndik[3],dndjl[3];
  double dcidij,dcidik,dcidjk,dcjdji,dcjdjl,dcjdil;
  double dsidij,dsidik,dsidjk,dsjdji,dsjdjl,dsjdil;
  double dxidij,dxidik,dxidjk,dxjdji,dxjdjl,dxjdil;
  double ddndij,ddndik,ddndjk,ddndjl,ddndil,dcwddn,dcwdn,dvpdcw,Ftmp[3];
  double del32[3],rsq,r32,del23[3],del21[3],r21;
  double deljk[3],del34[3],delil[3],delkl[3],r23,r34;
  double fi[3],fj[3],fk[3],fl[3];
  int itype,jtype,ktype,ltype,kk,ll,jj;
  int *ilist,*REBO_neighs_i,*REBO_neighs_j;

  double **x = atom->x;
  double **f = atom->f;
  int *type = atom->type;
  int *tag = atom->tag;

  inum = list->inum;
  ilist = list->ilist;

  for (ii = 0; ii < inum; ii++) {
    i = ilist[ii];
    itag = tag[i];
    itype = map[type[i]];
    if (itype != 0) continue;
    xtmp = x[i][0];
    ytmp = x[i][1];
    ztmp = x[i][2];
    REBO_neighs_i = REBO_firstneigh[i];

    for (jj = 0; jj < REBO_numneigh[i]; jj++) {
      j = REBO_neighs_i[jj];
      jtag = tag[j];

      if (itag > jtag) {
        if ((itag+jtag) % 2 == 0) continue;
      } else if (itag < jtag) {
        if ((itag+jtag) % 2 == 1) continue;
      } else {
        if (x[j][2] < ztmp) continue;
        if (x[j][2] == ztmp && x[j][1] < ytmp) continue;
        if (x[j][2] == ztmp && x[j][1] == ytmp && x[j][0] < xtmp) continue;
      }

      jtype = map[type[j]];
      if (jtype != 0) continue;

      del32[0] = x[j][0]-x[i][0];
      del32[1] = x[j][1]-x[i][1];
      del32[2] = x[j][2]-x[i][2];
      rsq = del32[0]*del32[0] + del32[1]*del32[1] + del32[2]*del32[2];
      r32 = sqrt(rsq);
      del23[0] = -del32[0];
      del23[1] = -del32[1];
      del23[2] = -del32[2];
      r23 = r32;
      w23 = Sp(r23,rcmin[itype][jtype],rcmax[itype][jtype],dw23);

      for (kk = 0; kk < REBO_numneigh[i]; kk++) {
        k = REBO_neighs_i[kk];
        ktype = map[type[k]];
        if (k == j) continue;
        del21[0] = x[i][0]-x[k][0];
        del21[1] = x[i][1]-x[k][1];
        del21[2] = x[i][2]-x[k][2];
        rsq = del21[0]*del21[0] + del21[1]*del21[1] + del21[2]*del21[2];
        r21 = sqrt(rsq);
        cos321 = - ((del21[0]*del32[0]) + (del21[1]*del32[1]) +
                    (del21[2]*del32[2])) / (r21*r32);
        cos321 = MIN(cos321,1.0);
        cos321 = MAX(cos321,-1.0);
        sin321 = sqrt(1.0 - cos321*cos321);
        if (sin321 < TOL) continue;

        deljk[0] = del21[0]-del23[0];
        deljk[1] = del21[1]-del23[1];
        deljk[2] = del21[2]-del23[2];
        rjk2 = deljk[0]*deljk[0] + deljk[1]*deljk[1] + deljk[2]*deljk[2];
        rjk=sqrt(rjk2);
        rik2 = r21*r21;
        w21 = Sp(r21,rcmin[itype][ktype],rcmax[itype][ktype],dw21);

        rij = r32;
        rik = r21;
        rij2 = r32*r32;
        rik2 = r21*r21;
        costmp = 0.5*(rij2+rik2-rjk2)/rij/rik;
        tspjik = Sp2(costmp,thmin,thmax,dtsjik);
        dtsjik = -dtsjik;

        REBO_neighs_j = REBO_firstneigh[j];
        for (ll = 0; ll < REBO_numneigh[j]; ll++) {
          l = REBO_neighs_j[ll];
          ltype = map[type[l]];
          if (l == i || l == k) continue;
          del34[0] = x[j][0]-x[l][0];
          del34[1] = x[j][1]-x[l][1];
          del34[2] = x[j][2]-x[l][2];
          rsq = del34[0]*del34[0] + del34[1]*del34[1] + del34[2]*del34[2];
          r34 = sqrt(rsq);
          cos234 = (del32[0]*del34[0] + del32[1]*del34[1] +
                    del32[2]*del34[2]) / (r32*r34);
          cos234 = MIN(cos234,1.0);
          cos234 = MAX(cos234,-1.0);
          sin234 = sqrt(1.0 - cos234*cos234);
          if (sin234 < TOL) continue;
          w34 = Sp(r34,rcmin[jtype][ltype],rcmax[jtype][ltype],dw34);
          delil[0] = del23[0] + del34[0];
          delil[1] = del23[1] + del34[1];
          delil[2] = del23[2] + del34[2];
          ril2 = delil[0]*delil[0] + delil[1]*delil[1] + delil[2]*delil[2];
          ril=sqrt(ril2);
          rjl2 = r34*r34;

          rjl = r34;
          rjl2 = r34*r34;
          costmp = 0.5*(rij2+rjl2-ril2)/rij/rjl;
          tspijl = Sp2(costmp,thmin,thmax,dtsijl);
          dtsijl = -dtsijl; //need minus sign
          cross321[0] = (del32[1]*del21[2])-(del32[2]*del21[1]);
          cross321[1] = (del32[2]*del21[0])-(del32[0]*del21[2]);
          cross321[2] = (del32[0]*del21[1])-(del32[1]*del21[0]);
          cross321mag = sqrt(cross321[0]*cross321[0]+
                             cross321[1]*cross321[1]+
                             cross321[2]*cross321[2]);
          cross234[0] = (del23[1]*del34[2])-(del23[2]*del34[1]);
          cross234[1] = (del23[2]*del34[0])-(del23[0]*del34[2]);
          cross234[2] = (del23[0]*del34[1])-(del23[1]*del34[0]);
          cross234mag = sqrt(cross234[0]*cross234[0]+
                             cross234[1]*cross234[1]+
                             cross234[2]*cross234[2]);
          cwnum = (cross321[0]*cross234[0]) +
            (cross321[1]*cross234[1])+(cross321[2]*cross234[2]);
          cwnom = r21*r34*r32*r32*sin321*sin234;
          cw = cwnum/cwnom;

          cw2 = (.5*(1.0-cw));
          ekijl = epsilonT[ktype][ltype];
          Ec = 256.0*ekijl/405.0;
          Vtors = (Ec*(powint(cw2,5)))-(ekijl/10.0);

          if (eflag) evdwl = Vtors*w21*w23*w34*(1.0-tspjik)*(1.0-tspijl);

          dndij[0] = (cross234[1]*del21[2])-(cross234[2]*del21[1]);
          dndij[1] = (cross234[2]*del21[0])-(cross234[0]*del21[2]);
          dndij[2] = (cross234[0]*del21[1])-(cross234[1]*del21[0]);

          tmpvec[0] = (del34[1]*cross321[2])-(del34[2]*cross321[1]);
          tmpvec[1] = (del34[2]*cross321[0])-(del34[0]*cross321[2]);
          tmpvec[2] = (del34[0]*cross321[1])-(del34[1]*cross321[0]);

          dndij[0] = dndij[0]+tmpvec[0];
          dndij[1] = dndij[1]+tmpvec[1];
          dndij[2] = dndij[2]+tmpvec[2];

          dndik[0] = (del23[1]*cross234[2])-(del23[2]*cross234[1]);
          dndik[1] = (del23[2]*cross234[0])-(del23[0]*cross234[2]);
          dndik[2] = (del23[0]*cross234[1])-(del23[1]*cross234[0]);

          dndjl[0] = (cross321[1]*del23[2])-(cross321[2]*del23[1]);
          dndjl[1] = (cross321[2]*del23[0])-(cross321[0]*del23[2]);
          dndjl[2] = (cross321[0]*del23[1])-(cross321[1]*del23[0]);

          dcidij = ((r23*r23)-(r21*r21)+(rjk*rjk))/(2.0*r23*r23*r21);
          dcidik = ((r21*r21)-(r23*r23)+(rjk*rjk))/(2.0*r23*r21*r21);
          dcidjk = (-rjk)/(r23*r21);
          dcjdji = ((r23*r23)-(r34*r34)+(ril*ril))/(2.0*r23*r23*r34);
          dcjdjl = ((r34*r34)-(r23*r23)+(ril*ril))/(2.0*r23*r34*r34);
          dcjdil = (-ril)/(r23*r34);

          dsidij = (-cos321/sin321)*dcidij;
          dsidik = (-cos321/sin321)*dcidik;
          dsidjk = (-cos321/sin321)*dcidjk;

          dsjdji = (-cos234/sin234)*dcjdji;
          dsjdjl = (-cos234/sin234)*dcjdjl;
          dsjdil = (-cos234/sin234)*dcjdil;

          dxidij = (r21*sin321)+(r23*r21*dsidij);
          dxidik = (r23*sin321)+(r23*r21*dsidik);
          dxidjk = (r23*r21*dsidjk);

          dxjdji = (r34*sin234)+(r23*r34*dsjdji);
          dxjdjl = (r23*sin234)+(r23*r34*dsjdjl);
          dxjdil = (r23*r34*dsjdil);

          ddndij = (dxidij*cross234mag)+(cross321mag*dxjdji);
          ddndik = dxidik*cross234mag;
          ddndjk = dxidjk*cross234mag;
          ddndjl = cross321mag*dxjdjl;
          ddndil = cross321mag*dxjdil;
          dcwddn = -cwnum/(cwnom*cwnom);
          dcwdn = 1.0/cwnom;
          dvpdcw = (-1.0)*Ec*(-.5)*5.0*powint(cw2,4) *
            w23*w21*w34*(1.0-tspjik)*(1.0-tspijl);

          Ftmp[0] = dvpdcw*((dcwdn*dndij[0])+(dcwddn*ddndij*del23[0]/r23));
          Ftmp[1] = dvpdcw*((dcwdn*dndij[1])+(dcwddn*ddndij*del23[1]/r23));
          Ftmp[2] = dvpdcw*((dcwdn*dndij[2])+(dcwddn*ddndij*del23[2]/r23));
          fi[0] = Ftmp[0];
          fi[1] = Ftmp[1];
          fi[2] = Ftmp[2];
          fj[0] = -Ftmp[0];
          fj[1] = -Ftmp[1];
          fj[2] = -Ftmp[2];

          Ftmp[0] = dvpdcw*((dcwdn*dndik[0])+(dcwddn*ddndik*del21[0]/r21));
          Ftmp[1] = dvpdcw*((dcwdn*dndik[1])+(dcwddn*ddndik*del21[1]/r21));
          Ftmp[2] = dvpdcw*((dcwdn*dndik[2])+(dcwddn*ddndik*del21[2]/r21));
          fi[0] += Ftmp[0];
          fi[1] += Ftmp[1];
          fi[2] += Ftmp[2];
          fk[0] = -Ftmp[0];
          fk[1] = -Ftmp[1];
          fk[2] = -Ftmp[2];

          Ftmp[0] = (dvpdcw*dcwddn*ddndjk*deljk[0])/rjk;
          Ftmp[1] = (dvpdcw*dcwddn*ddndjk*deljk[1])/rjk;
          Ftmp[2] = (dvpdcw*dcwddn*ddndjk*deljk[2])/rjk;
          fj[0] += Ftmp[0];
          fj[1] += Ftmp[1];
          fj[2] += Ftmp[2];
          fk[0] -= Ftmp[0];
          fk[1] -= Ftmp[1];
          fk[2] -= Ftmp[2];

          Ftmp[0] = dvpdcw*((dcwdn*dndjl[0])+(dcwddn*ddndjl*del34[0]/r34));
          Ftmp[1] = dvpdcw*((dcwdn*dndjl[1])+(dcwddn*ddndjl*del34[1]/r34));
          Ftmp[2] = dvpdcw*((dcwdn*dndjl[2])+(dcwddn*ddndjl*del34[2]/r34));
          fj[0] += Ftmp[0];
          fj[1] += Ftmp[1];
          fj[2] += Ftmp[2];
          fl[0] = -Ftmp[0];
          fl[1] = -Ftmp[1];
          fl[2] = -Ftmp[2];

          Ftmp[0] = (dvpdcw*dcwddn*ddndil*delil[0])/ril;
          Ftmp[1] = (dvpdcw*dcwddn*ddndil*delil[1])/ril;
          Ftmp[2] = (dvpdcw*dcwddn*ddndil*delil[2])/ril;
          fi[0] += Ftmp[0];
          fi[1] += Ftmp[1];
          fi[2] += Ftmp[2];
          fl[0] -= Ftmp[0];
          fl[1] -= Ftmp[1];
          fl[2] -= Ftmp[2];

          // coordination forces

          fpair = Vtors*dw21*w23*w34*(1.0-tspjik)*(1.0-tspijl) / r21;
          fi[0] -= del21[0]*fpair;
          fi[1] -= del21[1]*fpair;
          fi[2] -= del21[2]*fpair;
          fk[0] += del21[0]*fpair;
          fk[1] += del21[1]*fpair;
          fk[2] += del21[2]*fpair;

          fpair = Vtors*w21*dw23*w34*(1.0-tspjik)*(1.0-tspijl) / r23;
          fi[0] -= del23[0]*fpair;
          fi[1] -= del23[1]*fpair;
          fi[2] -= del23[2]*fpair;
          fj[0] += del23[0]*fpair;
          fj[1] += del23[1]*fpair;
          fj[2] += del23[2]*fpair;

          fpair = Vtors*w21*w23*dw34*(1.0-tspjik)*(1.0-tspijl) / r34;
          fj[0] -= del34[0]*fpair;
          fj[1] -= del34[1]*fpair;
          fj[2] -= del34[2]*fpair;
          fl[0] += del34[0]*fpair;
          fl[1] += del34[1]*fpair;
          fl[2] += del34[2]*fpair;

          // additional cut off function forces

          fcpc = -Vtors*w21*w23*w34*dtsjik*(1.0-tspijl);
          fpair = fcpc*dcidij/rij;
          fi[0] += fpair*del23[0];
          fi[1] += fpair*del23[1];
          fi[2] += fpair*del23[2];
          fj[0] -= fpair*del23[0];
          fj[1] -= fpair*del23[1];
          fj[2] -= fpair*del23[2];

          fpair = fcpc*dcidik/rik;
          fi[0] += fpair*del21[0];
          fi[1] += fpair*del21[1];
          fi[2] += fpair*del21[2];
          fk[0] -= fpair*del21[0];
          fk[1] -= fpair*del21[1];
          fk[2] -= fpair*del21[2];

          fpair = fcpc*dcidjk/rjk;
          fj[0] += fpair*deljk[0];
          fj[1] += fpair*deljk[1];
          fj[2] += fpair*deljk[2];
          fk[0] -= fpair*deljk[0];
          fk[1] -= fpair*deljk[1];
          fk[2] -= fpair*deljk[2];

          fcpc = -Vtors*w21*w23*w34*(1.0-tspjik)*dtsijl;
          fpair = fcpc*dcjdji/rij;
          fi[0] += fpair*del23[0];
          fi[1] += fpair*del23[1];
          fi[2] += fpair*del23[2];
          fj[0] -= fpair*del23[0];
          fj[1] -= fpair*del23[1];
          fj[2] -= fpair*del23[2];

          fpair = fcpc*dcjdjl/rjl;
          fj[0] += fpair*del34[0];
          fj[1] += fpair*del34[1];
          fj[2] += fpair*del34[2];
          fl[0] -= fpair*del34[0];
          fl[1] -= fpair*del34[1];
          fl[2] -= fpair*del34[2];

          fpair = fcpc*dcjdil/ril;
          fi[0] += fpair*delil[0];
          fi[1] += fpair*delil[1];
          fi[2] += fpair*delil[2];
          fl[0] -= fpair*delil[0];
          fl[1] -= fpair*delil[1];
          fl[2] -= fpair*delil[2];

          // sum per-atom forces into atom force array

          f[i][0] += fi[0]; f[i][1] += fi[1]; f[i][2] += fi[2];
          f[j][0] += fj[0]; f[j][1] += fj[1]; f[j][2] += fj[2];
          f[k][0] += fk[0]; f[k][1] += fk[1]; f[k][2] += fk[2];
          f[l][0] += fl[0]; f[l][1] += fl[1]; f[l][2] += fl[2];

          if (evflag) {
            delkl[0] = delil[0] - del21[0];
            delkl[1] = delil[1] - del21[1];
            delkl[2] = delil[2] - del21[2];
            ev_tally4(i,j,k,l,evdwl,fi,fj,fk,delil,del34,delkl);
          }
        }
      }
    }
  }
}

/* ----------------------------------------------------------------------
   Bij function
------------------------------------------------------------------------- */

double PairAIREBO::bondorder(int i, int j, double rij[3],
                             double rijmag, double VA,
                             double **f, int vflag_atom)
{
  int atomi,atomj,k,n,l,atomk,atoml,atomn,atom1,atom2,atom3,atom4;
  int itype,jtype,ktype,ltype,ntype;
  double rik[3],rjl[3],rkn[3],rji[3],rki[3],rlj[3],rknmag,dNki,dwjl,bij;
  double NijC,NijH,NjiC,NjiH,wik,dwik,dwkn,wjl;
  double rikmag,rjlmag,cosjik,cosijl,g,tmp2,tmp3;
  double Etmp,pij,tmp,wij,dwij,NconjtmpI,NconjtmpJ,Nki,Nlj,dS;
  double lamdajik,lamdaijl,dgdc,dgdN,pji,Nijconj,piRC;
  double dcosjikdri[3],dcosijldri[3],dcosjikdrk[3];
  double dN2[2],dN3[3];
  double dcosjikdrj[3],dcosijldrj[3],dcosijldrl[3];
  double Tij;
  double r32[3],r32mag,cos321,r43[3],r13[3];
  double dNlj;
  double om1234,rln[3];
  double rlnmag,dwln,r23[3],r23mag,r21[3],r21mag;
  double w21,dw21,r34[3],r34mag,cos234,w34,dw34;
  double cross321[3],cross234[3],prefactor,SpN;
  double fcijpc,fcikpc,fcjlpc,fcjkpc,fcilpc;
  double dt2dik[3],dt2djl[3],dt2dij[3],aa,aaa1,aaa2,at2,cw,cwnum,cwnom;
  double sin321,sin234,rr,rijrik,rijrjl,rjk2,rik2,ril2,rjl2;
  double dctik,dctjk,dctjl,dctij,dctji,dctil,rik2i,rjl2i,sink2i,sinl2i;
  double rjk[3],ril[3],dt1dik,dt1djk,dt1djl,dt1dil,dt1dij;
  double F23[3],F12[3],F34[3],F31[3],F24[3],fi[3],fj[3],fk[3],fl[3];
  double f1[3],f2[3],f3[3],f4[4];
  double dcut321,PijS,PjiS;
  double rij2,tspjik,dtsjik,tspijl,dtsijl,costmp;
  int *REBO_neighs,*REBO_neighs_i,*REBO_neighs_j,*REBO_neighs_k,*REBO_neighs_l;

  double **x = atom->x;
  int *type = atom->type;

  atomi = i;
  atomj = j;
  itype = map[type[i]];
  jtype = map[type[j]];
  wij = Sp(rijmag,rcmin[itype][jtype],rcmax[itype][jtype],dwij);
  NijC = nC[i]-(wij*kronecker(jtype,0));
  NijH = nH[i]-(wij*kronecker(jtype,1));
  NjiC = nC[j]-(wij*kronecker(itype,0));
  NjiH = nH[j]-(wij*kronecker(itype,1));
  bij = 0.0;
  tmp = 0.0;
  tmp2 = 0.0;
  tmp3 = 0.0;
  dgdc = 0.0;
  dgdN = 0.0;
  NconjtmpI = 0.0;
  NconjtmpJ = 0.0;
  Etmp = 0.0;

  REBO_neighs = REBO_firstneigh[i];
  for (k = 0; k < REBO_numneigh[i]; k++) {
    atomk = REBO_neighs[k];
    if (atomk != atomj) {
      ktype = map[type[atomk]];
      rik[0] = x[atomi][0]-x[atomk][0];
      rik[1] = x[atomi][1]-x[atomk][1];
      rik[2] = x[atomi][2]-x[atomk][2];
      rikmag = sqrt((rik[0]*rik[0])+(rik[1]*rik[1])+(rik[2]*rik[2]));
      lamdajik = 4.0*kronecker(itype,1) *
        ((rho[ktype][1]-rikmag)-(rho[jtype][1]-rijmag));
      wik = Sp(rikmag,rcmin[itype][ktype],rcmax[itype][ktype],dS);
      Nki = nC[atomk]-(wik*kronecker(itype,0))+nH[atomk] -
        (wik*kronecker(itype,1));
      cosjik = ((rij[0]*rik[0])+(rij[1]*rik[1])+(rij[2]*rik[2])) /
        (rijmag*rikmag);
      cosjik = MIN(cosjik,1.0);
      cosjik = MAX(cosjik,-1.0);

      // evaluate splines g and derivatives dg

      g = gSpline(cosjik,(NijC+NijH),itype,&dgdc,&dgdN);
      Etmp = Etmp+(wik*g*exp(lamdajik));
      tmp3 = tmp3+(wik*dgdN*exp(lamdajik));
      NconjtmpI = NconjtmpI+(kronecker(ktype,0)*wik*Sp(Nki,Nmin,Nmax,dS));
    }
  }

  PijS = 0.0;
  dN2[0] = 0.0;
  dN2[1] = 0.0;
  PijS = PijSpline(NijC,NijH,itype,jtype,dN2);
  pij = pow(1.0+Etmp+PijS,-0.5);
  tmp = -0.5*cube(pij);

  // pij forces

  REBO_neighs = REBO_firstneigh[i];
  for (k = 0; k < REBO_numneigh[i]; k++) {
    atomk = REBO_neighs[k];
    if (atomk != atomj) {
      ktype = map[type[atomk]];
      rik[0] = x[atomi][0]-x[atomk][0];
      rik[1] = x[atomi][1]-x[atomk][1];
      rik[2] = x[atomi][2]-x[atomk][2];
      rikmag = sqrt((rik[0]*rik[0])+(rik[1]*rik[1])+(rik[2]*rik[2]));
      lamdajik = 4.0*kronecker(itype,1) *
        ((rho[ktype][1]-rikmag)-(rho[jtype][1]-rijmag));
      wik = Sp(rikmag,rcmin[itype][ktype],rcmax[itype][ktype],dwik);
      cosjik = (rij[0]*rik[0] + rij[1]*rik[1] + rij[2]*rik[2]) /
        (rijmag*rikmag);
      cosjik = MIN(cosjik,1.0);
      cosjik = MAX(cosjik,-1.0);

      dcosjikdri[0] = ((rij[0]+rik[0])/(rijmag*rikmag)) -
        (cosjik*((rij[0]/(rijmag*rijmag))+(rik[0]/(rikmag*rikmag))));
      dcosjikdri[1] = ((rij[1]+rik[1])/(rijmag*rikmag)) -
        (cosjik*((rij[1]/(rijmag*rijmag))+(rik[1]/(rikmag*rikmag))));
      dcosjikdri[2] = ((rij[2]+rik[2])/(rijmag*rikmag)) -
        (cosjik*((rij[2]/(rijmag*rijmag))+(rik[2]/(rikmag*rikmag))));
      dcosjikdrk[0] = (-rij[0]/(rijmag*rikmag)) +
        (cosjik*(rik[0]/(rikmag*rikmag)));
      dcosjikdrk[1] = (-rij[1]/(rijmag*rikmag)) +
        (cosjik*(rik[1]/(rikmag*rikmag)));
      dcosjikdrk[2] = (-rij[2]/(rijmag*rikmag)) +
        (cosjik*(rik[2]/(rikmag*rikmag)));
      dcosjikdrj[0] = (-rik[0]/(rijmag*rikmag)) +
        (cosjik*(rij[0]/(rijmag*rijmag)));
      dcosjikdrj[1] = (-rik[1]/(rijmag*rikmag)) +
        (cosjik*(rij[1]/(rijmag*rijmag)));
      dcosjikdrj[2] = (-rik[2]/(rijmag*rikmag)) +
        (cosjik*(rij[2]/(rijmag*rijmag)));

      g = gSpline(cosjik,(NijC+NijH),itype,&dgdc,&dgdN);
      tmp2 = VA*.5*(tmp*wik*dgdc*exp(lamdajik));
      fj[0] = -tmp2*dcosjikdrj[0];
      fj[1] = -tmp2*dcosjikdrj[1];
      fj[2] = -tmp2*dcosjikdrj[2];
      fi[0] = -tmp2*dcosjikdri[0];
      fi[1] = -tmp2*dcosjikdri[1];
      fi[2] = -tmp2*dcosjikdri[2];
      fk[0] = -tmp2*dcosjikdrk[0];
      fk[1] = -tmp2*dcosjikdrk[1];
      fk[2] = -tmp2*dcosjikdrk[2];

      tmp2 = VA*.5*(tmp*wik*g*exp(lamdajik)*4.0*kronecker(itype,1));
      fj[0] -= tmp2*(-rij[0]/rijmag);
      fj[1] -= tmp2*(-rij[1]/rijmag);
      fj[2] -= tmp2*(-rij[2]/rijmag);
      fi[0] -= tmp2*((-rik[0]/rikmag)+(rij[0]/rijmag));
      fi[1] -= tmp2*((-rik[1]/rikmag)+(rij[1]/rijmag));
      fi[2] -= tmp2*((-rik[2]/rikmag)+(rij[2]/rijmag));
      fk[0] -= tmp2*(rik[0]/rikmag);
      fk[1] -= tmp2*(rik[1]/rikmag);
      fk[2] -= tmp2*(rik[2]/rikmag);

      // coordination forces

      // dwik forces

      tmp2 = VA*.5*(tmp*dwik*g*exp(lamdajik))/rikmag;
      fi[0] -= tmp2*rik[0];
      fi[1] -= tmp2*rik[1];
      fi[2] -= tmp2*rik[2];
      fk[0] += tmp2*rik[0];
      fk[1] += tmp2*rik[1];
      fk[2] += tmp2*rik[2];

      // PIJ forces

      tmp2 = VA*.5*(tmp*dN2[ktype]*dwik)/rikmag;
      fi[0] -= tmp2*rik[0];
      fi[1] -= tmp2*rik[1];
      fi[2] -= tmp2*rik[2];
      fk[0] += tmp2*rik[0];
      fk[1] += tmp2*rik[1];
      fk[2] += tmp2*rik[2];

      // dgdN forces

      tmp2 = VA*.5*(tmp*tmp3*dwik)/rikmag;
      fi[0] -= tmp2*rik[0];
      fi[1] -= tmp2*rik[1];
      fi[2] -= tmp2*rik[2];
      fk[0] += tmp2*rik[0];
      fk[1] += tmp2*rik[1];
      fk[2] += tmp2*rik[2];

      f[atomi][0] += fi[0]; f[atomi][1] += fi[1]; f[atomi][2] += fi[2];
      f[atomj][0] += fj[0]; f[atomj][1] += fj[1]; f[atomj][2] += fj[2];
      f[atomk][0] += fk[0]; f[atomk][1] += fk[1]; f[atomk][2] += fk[2];

      if (vflag_atom) {
        rji[0] = -rij[0]; rji[1] = -rij[1]; rji[2] = -rij[2];
        rki[0] = -rik[0]; rki[1] = -rik[1]; rki[2] = -rik[2];
        v_tally3(atomi,atomj,atomk,fj,fk,rji,rki);
      }
    }
  }

  tmp = 0.0;
  tmp2 = 0.0;
  tmp3 = 0.0;
  Etmp = 0.0;

  REBO_neighs = REBO_firstneigh[j];
  for (l = 0; l < REBO_numneigh[j]; l++) {
    atoml = REBO_neighs[l];
    if (atoml != atomi) {
      ltype = map[type[atoml]];
      rjl[0] = x[atomj][0]-x[atoml][0];
      rjl[1] = x[atomj][1]-x[atoml][1];
      rjl[2] = x[atomj][2]-x[atoml][2];
      rjlmag = sqrt((rjl[0]*rjl[0])+(rjl[1]*rjl[1])+(rjl[2]*rjl[2]));
      lamdaijl = 4.0*kronecker(jtype,1) *
        ((rho[ltype][1]-rjlmag)-(rho[itype][1]-rijmag));
      wjl = Sp(rjlmag,rcmin[jtype][ltype],rcmax[jtype][ltype],dS);
      Nlj = nC[atoml]-(wjl*kronecker(jtype,0)) +
        nH[atoml]-(wjl*kronecker(jtype,1));
      cosijl = -1.0*((rij[0]*rjl[0])+(rij[1]*rjl[1])+(rij[2]*rjl[2])) /
        (rijmag*rjlmag);
      cosijl = MIN(cosijl,1.0);
      cosijl = MAX(cosijl,-1.0);

      // evaluate splines g and derivatives dg

      g = gSpline(cosijl,NjiC+NjiH,jtype,&dgdc,&dgdN);
      Etmp = Etmp+(wjl*g*exp(lamdaijl));
      tmp3 = tmp3+(wjl*dgdN*exp(lamdaijl));
      NconjtmpJ = NconjtmpJ+(kronecker(ltype,0)*wjl*Sp(Nlj,Nmin,Nmax,dS));
    }
  }

  PjiS = 0.0;
  dN2[0] = 0.0;
  dN2[1] = 0.0;
  PjiS = PijSpline(NjiC,NjiH,jtype,itype,dN2);
  pji = pow(1.0+Etmp+PjiS,-0.5);
  tmp = -0.5*cube(pji);

  REBO_neighs = REBO_firstneigh[j];
  for (l = 0; l < REBO_numneigh[j]; l++) {
    atoml = REBO_neighs[l];
    if (atoml != atomi) {
      ltype = map[type[atoml]];
      rjl[0] = x[atomj][0]-x[atoml][0];
      rjl[1] = x[atomj][1]-x[atoml][1];
      rjl[2] = x[atomj][2]-x[atoml][2];
      rjlmag = sqrt((rjl[0]*rjl[0])+(rjl[1]*rjl[1])+(rjl[2]*rjl[2]));
      lamdaijl = 4.0*kronecker(jtype,1) *
        ((rho[ltype][1]-rjlmag)-(rho[itype][1]-rijmag));
      wjl = Sp(rjlmag,rcmin[jtype][ltype],rcmax[jtype][ltype],dwjl);
      cosijl = (-1.0*((rij[0]*rjl[0])+(rij[1]*rjl[1])+(rij[2]*rjl[2]))) /
        (rijmag*rjlmag);
      cosijl = MIN(cosijl,1.0);
      cosijl = MAX(cosijl,-1.0);

      dcosijldri[0] = (-rjl[0]/(rijmag*rjlmag)) -
        (cosijl*rij[0]/(rijmag*rijmag));
      dcosijldri[1] = (-rjl[1]/(rijmag*rjlmag)) -
        (cosijl*rij[1]/(rijmag*rijmag));
      dcosijldri[2] = (-rjl[2]/(rijmag*rjlmag)) -
        (cosijl*rij[2]/(rijmag*rijmag));
      dcosijldrj[0] = ((-rij[0]+rjl[0])/(rijmag*rjlmag)) +
        (cosijl*((rij[0]/square(rijmag))-(rjl[0]/(rjlmag*rjlmag))));
      dcosijldrj[1] = ((-rij[1]+rjl[1])/(rijmag*rjlmag)) +
        (cosijl*((rij[1]/square(rijmag))-(rjl[1]/(rjlmag*rjlmag))));
      dcosijldrj[2] = ((-rij[2]+rjl[2])/(rijmag*rjlmag)) +
        (cosijl*((rij[2]/square(rijmag))-(rjl[2]/(rjlmag*rjlmag))));
      dcosijldrl[0] = (rij[0]/(rijmag*rjlmag))+(cosijl*rjl[0]/(rjlmag*rjlmag));
      dcosijldrl[1] = (rij[1]/(rijmag*rjlmag))+(cosijl*rjl[1]/(rjlmag*rjlmag));
      dcosijldrl[2] = (rij[2]/(rijmag*rjlmag))+(cosijl*rjl[2]/(rjlmag*rjlmag));

      // evaluate splines g and derivatives dg

      g = gSpline(cosijl,NjiC+NjiH,jtype,&dgdc,&dgdN);
      tmp2 = VA*.5*(tmp*wjl*dgdc*exp(lamdaijl));
      fi[0] = -tmp2*dcosijldri[0];
      fi[1] = -tmp2*dcosijldri[1];
      fi[2] = -tmp2*dcosijldri[2];
      fj[0] = -tmp2*dcosijldrj[0];
      fj[1] = -tmp2*dcosijldrj[1];
      fj[2] = -tmp2*dcosijldrj[2];
      fl[0] = -tmp2*dcosijldrl[0];
      fl[1] = -tmp2*dcosijldrl[1];
      fl[2] = -tmp2*dcosijldrl[2];

      tmp2 = VA*.5*(tmp*wjl*g*exp(lamdaijl)*4.0*kronecker(jtype,1));
      fi[0] -= tmp2*(rij[0]/rijmag);
      fi[1] -= tmp2*(rij[1]/rijmag);
      fi[2] -= tmp2*(rij[2]/rijmag);
      fj[0] -= tmp2*((-rjl[0]/rjlmag)-(rij[0]/rijmag));
      fj[1] -= tmp2*((-rjl[1]/rjlmag)-(rij[1]/rijmag));
      fj[2] -= tmp2*((-rjl[2]/rjlmag)-(rij[2]/rijmag));
      fl[0] -= tmp2*(rjl[0]/rjlmag);
      fl[1] -= tmp2*(rjl[1]/rjlmag);
      fl[2] -= tmp2*(rjl[2]/rjlmag);

      // coordination forces

      // dwik forces

      tmp2 = VA*.5*(tmp*dwjl*g*exp(lamdaijl))/rjlmag;
      fj[0] -= tmp2*rjl[0];
      fj[1] -= tmp2*rjl[1];
      fj[2] -= tmp2*rjl[2];
      fl[0] += tmp2*rjl[0];
      fl[1] += tmp2*rjl[1];
      fl[2] += tmp2*rjl[2];

      // PIJ forces

      tmp2 = VA*.5*(tmp*dN2[ltype]*dwjl)/rjlmag;
      fj[0] -= tmp2*rjl[0];
      fj[1] -= tmp2*rjl[1];
      fj[2] -= tmp2*rjl[2];
      fl[0] += tmp2*rjl[0];
      fl[1] += tmp2*rjl[1];
      fl[2] += tmp2*rjl[2];

      // dgdN forces

      tmp2 = VA*.5*(tmp*tmp3*dwjl)/rjlmag;
      fj[0] -= tmp2*rjl[0];
      fj[1] -= tmp2*rjl[1];
      fj[2] -= tmp2*rjl[2];
      fl[0] += tmp2*rjl[0];
      fl[1] += tmp2*rjl[1];
      fl[2] += tmp2*rjl[2];

      f[atomi][0] += fi[0]; f[atomi][1] += fi[1]; f[atomi][2] += fi[2];
      f[atomj][0] += fj[0]; f[atomj][1] += fj[1]; f[atomj][2] += fj[2];
      f[atoml][0] += fl[0]; f[atoml][1] += fl[1]; f[atoml][2] += fl[2];

      if (vflag_atom) {
        rlj[0] = -rjl[0]; rlj[1] = -rjl[1]; rlj[2] = -rjl[2];
        v_tally3(atomi,atomj,atoml,fi,fl,rij,rlj);
      }
    }
  }

  // evaluate Nij conj

  Nijconj = 1.0+(NconjtmpI*NconjtmpI)+(NconjtmpJ*NconjtmpJ);
  piRC = piRCSpline(NijC+NijH,NjiC+NjiH,Nijconj,itype,jtype,dN3);

  // piRC forces

  REBO_neighs_i = REBO_firstneigh[i];
  for (k = 0; k < REBO_numneigh[i]; k++) {
    atomk = REBO_neighs_i[k];
    if (atomk !=atomj) {
      ktype = map[type[atomk]];
      rik[0] = x[atomi][0]-x[atomk][0];
      rik[1] = x[atomi][1]-x[atomk][1];
      rik[2] = x[atomi][2]-x[atomk][2];
      rikmag = sqrt((rik[0]*rik[0])+(rik[1]*rik[1])+(rik[2]*rik[2]));
      wik = Sp(rikmag,rcmin[itype][ktype],rcmax[itype][ktype],dwik);
      Nki = nC[atomk]-(wik*kronecker(itype,0))+nH[atomk] -
        (wik*kronecker(itype,1));
      SpN = Sp(Nki,Nmin,Nmax,dNki);

      tmp2 = VA*dN3[0]*dwik/rikmag;
      f[atomi][0] -= tmp2*rik[0];
      f[atomi][1] -= tmp2*rik[1];
      f[atomi][2] -= tmp2*rik[2];
      f[atomk][0] += tmp2*rik[0];
      f[atomk][1] += tmp2*rik[1];
      f[atomk][2] += tmp2*rik[2];

      if (vflag_atom) v_tally2(atomi,atomk,-tmp2,rik);

      tmp2 = VA*dN3[2]*(2.0*NconjtmpI*dwik*SpN)/rikmag;
      f[atomi][0] -= tmp2*rik[0];
      f[atomi][1] -= tmp2*rik[1];
      f[atomi][2] -= tmp2*rik[2];
      f[atomk][0] += tmp2*rik[0];
      f[atomk][1] += tmp2*rik[1];
      f[atomk][2] += tmp2*rik[2];

      if (vflag_atom) v_tally2(atomi,atomk,-tmp2,rik);

      if (fabs(dNki) > TOL) {
        REBO_neighs_k = REBO_firstneigh[atomk];
        for (n = 0; n < REBO_numneigh[atomk]; n++) {
          atomn = REBO_neighs_k[n];
          if (atomn != atomi) {
            ntype = map[type[atomn]];
            rkn[0] = x[atomk][0]-x[atomn][0];
            rkn[1] = x[atomk][1]-x[atomn][1];
            rkn[2] = x[atomk][2]-x[atomn][2];
            rknmag = sqrt((rkn[0]*rkn[0])+(rkn[1]*rkn[1])+(rkn[2]*rkn[2]));
            Sp(rknmag,rcmin[ktype][ntype],rcmax[ktype][ntype],dwkn);

            tmp2 = VA*dN3[2]*(2.0*NconjtmpI*wik*dNki*dwkn)/rknmag;
            f[atomk][0] -= tmp2*rkn[0];
            f[atomk][1] -= tmp2*rkn[1];
            f[atomk][2] -= tmp2*rkn[2];
            f[atomn][0] += tmp2*rkn[0];
            f[atomn][1] += tmp2*rkn[1];
            f[atomn][2] += tmp2*rkn[2];

            if (vflag_atom) v_tally2(atomk,atomn,-tmp2,rkn);
          }
        }
      }
    }
  }

  // piRC forces

  REBO_neighs = REBO_firstneigh[atomj];
  for (l = 0; l < REBO_numneigh[atomj]; l++) {
    atoml = REBO_neighs[l];
    if (atoml !=atomi) {
      ltype = map[type[atoml]];
      rjl[0] = x[atomj][0]-x[atoml][0];
      rjl[1] = x[atomj][1]-x[atoml][1];
      rjl[2] = x[atomj][2]-x[atoml][2];
      rjlmag = sqrt((rjl[0]*rjl[0])+(rjl[1]*rjl[1])+(rjl[2]*rjl[2]));
      wjl = Sp(rjlmag,rcmin[jtype][ltype],rcmax[jtype][ltype],dwjl);
      Nlj = nC[atoml]-(wjl*kronecker(jtype,0))+nH[atoml] -
        (wjl*kronecker(jtype,1));
      SpN = Sp(Nlj,Nmin,Nmax,dNlj);

      tmp2 = VA*dN3[1]*dwjl/rjlmag;
      f[atomj][0] -= tmp2*rjl[0];
      f[atomj][1] -= tmp2*rjl[1];
      f[atomj][2] -= tmp2*rjl[2];
      f[atoml][0] += tmp2*rjl[0];
      f[atoml][1] += tmp2*rjl[1];
      f[atoml][2] += tmp2*rjl[2];

      if (vflag_atom) v_tally2(atomj,atoml,-tmp2,rjl);

      tmp2 = VA*dN3[2]*(2.0*NconjtmpJ*dwjl*SpN)/rjlmag;
      f[atomj][0] -= tmp2*rjl[0];
      f[atomj][1] -= tmp2*rjl[1];
      f[atomj][2] -= tmp2*rjl[2];
      f[atoml][0] += tmp2*rjl[0];
      f[atoml][1] += tmp2*rjl[1];
      f[atoml][2] += tmp2*rjl[2];

      if (vflag_atom) v_tally2(atomj,atoml,-tmp2,rjl);

      if (fabs(dNlj) > TOL) {
        REBO_neighs_l = REBO_firstneigh[atoml];
        for (n = 0; n < REBO_numneigh[atoml]; n++) {
          atomn = REBO_neighs_l[n];
          if (atomn != atomj) {
            ntype = map[type[atomn]];
            rln[0] = x[atoml][0]-x[atomn][0];
            rln[1] = x[atoml][1]-x[atomn][1];
            rln[2] = x[atoml][2]-x[atomn][2];
            rlnmag = sqrt((rln[0]*rln[0])+(rln[1]*rln[1])+(rln[2]*rln[2]));
            Sp(rlnmag,rcmin[ltype][ntype],rcmax[ltype][ntype],dwln);

            tmp2 = VA*dN3[2]*(2.0*NconjtmpJ*wjl*dNlj*dwln)/rlnmag;
            f[atoml][0] -= tmp2*rln[0];
            f[atoml][1] -= tmp2*rln[1];
            f[atoml][2] -= tmp2*rln[2];
            f[atomn][0] += tmp2*rln[0];
            f[atomn][1] += tmp2*rln[1];
            f[atomn][2] += tmp2*rln[2];

            if (vflag_atom) v_tally2(atoml,atomn,-tmp2,rln);
          }
        }
      }
    }
  }

  Tij = 0.0;
  dN3[0] = 0.0;
  dN3[1] = 0.0;
  dN3[2] = 0.0;
  if (itype == 0 && jtype == 0)
    Tij=TijSpline((NijC+NijH),(NjiC+NjiH),Nijconj,dN3);
  Etmp = 0.0;

  if (fabs(Tij) > TOL) {
    atom2 = atomi;
    atom3 = atomj;
    r32[0] = x[atom3][0]-x[atom2][0];
    r32[1] = x[atom3][1]-x[atom2][1];
    r32[2] = x[atom3][2]-x[atom2][2];
    r32mag = sqrt((r32[0]*r32[0])+(r32[1]*r32[1])+(r32[2]*r32[2]));
    r23[0] = -r32[0];
    r23[1] = -r32[1];
    r23[2] = -r32[2];
    r23mag = r32mag;
    REBO_neighs_i = REBO_firstneigh[i];
    for (k = 0; k < REBO_numneigh[i]; k++) {
      atomk = REBO_neighs_i[k];
      atom1 = atomk;
      ktype = map[type[atomk]];
      if (atomk != atomj) {
        r21[0] = x[atom2][0]-x[atom1][0];
        r21[1] = x[atom2][1]-x[atom1][1];
        r21[2] = x[atom2][2]-x[atom1][2];
        r21mag = sqrt(r21[0]*r21[0] + r21[1]*r21[1] + r21[2]*r21[2]);
        cos321 = -1.0*((r21[0]*r32[0])+(r21[1]*r32[1])+(r21[2]*r32[2])) /
          (r21mag*r32mag);
        cos321 = MIN(cos321,1.0);
        cos321 = MAX(cos321,-1.0);
        Sp2(cos321,thmin,thmax,dcut321);
        sin321 = sqrt(1.0 - cos321*cos321);
        sink2i = 1.0/(sin321*sin321);
        rik2i = 1.0/(r21mag*r21mag);
        if (sin321 != 0.0) {
          rr = (r23mag*r23mag)-(r21mag*r21mag);
          rjk[0] = r21[0]-r23[0];
          rjk[1] = r21[1]-r23[1];
          rjk[2] = r21[2]-r23[2];
          rjk2 = (rjk[0]*rjk[0])+(rjk[1]*rjk[1])+(rjk[2]*rjk[2]);
          rijrik = 2.0*r23mag*r21mag;
          rik2 = r21mag*r21mag;
          dctik = (-rr+rjk2)/(rijrik*rik2);
          dctij = (rr+rjk2)/(rijrik*r23mag*r23mag);
          dctjk = -2.0/rijrik;
          w21 = Sp(r21mag,rcmin[itype][ktype],rcmaxp[itype][ktype],dw21);
          rijmag = r32mag;
          rikmag = r21mag;
          rij2 = r32mag*r32mag;
          rik2 = r21mag*r21mag;
          costmp = 0.5*(rij2+rik2-rjk2)/rijmag/rikmag;
          tspjik = Sp2(costmp,thmin,thmax,dtsjik);
          dtsjik = -dtsjik;

          REBO_neighs_j = REBO_firstneigh[j];
          for (l = 0; l < REBO_numneigh[j]; l++) {
            atoml = REBO_neighs_j[l];
            atom4 = atoml;
            ltype = map[type[atoml]];
            if (!(atoml == atomi || atoml == atomk)) {
              r34[0] = x[atom3][0]-x[atom4][0];
              r34[1] = x[atom3][1]-x[atom4][1];
              r34[2] = x[atom3][2]-x[atom4][2];
              r34mag = sqrt((r34[0]*r34[0])+(r34[1]*r34[1])+(r34[2]*r34[2]));
              cos234 = (r32[0]*r34[0] + r32[1]*r34[1] + r32[2]*r34[2]) /
                (r32mag*r34mag);
              cos234 = MIN(cos234,1.0);
              cos234 = MAX(cos234,-1.0);
              sin234 = sqrt(1.0 - cos234*cos234);
              sinl2i = 1.0/(sin234*sin234);
              rjl2i = 1.0/(r34mag*r34mag);

              if (sin234 != 0.0) {
                w34 = Sp(r34mag,rcmin[jtype][ltype],rcmaxp[jtype][ltype],dw34);
                rr = (r23mag*r23mag)-(r34mag*r34mag);
                ril[0] = r23[0]+r34[0];
                ril[1] = r23[1]+r34[1];
                ril[2] = r23[2]+r34[2];
                ril2 = (ril[0]*ril[0])+(ril[1]*ril[1])+(ril[2]*ril[2]);
                rijrjl = 2.0*r23mag*r34mag;
                rjl2 = r34mag*r34mag;
                dctjl = (-rr+ril2)/(rijrjl*rjl2);
                dctji = (rr+ril2)/(rijrjl*r23mag*r23mag);
                dctil = -2.0/rijrjl;
                rjlmag = r34mag;
                rjl2 = r34mag*r34mag;
                costmp = 0.5*(rij2+rjl2-ril2)/rijmag/rjlmag;
                tspijl = Sp2(costmp,thmin,thmax,dtsijl);
                dtsijl = -dtsijl;
                prefactor = VA*Tij;

                cross321[0] = (r32[1]*r21[2])-(r32[2]*r21[1]);
                cross321[1] = (r32[2]*r21[0])-(r32[0]*r21[2]);
                cross321[2] = (r32[0]*r21[1])-(r32[1]*r21[0]);
                cross234[0] = (r23[1]*r34[2])-(r23[2]*r34[1]);
                cross234[1] = (r23[2]*r34[0])-(r23[0]*r34[2]);
                cross234[2] = (r23[0]*r34[1])-(r23[1]*r34[0]);

                cwnum = (cross321[0]*cross234[0]) +
                  (cross321[1]*cross234[1]) + (cross321[2]*cross234[2]);
                cwnom = r21mag*r34mag*r23mag*r23mag*sin321*sin234;
                om1234 = cwnum/cwnom;
                cw = om1234;
                Etmp += ((1.0-square(om1234))*w21*w34) *
                  (1.0-tspjik)*(1.0-tspijl);

                dt1dik = (rik2i)-(dctik*sink2i*cos321);
                dt1djk = (-dctjk*sink2i*cos321);
                dt1djl = (rjl2i)-(dctjl*sinl2i*cos234);
                dt1dil = (-dctil*sinl2i*cos234);
                dt1dij = (2.0/(r23mag*r23mag))-(dctij*sink2i*cos321) -
                  (dctji*sinl2i*cos234);

                dt2dik[0] = (-r23[2]*cross234[1])+(r23[1]*cross234[2]);
                dt2dik[1] = (-r23[0]*cross234[2])+(r23[2]*cross234[0]);
                dt2dik[2] = (-r23[1]*cross234[0])+(r23[0]*cross234[1]);

                dt2djl[0] = (-r23[1]*cross321[2])+(r23[2]*cross321[1]);
                dt2djl[1] = (-r23[2]*cross321[0])+(r23[0]*cross321[2]);
                dt2djl[2] = (-r23[0]*cross321[1])+(r23[1]*cross321[0]);

                dt2dij[0] = (r21[2]*cross234[1])-(r34[2]*cross321[1]) -
                  (r21[1]*cross234[2])+(r34[1]*cross321[2]);
                dt2dij[1] = (r21[0]*cross234[2])-(r34[0]*cross321[2]) -
                  (r21[2]*cross234[0])+(r34[2]*cross321[0]);
                dt2dij[2] = (r21[1]*cross234[0])-(r34[1]*cross321[0]) -
                  (r21[0]*cross234[1])+(r34[0]*cross321[1]);

                aa = (prefactor*2.0*cw/cwnom)*w21*w34 *
                  (1.0-tspjik)*(1.0-tspijl);
                aaa1 = -prefactor*(1.0-square(om1234)) *
                  (1.0-tspjik)*(1.0-tspijl);
                aaa2 = aaa1*w21*w34;
                at2 = aa*cwnum;

                fcijpc = (-dt1dij*at2)+(aaa2*dtsjik*dctij*(1.0-tspijl)) +
                  (aaa2*dtsijl*dctji*(1.0-tspjik));
                fcikpc = (-dt1dik*at2)+(aaa2*dtsjik*dctik*(1.0-tspijl));
                fcjlpc = (-dt1djl*at2)+(aaa2*dtsijl*dctjl*(1.0-tspjik));
                fcjkpc = (-dt1djk*at2)+(aaa2*dtsjik*dctjk*(1.0-tspijl));
                fcilpc = (-dt1dil*at2)+(aaa2*dtsijl*dctil*(1.0-tspjik));

                F23[0] = (fcijpc*r23[0])+(aa*dt2dij[0]);
                F23[1] = (fcijpc*r23[1])+(aa*dt2dij[1]);
                F23[2] = (fcijpc*r23[2])+(aa*dt2dij[2]);

                F12[0] = (fcikpc*r21[0])+(aa*dt2dik[0]);
                F12[1] = (fcikpc*r21[1])+(aa*dt2dik[1]);
                F12[2] = (fcikpc*r21[2])+(aa*dt2dik[2]);

                F34[0] = (fcjlpc*r34[0])+(aa*dt2djl[0]);
                F34[1] = (fcjlpc*r34[1])+(aa*dt2djl[1]);
                F34[2] = (fcjlpc*r34[2])+(aa*dt2djl[2]);

                F31[0] = (fcjkpc*rjk[0]);
                F31[1] = (fcjkpc*rjk[1]);
                F31[2] = (fcjkpc*rjk[2]);

                F24[0] = (fcilpc*ril[0]);
                F24[1] = (fcilpc*ril[1]);
                F24[2] = (fcilpc*ril[2]);

                f1[0] = -F12[0]-F31[0];
                f1[1] = -F12[1]-F31[1];
                f1[2] = -F12[2]-F31[2];
                f2[0] = F23[0]+F12[0]+F24[0];
                f2[1] = F23[1]+F12[1]+F24[1];
                f2[2] = F23[2]+F12[2]+F24[2];
                f3[0] = -F23[0]+F34[0]+F31[0];
                f3[1] = -F23[1]+F34[1]+F31[1];
                f3[2] = -F23[2]+F34[2]+F31[2];
                f4[0] = -F34[0]-F24[0];
                f4[1] = -F34[1]-F24[1];
                f4[2] = -F34[2]-F24[2];

                // coordination forces

                tmp2 = VA*Tij*((1.0-(om1234*om1234))) *
                  (1.0-tspjik)*(1.0-tspijl)*dw21*w34/r21mag;
                f2[0] -= tmp2*r21[0];
                f2[1] -= tmp2*r21[1];
                f2[2] -= tmp2*r21[2];
                f1[0] += tmp2*r21[0];
                f1[1] += tmp2*r21[1];
                f1[2] += tmp2*r21[2];

                tmp2 = VA*Tij*((1.0-(om1234*om1234))) *
                  (1.0-tspjik)*(1.0-tspijl)*w21*dw34/r34mag;
                f3[0] -= tmp2*r34[0];
                f3[1] -= tmp2*r34[1];
                f3[2] -= tmp2*r34[2];
                f4[0] += tmp2*r34[0];
                f4[1] += tmp2*r34[1];
                f4[2] += tmp2*r34[2];

                f[atom1][0] += f1[0]; f[atom1][1] += f1[1];
                f[atom1][2] += f1[2];
                f[atom2][0] += f2[0]; f[atom2][1] += f2[1];
                f[atom2][2] += f2[2];
                f[atom3][0] += f3[0]; f[atom3][1] += f3[1];
                f[atom3][2] += f3[2];
                f[atom4][0] += f4[0]; f[atom4][1] += f4[1];
                f[atom4][2] += f4[2];

                if (vflag_atom) {
                  r13[0] = -rjk[0]; r13[1] = -rjk[1]; r13[2] = -rjk[2];
                  r43[0] = -r34[0]; r43[1] = -r34[1]; r43[2] = -r34[2];
                  v_tally4(atom1,atom2,atom3,atom4,f1,f2,f4,r13,r23,r43);
                }
              }
            }
          }
        }
      }
    }

    // Tij forces now that we have Etmp

    REBO_neighs = REBO_firstneigh[i];
    for (k = 0; k < REBO_numneigh[i]; k++) {
      atomk = REBO_neighs[k];
      if (atomk != atomj) {
        ktype = map[type[atomk]];
        rik[0] = x[atomi][0]-x[atomk][0];
        rik[1] = x[atomi][1]-x[atomk][1];
        rik[2] = x[atomi][2]-x[atomk][2];
        rikmag = sqrt((rik[0]*rik[0])+(rik[1]*rik[1])+(rik[2]*rik[2]));
        wik = Sp(rikmag,rcmin[itype][ktype],rcmax[itype][ktype],dwik);
        Nki = nC[atomk]-(wik*kronecker(itype,0))+nH[atomk] -
          (wik*kronecker(itype,1));
        SpN = Sp(Nki,Nmin,Nmax,dNki);

        tmp2 = VA*dN3[0]*dwik*Etmp/rikmag;
        f[atomi][0] -= tmp2*rik[0];
        f[atomi][1] -= tmp2*rik[1];
        f[atomi][2] -= tmp2*rik[2];
        f[atomk][0] += tmp2*rik[0];
        f[atomk][1] += tmp2*rik[1];
        f[atomk][2] += tmp2*rik[2];

        if (vflag_atom) v_tally2(atomi,atomk,-tmp2,rik);

        tmp2 = VA*dN3[2]*(2.0*NconjtmpI*dwik*SpN)*Etmp/rikmag;
        f[atomi][0] -= tmp2*rik[0];
        f[atomi][1] -= tmp2*rik[1];
        f[atomi][2] -= tmp2*rik[2];
        f[atomk][0] += tmp2*rik[0];
        f[atomk][1] += tmp2*rik[1];
        f[atomk][2] += tmp2*rik[2];

        if (vflag_atom) v_tally2(atomi,atomk,-tmp2,rik);

        if (fabs(dNki) > TOL) {
          REBO_neighs_k = REBO_firstneigh[atomk];
          for (n = 0; n < REBO_numneigh[atomk]; n++) {
            atomn = REBO_neighs_k[n];
            ntype = map[type[atomn]];
            if (atomn != atomi) {
              rkn[0] = x[atomk][0]-x[atomn][0];
              rkn[1] = x[atomk][1]-x[atomn][1];
              rkn[2] = x[atomk][2]-x[atomn][2];
              rknmag = sqrt((rkn[0]*rkn[0])+(rkn[1]*rkn[1])+(rkn[2]*rkn[2]));
              Sp(rknmag,rcmin[ktype][ntype],rcmax[ktype][ntype],dwkn);

              tmp2 = VA*dN3[2]*(2.0*NconjtmpI*wik*dNki*dwkn)*Etmp/rknmag;
              f[atomk][0] -= tmp2*rkn[0];
              f[atomk][1] -= tmp2*rkn[1];
              f[atomk][2] -= tmp2*rkn[2];
              f[atomn][0] += tmp2*rkn[0];
              f[atomn][1] += tmp2*rkn[1];
              f[atomn][2] += tmp2*rkn[2];

              if (vflag_atom) v_tally2(atomk,atomn,-tmp2,rkn);
            }
          }
        }
      }
    }

    // Tij forces

    REBO_neighs = REBO_firstneigh[j];
    for (l = 0; l < REBO_numneigh[j]; l++) {
      atoml = REBO_neighs[l];
      if (atoml != atomi) {
        ltype = map[type[atoml]];
        rjl[0] = x[atomj][0]-x[atoml][0];
        rjl[1] = x[atomj][1]-x[atoml][1];
        rjl[2] = x[atomj][2]-x[atoml][2];
        rjlmag = sqrt((rjl[0]*rjl[0])+(rjl[1]*rjl[1])+(rjl[2]*rjl[2]));
        wjl = Sp(rjlmag,rcmin[jtype][ltype],rcmax[jtype][ltype],dwjl);
        Nlj = nC[atoml]-(wjl*kronecker(jtype,0))+nH[atoml] -
          (wjl*kronecker(jtype,1));
        SpN = Sp(Nlj,Nmin,Nmax,dNlj);

        tmp2 = VA*dN3[1]*dwjl*Etmp/rjlmag;
        f[atomj][0] -= tmp2*rjl[0];
        f[atomj][1] -= tmp2*rjl[1];
        f[atomj][2] -= tmp2*rjl[2];
        f[atoml][0] += tmp2*rjl[0];
        f[atoml][1] += tmp2*rjl[1];
        f[atoml][2] += tmp2*rjl[2];

        if (vflag_atom) v_tally2(atomj,atoml,-tmp2,rjl);

        tmp2 = VA*dN3[2]*(2.0*NconjtmpJ*dwjl*SpN)*Etmp/rjlmag;
        f[atomj][0] -= tmp2*rjl[0];
        f[atomj][1] -= tmp2*rjl[1];
        f[atomj][2] -= tmp2*rjl[2];
        f[atoml][0] += tmp2*rjl[0];
        f[atoml][1] += tmp2*rjl[1];
        f[atoml][2] += tmp2*rjl[2];

        if (vflag_atom) v_tally2(atomj,atoml,-tmp2,rjl);

        if (fabs(dNlj) > TOL) {
          REBO_neighs_l = REBO_firstneigh[atoml];
          for (n = 0; n < REBO_numneigh[atoml]; n++) {
            atomn = REBO_neighs_l[n];
            ntype = map[type[atomn]];
            if (atomn !=atomj) {
              rln[0] = x[atoml][0]-x[atomn][0];
              rln[1] = x[atoml][1]-x[atomn][1];
              rln[2] = x[atoml][2]-x[atomn][2];
              rlnmag = sqrt((rln[0]*rln[0])+(rln[1]*rln[1])+(rln[2]*rln[2]));
              Sp(rlnmag,rcmin[ltype][ntype],rcmax[ltype][ntype],dwln);

              tmp2 = VA*dN3[2]*(2.0*NconjtmpJ*wjl*dNlj*dwln)*Etmp/rlnmag;
              f[atoml][0] -= tmp2*rln[0];
              f[atoml][1] -= tmp2*rln[1];
              f[atoml][2] -= tmp2*rln[2];
              f[atomn][0] += tmp2*rln[0];
              f[atomn][1] += tmp2*rln[1];
              f[atomn][2] += tmp2*rln[2];

              if (vflag_atom) v_tally2(atoml,atomn,-tmp2,rln);
            }
          }
        }
      }
    }
  }

  bij = (0.5*(pij+pji))+piRC+(Tij*Etmp);
  return bij;
}

/* ----------------------------------------------------------------------
   Bij* function
------------------------------------------------------------------------- */

double PairAIREBO::bondorderLJ(int i, int j, double rij[3], double rijmag,
                               double VA, double rij0[3], double rij0mag,
                               double **f, int vflag_atom)
{
  int k,n,l,atomk,atoml,atomn,atom1,atom2,atom3,atom4;
  int atomi,atomj,itype,jtype,ktype,ltype,ntype;
  double rik[3], rjl[3], rkn[3],rknmag,dNki;
  double NijC,NijH,NjiC,NjiH,wik,dwik,dwkn,wjl;
  double rikmag,rjlmag,cosjik,cosijl,g,tmp2,tmp3;
  double Etmp,pij,tmp,wij,dwij,NconjtmpI,NconjtmpJ;
  double Nki,Nlj,dS,lamdajik,lamdaijl,dgdc,dgdN,pji,Nijconj,piRC;
  double dcosjikdri[3],dcosijldri[3],dcosjikdrk[3];
  double dN2[2],dN3[3];
  double dcosijldrj[3],dcosijldrl[3],dcosjikdrj[3],dwjl;
  double Tij,crosskij[3],crosskijmag;
  double crossijl[3],crossijlmag,omkijl;
  double tmppij,tmppji,dN2PIJ[2],dN2PJI[2],dN3piRC[3],dN3Tij[3];
  double bij,tmp3pij,tmp3pji,Stb,dStb;
  double r32[3],r32mag,cos321;
  double om1234,rln[3];
  double rlnmag,dwln,r23[3],r23mag,r21[3],r21mag;
  double w21,dw21,r34[3],r34mag,cos234,w34,dw34;
  double cross321[3],cross234[3],prefactor,SpN;
  double fcijpc,fcikpc,fcjlpc,fcjkpc,fcilpc;
  double dt2dik[3],dt2djl[3],dt2dij[3],aa,aaa1,aaa2,at2,cw,cwnum,cwnom;
  double sin321,sin234,rr,rijrik,rijrjl,rjk2,rik2,ril2,rjl2;
  double dctik,dctjk,dctjl,dctij,dctji,dctil,rik2i,rjl2i,sink2i,sinl2i;
  double rjk[3],ril[3],dt1dik,dt1djk,dt1djl,dt1dil,dt1dij;
  double dNlj;
  double PijS,PjiS;
  double rij2,tspjik,dtsjik,tspijl,dtsijl,costmp;
  int *REBO_neighs,*REBO_neighs_i,*REBO_neighs_j,*REBO_neighs_k,*REBO_neighs_l;
  double F12[3],F23[3],F34[3],F31[3],F24[3];
  double fi[3],fj[3],fk[3],fl[3],f1[3],f2[3],f3[3],f4[4];
  double rji[3],rki[3],rlj[3],r13[3],r43[3];

  double **x = atom->x;
  int *type = atom->type;

  atomi = i;
  atomj = j;
  itype = map[type[atomi]];
  jtype = map[type[atomj]];
  wij = Sp(rij0mag,rcmin[itype][jtype],rcmax[itype][jtype],dwij);
  NijC = nC[atomi]-(wij*kronecker(jtype,0));
  NijH = nH[atomi]-(wij*kronecker(jtype,1));
  NjiC = nC[atomj]-(wij*kronecker(itype,0));
  NjiH = nH[atomj]-(wij*kronecker(itype,1));

  bij = 0.0;
  tmp = 0.0;
  tmp2 = 0.0;
  tmp3 = 0.0;
  dgdc = 0.0;
  dgdN = 0.0;
  NconjtmpI = 0.0;
  NconjtmpJ = 0.0;
  Etmp = 0.0;
  Stb = 0.0;
  dStb = 0.0;

  REBO_neighs = REBO_firstneigh[i];
  for (k = 0; k < REBO_numneigh[i]; k++) {
    atomk = REBO_neighs[k];
    if (atomk != atomj) {
      ktype = map[type[atomk]];
      rik[0] = x[atomi][0]-x[atomk][0];
      rik[1] = x[atomi][1]-x[atomk][1];
      rik[2] = x[atomi][2]-x[atomk][2];
      rikmag = sqrt((rik[0]*rik[0])+(rik[1]*rik[1])+(rik[2]*rik[2]));
      lamdajik = 4.0*kronecker(itype,1) *
        ((rho[ktype][1]-rikmag)-(rho[jtype][1]-rijmag));
      wik = Sp(rikmag,rcmin[itype][ktype],rcmax[itype][ktype],dS);
      Nki = nC[atomk]-(wik*kronecker(itype,0)) +
        nH[atomk]-(wik*kronecker(itype,1));
      cosjik = ((rij[0]*rik[0])+(rij[1]*rik[1])+(rij[2]*rik[2])) /
        (rijmag*rikmag);
      cosjik = MIN(cosjik,1.0);
      cosjik = MAX(cosjik,-1.0);

      // evaluate splines g and derivatives dg

      g = gSpline(cosjik,(NijC+NijH),itype,&dgdc,&dgdN);
      Etmp += (wik*g*exp(lamdajik));
      tmp3 += (wik*dgdN*exp(lamdajik));
      NconjtmpI = NconjtmpI+(kronecker(ktype,0)*wik*Sp(Nki,Nmin,Nmax,dS));
    }
  }

  PijS = 0.0;
  dN2PIJ[0] = 0.0;
  dN2PIJ[1] = 0.0;
  PijS = PijSpline(NijC,NijH,itype,jtype,dN2PIJ);
  pij = pow(1.0+Etmp+PijS,-0.5);
  tmppij = -.5*cube(pij);
  tmp3pij = tmp3;
  tmp = 0.0;
  tmp2 = 0.0;
  tmp3 = 0.0;
  Etmp = 0.0;

  REBO_neighs = REBO_firstneigh[j];
  for (l = 0; l < REBO_numneigh[j]; l++) {
    atoml = REBO_neighs[l];
    if (atoml != atomi) {
      ltype = map[type[atoml]];
      rjl[0] = x[atomj][0]-x[atoml][0];
      rjl[1] = x[atomj][1]-x[atoml][1];
      rjl[2] = x[atomj][2]-x[atoml][2];
      rjlmag = sqrt((rjl[0]*rjl[0])+(rjl[1]*rjl[1])+(rjl[2]*rjl[2]));
      lamdaijl = 4.0*kronecker(jtype,1) *
        ((rho[ltype][1]-rjlmag)-(rho[itype][1]-rijmag));
      wjl = Sp(rjlmag,rcmin[jtype][ltype],rcmax[jtype][ltype],dS);
      Nlj = nC[atoml]-(wjl*kronecker(jtype,0))+nH[atoml] -
        (wjl*kronecker(jtype,1));
      cosijl = -1.0*((rij[0]*rjl[0])+(rij[1]*rjl[1])+(rij[2]*rjl[2])) /
        (rijmag*rjlmag);
      cosijl = MIN(cosijl,1.0);
      cosijl = MAX(cosijl,-1.0);

      // evaluate splines g and derivatives dg

      g = gSpline(cosijl,NjiC+NjiH,jtype,&dgdc,&dgdN);
      Etmp += (wjl*g*exp(lamdaijl));
      tmp3 += (wjl*dgdN*exp(lamdaijl));
      NconjtmpJ = NconjtmpJ+(kronecker(ltype,0)*wjl*Sp(Nlj,Nmin,Nmax,dS));
    }
  }

  PjiS = 0.0;
  dN2PJI[0] = 0.0;
  dN2PJI[1] = 0.0;
  PjiS = PijSpline(NjiC,NjiH,jtype,itype,dN2PJI);
  pji = pow(1.0+Etmp+PjiS,-0.5);
  tmppji = -.5*cube(pji);
  tmp3pji = tmp3;

  // evaluate Nij conj

  Nijconj = 1.0+(NconjtmpI*NconjtmpI)+(NconjtmpJ*NconjtmpJ);
  piRC = piRCSpline(NijC+NijH,NjiC+NjiH,Nijconj,itype,jtype,dN3piRC);
  Tij = 0.0;
  dN3Tij[0] = 0.0;
  dN3Tij[1] = 0.0;
  dN3Tij[2] = 0.0;
  if (itype == 0 && jtype == 0)
    Tij=TijSpline((NijC+NijH),(NjiC+NjiH),Nijconj,dN3Tij);

  Etmp = 0.0;
  if (fabs(Tij) > TOL) {
    REBO_neighs_i = REBO_firstneigh[i];
    for (k = 0; k < REBO_numneigh[i]; k++) {
      atomk = REBO_neighs_i[k];
      ktype = map[type[atomk]];
      if (atomk != atomj) {
        rik[0] = x[atomi][0]-x[atomk][0];
        rik[1] = x[atomi][1]-x[atomk][1];
        rik[2] = x[atomi][2]-x[atomk][2];
        rikmag = sqrt((rik[0]*rik[0])+(rik[1]*rik[1])+(rik[2]*rik[2]));
        cos321 = ((rij[0]*rik[0])+(rij[1]*rik[1])+(rij[2]*rik[2])) /
          (rijmag*rikmag);
        cos321 = MIN(cos321,1.0);
        cos321 = MAX(cos321,-1.0);

        rjk[0] = rik[0]-rij[0];
        rjk[1] = rik[1]-rij[1];
        rjk[2] = rik[2]-rij[2];
        rjk2 = (rjk[0]*rjk[0])+(rjk[1]*rjk[1])+(rjk[2]*rjk[2]);
        rij2 = rijmag*rijmag;
        rik2 = rikmag*rikmag;
        costmp = 0.5*(rij2+rik2-rjk2)/rijmag/rikmag;
        tspjik = Sp2(costmp,thmin,thmax,dtsjik);

        if (sqrt(1.0 - cos321*cos321) > sqrt(TOL)) {
          wik = Sp(rikmag,rcmin[itype][ktype],rcmaxp[itype][ktype],dwik);
          REBO_neighs_j = REBO_firstneigh[j];
          for (l = 0; l < REBO_numneigh[j]; l++) {
            atoml = REBO_neighs_j[l];
            ltype = map[type[atoml]];
            if (!(atoml == atomi || atoml == atomk)) {
              rjl[0] = x[atomj][0]-x[atoml][0];
              rjl[1] = x[atomj][1]-x[atoml][1];
              rjl[2] = x[atomj][2]-x[atoml][2];
              rjlmag = sqrt(rjl[0]*rjl[0] + rjl[1]*rjl[1] + rjl[2]*rjl[2]);
              cos234 = -((rij[0]*rjl[0])+(rij[1]*rjl[1])+(rij[2]*rjl[2])) /
                (rijmag*rjlmag);
              cos234 = MIN(cos234,1.0);
              cos234 = MAX(cos234,-1.0);

              ril[0] = rij[0]+rjl[0];
              ril[1] = rij[1]+rjl[1];
              ril[2] = rij[2]+rjl[2];
              ril2 = (ril[0]*ril[0])+(ril[1]*ril[1])+(ril[2]*ril[2]);
              rijrjl = 2.0*rijmag*rjlmag;
              rjl2 = rjlmag*rjlmag;
              costmp = 0.5*(rij2+rjl2-ril2)/rijmag/rjlmag;
              tspijl = Sp2(costmp,thmin,thmax,dtsijl);

              if (sqrt(1.0 - cos234*cos234) > sqrt(TOL)) {
                wjl = Sp(rjlmag,rcmin[jtype][ltype],rcmaxp[jtype][ltype],dS);
                crosskij[0] = (rij[1]*rik[2]-rij[2]*rik[1]);
                crosskij[1] = (rij[2]*rik[0]-rij[0]*rik[2]);
                crosskij[2] = (rij[0]*rik[1]-rij[1]*rik[0]);
                crosskijmag = sqrt(crosskij[0]*crosskij[0] +
                                   crosskij[1]*crosskij[1] +
                                   crosskij[2]*crosskij[2]);
                crossijl[0] = (rij[1]*rjl[2]-rij[2]*rjl[1]);
                crossijl[1] = (rij[2]*rjl[0]-rij[0]*rjl[2]);
                crossijl[2] = (rij[0]*rjl[1]-rij[1]*rjl[0]);
                crossijlmag = sqrt(crossijl[0]*crossijl[0] +
                                   crossijl[1]*crossijl[1] +
                                   crossijl[2]*crossijl[2]);
                omkijl = -1.0*(((crosskij[0]*crossijl[0]) +
                                (crosskij[1]*crossijl[1]) +
                                (crosskij[2]*crossijl[2])) /
                               (crosskijmag*crossijlmag));
                Etmp += ((1.0-square(omkijl))*wik*wjl) *
                  (1.0-tspjik)*(1.0-tspijl);
              }
            }
          }
        }
      }
    }
  }

  bij = (.5*(pij+pji))+piRC+(Tij*Etmp);
  Stb = Sp2(bij,bLJmin[itype][jtype],bLJmax[itype][jtype],dStb);
  VA = VA*dStb;

  if (dStb != 0.0) {
    tmp = tmppij;
    dN2[0] = dN2PIJ[0];
    dN2[1] = dN2PIJ[1];
    tmp3 = tmp3pij;

    // pij forces

    REBO_neighs_i = REBO_firstneigh[i];
    for (k = 0; k < REBO_numneigh[i]; k++) {
      atomk = REBO_neighs_i[k];
      if (atomk != atomj) {
        lamdajik = 0.0;
        rik[0] = x[atomi][0]-x[atomk][0];
        rik[1] = x[atomi][1]-x[atomk][1];
        rik[2] = x[atomi][2]-x[atomk][2];
        rikmag = sqrt(rik[0]*rik[0] + rik[1]*rik[1] + rik[2]*rik[2]);
        lamdajik = 4.0*kronecker(itype,1) *
          ((rho[ktype][1]-rikmag)-(rho[jtype][1]-rijmag));
        wik = Sp(rikmag,rcmin[itype][ktype],rcmax[itype][ktype],dwik);
        cosjik = ((rij[0]*rik[0])+(rij[1]*rik[1])+(rij[2]*rik[2])) /
          (rijmag*rikmag);
        cosjik = MIN(cosjik,1.0);
        cosjik = MAX(cosjik,-1.0);

        dcosjikdri[0] = ((rij[0]+rik[0])/(rijmag*rikmag)) -
          (cosjik*((rij[0]/(rijmag*rijmag))+(rik[0]/(rikmag*rikmag))));
        dcosjikdri[1] = ((rij[1]+rik[1])/(rijmag*rikmag)) -
          (cosjik*((rij[1]/(rijmag*rijmag))+(rik[1]/(rikmag*rikmag))));
        dcosjikdri[2] = ((rij[2]+rik[2])/(rijmag*rikmag)) -
          (cosjik*((rij[2]/(rijmag*rijmag))+(rik[2]/(rikmag*rikmag))));
        dcosjikdrk[0] = (-rij[0]/(rijmag*rikmag)) +
          (cosjik*(rik[0]/(rikmag*rikmag)));
        dcosjikdrk[1] = (-rij[1]/(rijmag*rikmag)) +
          (cosjik*(rik[1]/(rikmag*rikmag)));
        dcosjikdrk[2] = (-rij[2]/(rijmag*rikmag)) +
          (cosjik*(rik[2]/(rikmag*rikmag)));
        dcosjikdrj[0] = (-rik[0]/(rijmag*rikmag)) +
          (cosjik*(rij[0]/(rijmag*rijmag)));
        dcosjikdrj[1] = (-rik[1]/(rijmag*rikmag)) +
          (cosjik*(rij[1]/(rijmag*rijmag)));
        dcosjikdrj[2] = (-rik[2]/(rijmag*rikmag)) +
          (cosjik*(rij[2]/(rijmag*rijmag)));

        g = gSpline(cosjik,(NijC+NijH),itype,&dgdc,&dgdN);

        tmp2 = VA*.5*(tmp*wik*dgdc*exp(lamdajik));
        fj[0] = -tmp2*dcosjikdrj[0];
        fj[1] = -tmp2*dcosjikdrj[1];
        fj[2] = -tmp2*dcosjikdrj[2];
        fi[0] = -tmp2*dcosjikdri[0];
        fi[1] = -tmp2*dcosjikdri[1];
        fi[2] = -tmp2*dcosjikdri[2];
        fk[0] = -tmp2*dcosjikdrk[0];
        fk[1] = -tmp2*dcosjikdrk[1];
        fk[2] = -tmp2*dcosjikdrk[2];

        tmp2 = VA*.5*(tmp*wik*g*exp(lamdajik)*4.0*kronecker(itype,1));
        fj[0] -= tmp2*(-rij[0]/rijmag);
        fj[1] -= tmp2*(-rij[1]/rijmag);
        fj[2] -= tmp2*(-rij[2]/rijmag);
        fi[0] -= tmp2*((-rik[0]/rikmag)+(rij[0]/rijmag));
        fi[1] -= tmp2*((-rik[1]/rikmag)+(rij[1]/rijmag));
        fi[2] -= tmp2*((-rik[2]/rikmag)+(rij[2]/rijmag));
        fk[0] -= tmp2*(rik[0]/rikmag);
        fk[1] -= tmp2*(rik[1]/rikmag);
        fk[2] -= tmp2*(rik[2]/rikmag);

        // coordination forces

        // dwik forces

        tmp2 = VA*.5*(tmp*dwik*g*exp(lamdajik))/rikmag;
        fi[0] -= tmp2*rik[0];
        fi[1] -= tmp2*rik[1];
        fi[2] -= tmp2*rik[2];
        fk[0] += tmp2*rik[0];
        fk[1] += tmp2*rik[1];
        fk[2] += tmp2*rik[2];

        // PIJ forces

        tmp2 = VA*.5*(tmp*dN2[ktype]*dwik)/rikmag;
        fi[0] -= tmp2*rik[0];
        fi[1] -= tmp2*rik[1];
        fi[2] -= tmp2*rik[2];
        fk[0] += tmp2*rik[0];
        fk[1] += tmp2*rik[1];
        fk[2] += tmp2*rik[2];

        // dgdN forces

        tmp2 = VA*.5*(tmp*tmp3*dwik)/rikmag;
        fi[0] -= tmp2*rik[0];
        fi[1] -= tmp2*rik[1];
        fi[2] -= tmp2*rik[2];
        fk[0] += tmp2*rik[0];
        fk[1] += tmp2*rik[1];
        fk[2] += tmp2*rik[2];

        f[atomi][0] += fi[0]; f[atomi][1] += fi[1]; f[atomi][2] += fi[2];
        f[atomj][0] += fj[0]; f[atomj][1] += fj[1]; f[atomj][2] += fj[2];
        f[atomk][0] += fk[0]; f[atomk][1] += fk[1]; f[atomk][2] += fk[2];

        if (vflag_atom) {
          rji[0] = -rij[0]; rji[1] = -rij[1]; rji[2] = -rij[2];
          rki[0] = -rik[0]; rki[1] = -rik[1]; rki[2] = -rik[2];
          v_tally3(atomi,atomj,atomk,fj,fk,rji,rki);
        }
      }
    }

    tmp = tmppji;
    tmp3 = tmp3pji;
    dN2[0] = dN2PJI[0];
    dN2[1] = dN2PJI[1];
    REBO_neighs  =  REBO_firstneigh[j];
    for (l = 0; l < REBO_numneigh[j]; l++) {
      atoml = REBO_neighs[l];
      if (atoml !=atomi) {
        ltype = map[type[atoml]];
        rjl[0] = x[atomj][0]-x[atoml][0];
        rjl[1] = x[atomj][1]-x[atoml][1];
        rjl[2] = x[atomj][2]-x[atoml][2];
        rjlmag = sqrt((rjl[0]*rjl[0])+(rjl[1]*rjl[1])+(rjl[2]*rjl[2]));
        lamdaijl = 4.0*kronecker(jtype,1) *
          ((rho[ltype][1]-rjlmag)-(rho[itype][1]-rijmag));
        wjl = Sp(rjlmag,rcmin[jtype][ltype],rcmax[jtype][ltype],dwjl);
        cosijl = (-1.0*((rij[0]*rjl[0])+(rij[1]*rjl[1])+(rij[2]*rjl[2]))) /
          (rijmag*rjlmag);
        cosijl = MIN(cosijl,1.0);
        cosijl = MAX(cosijl,-1.0);

        dcosijldri[0] = (-rjl[0]/(rijmag*rjlmag)) -
          (cosijl*rij[0]/(rijmag*rijmag));
        dcosijldri[1] = (-rjl[1]/(rijmag*rjlmag)) -
          (cosijl*rij[1]/(rijmag*rijmag));
        dcosijldri[2] = (-rjl[2]/(rijmag*rjlmag)) -
          (cosijl*rij[2]/(rijmag*rijmag));
        dcosijldrj[0] = ((-rij[0]+rjl[0])/(rijmag*rjlmag)) +
          (cosijl*((rij[0]/square(rijmag))-(rjl[0]/(rjlmag*rjlmag))));
        dcosijldrj[1] = ((-rij[1]+rjl[1])/(rijmag*rjlmag)) +
          (cosijl*((rij[1]/square(rijmag))-(rjl[1]/(rjlmag*rjlmag))));
        dcosijldrj[2] = ((-rij[2]+rjl[2])/(rijmag*rjlmag)) +
          (cosijl*((rij[2]/square(rijmag))-(rjl[2]/(rjlmag*rjlmag))));
        dcosijldrl[0] = (rij[0]/(rijmag*rjlmag)) +
          (cosijl*rjl[0]/(rjlmag*rjlmag));
        dcosijldrl[1] = (rij[1]/(rijmag*rjlmag)) +
          (cosijl*rjl[1]/(rjlmag*rjlmag));
        dcosijldrl[2] = (rij[2]/(rijmag*rjlmag)) +
          (cosijl*rjl[2]/(rjlmag*rjlmag));

        // evaluate splines g and derivatives dg

        g = gSpline(cosijl,NjiC+NjiH,jtype,&dgdc,&dgdN);
        tmp2 = VA*.5*(tmp*wjl*dgdc*exp(lamdaijl));
        fi[0] = -tmp2*dcosijldri[0];
        fi[1] = -tmp2*dcosijldri[1];
        fi[2] = -tmp2*dcosijldri[2];
        fj[0] = -tmp2*dcosijldrj[0];
        fj[1] = -tmp2*dcosijldrj[1];
        fj[2] = -tmp2*dcosijldrj[2];
        fl[0] = -tmp2*dcosijldrl[0];
        fl[1] = -tmp2*dcosijldrl[1];
        fl[2] = -tmp2*dcosijldrl[2];

        tmp2 = VA*.5*(tmp*wjl*g*exp(lamdaijl)*4.0*kronecker(jtype,1));
        fi[0] -= tmp2*(rij[0]/rijmag);
        fi[1] -= tmp2*(rij[1]/rijmag);
        fi[2] -= tmp2*(rij[2]/rijmag);
        fj[0] -= tmp2*((-rjl[0]/rjlmag)-(rij[0]/rijmag));
        fj[1] -= tmp2*((-rjl[1]/rjlmag)-(rij[1]/rijmag));
        fj[2] -= tmp2*((-rjl[2]/rjlmag)-(rij[2]/rijmag));
        fl[0] -= tmp2*(rjl[0]/rjlmag);
        fl[1] -= tmp2*(rjl[1]/rjlmag);
        fl[2] -= tmp2*(rjl[2]/rjlmag);

         // coordination forces
        // dwik forces

        tmp2 = VA*.5*(tmp*dwjl*g*exp(lamdaijl))/rjlmag;
        fj[0] -= tmp2*rjl[0];
        fj[1] -= tmp2*rjl[1];
        fj[2] -= tmp2*rjl[2];
        fl[0] += tmp2*rjl[0];
        fl[1] += tmp2*rjl[1];
        fl[2] += tmp2*rjl[2];

        // PIJ forces

        tmp2 = VA*.5*(tmp*dN2[ltype]*dwjl)/rjlmag;
        fj[0] -= tmp2*rjl[0];
        fj[1] -= tmp2*rjl[1];
        fj[2] -= tmp2*rjl[2];
        fl[0] += tmp2*rjl[0];
        fl[1] += tmp2*rjl[1];
        fl[2] += tmp2*rjl[2];

        // dgdN forces

        tmp2=VA*.5*(tmp*tmp3*dwjl)/rjlmag;
        fj[0] -= tmp2*rjl[0];
        fj[1] -= tmp2*rjl[1];
        fj[2] -= tmp2*rjl[2];
        fl[0] += tmp2*rjl[0];
        fl[1] += tmp2*rjl[1];
        fl[2] += tmp2*rjl[2];

        f[atomi][0] += fi[0]; f[atomi][1] += fi[1]; f[atomi][2] += fi[2];
        f[atomj][0] += fj[0]; f[atomj][1] += fj[1]; f[atomj][2] += fj[2];
        f[atoml][0] += fl[0]; f[atoml][1] += fl[1]; f[atoml][2] += fl[2];

        if (vflag_atom) {
          rlj[0] = -rjl[0]; rlj[1] = -rjl[1]; rlj[2] = -rjl[2];
          v_tally3(atomi,atomj,atoml,fi,fl,rij,rlj);
        }
      }
    }

    // piRC forces

    dN3[0] = dN3piRC[0];
    dN3[1] = dN3piRC[1];
    dN3[2] = dN3piRC[2];

    REBO_neighs_i = REBO_firstneigh[i];
    for (k = 0; k < REBO_numneigh[i]; k++) {
      atomk = REBO_neighs_i[k];
      if (atomk != atomj) {
        ktype = map[type[atomk]];
        rik[0] = x[atomi][0]-x[atomk][0];
        rik[1] = x[atomi][1]-x[atomk][1];
        rik[2] = x[atomi][2]-x[atomk][2];
        rikmag = sqrt((rik[0]*rik[0])+(rik[1]*rik[1])+(rik[2]*rik[2]));
        wik = Sp(rikmag,rcmin[itype][ktype],rcmax[itype][ktype],dwik);
        Nki = nC[atomk]-(wik*kronecker(itype,0))+nH[atomk] -
          (wik*kronecker(itype,1));
        SpN = Sp(Nki,Nmin,Nmax,dNki);

        tmp2 = VA*dN3[0]*dwik/rikmag;
        f[atomi][0] -= tmp2*rik[0];
        f[atomi][1] -= tmp2*rik[1];
        f[atomi][2] -= tmp2*rik[2];
        f[atomk][0] += tmp2*rik[0];
        f[atomk][1] += tmp2*rik[1];
        f[atomk][2] += tmp2*rik[2];

        if (vflag_atom) v_tally2(atomi,atomk,-tmp2,rik);

        tmp2 = VA*dN3[2]*(2.0*NconjtmpI*dwik*SpN)/rikmag;
        f[atomi][0] -= tmp2*rik[0];
        f[atomi][1] -= tmp2*rik[1];
        f[atomi][2] -= tmp2*rik[2];
        f[atomk][0] += tmp2*rik[0];
        f[atomk][1] += tmp2*rik[1];
        f[atomk][2] += tmp2*rik[2];

        if (vflag_atom) v_tally2(atomi,atomk,-tmp2,rik);

        if (fabs(dNki) > TOL) {
          REBO_neighs_k = REBO_firstneigh[atomk];
          for (n = 0; n < REBO_numneigh[atomk]; n++) {
            atomn = REBO_neighs_k[n];
            if (atomn != atomi) {
              ntype = map[type[atomn]];
              rkn[0] = x[atomk][0]-x[atomn][0];
              rkn[1] = x[atomk][1]-x[atomn][1];
              rkn[2] = x[atomk][2]-x[atomn][2];
              rknmag = sqrt((rkn[0]*rkn[0])+(rkn[1]*rkn[1])+(rkn[2]*rkn[2]));
              Sp(rknmag,rcmin[ktype][ntype],rcmax[ktype][ntype],dwkn);

              tmp2 = VA*dN3[2]*(2.0*NconjtmpI*wik*dNki*dwkn)/rknmag;
              f[atomk][0] -= tmp2*rkn[0];
              f[atomk][1] -= tmp2*rkn[1];
              f[atomk][2] -= tmp2*rkn[2];
              f[atomn][0] += tmp2*rkn[0];
              f[atomn][1] += tmp2*rkn[1];
              f[atomn][2] += tmp2*rkn[2];

              if (vflag_atom) v_tally2(atomk,atomn,-tmp2,rkn);
            }
          }
        }
      }
    }

    // piRC forces to J side

    REBO_neighs = REBO_firstneigh[j];
    for (l = 0; l < REBO_numneigh[j]; l++) {
      atoml = REBO_neighs[l];
      if (atoml != atomi) {
        ltype = map[type[atoml]];
        rjl[0] = x[atomj][0]-x[atoml][0];
        rjl[1] = x[atomj][1]-x[atoml][1];
        rjl[2] = x[atomj][2]-x[atoml][2];
        rjlmag = sqrt((rjl[0]*rjl[0])+(rjl[1]*rjl[1])+(rjl[2]*rjl[2]));
        wjl = Sp(rjlmag,rcmin[jtype][ltype],rcmax[jtype][ltype],dwjl);
        Nlj = nC[atoml]-(wjl*kronecker(jtype,0))+nH[atoml] -
          (wjl*kronecker(jtype,1));
        SpN = Sp(Nlj,Nmin,Nmax,dNlj);

        tmp2 = VA*dN3[1]*dwjl/rjlmag;
        f[atomj][0] -= tmp2*rjl[0];
        f[atomj][1] -= tmp2*rjl[1];
        f[atomj][2] -= tmp2*rjl[2];
        f[atoml][0] += tmp2*rjl[0];
        f[atoml][1] += tmp2*rjl[1];
        f[atoml][2] += tmp2*rjl[2];

        if (vflag_atom) v_tally2(atomj,atoml,-tmp2,rjl);

        tmp2 = VA*dN3[2]*(2.0*NconjtmpJ*dwjl*SpN)/rjlmag;
        f[atomj][0] -= tmp2*rjl[0];
        f[atomj][1] -= tmp2*rjl[1];
        f[atomj][2] -= tmp2*rjl[2];
        f[atoml][0] += tmp2*rjl[0];
        f[atoml][1] += tmp2*rjl[1];
        f[atoml][2] += tmp2*rjl[2];

        if (vflag_atom) v_tally2(atomj,atoml,-tmp2,rjl);

        if (fabs(dNlj) > TOL) {
          REBO_neighs_l = REBO_firstneigh[atoml];
          for (n = 0; n < REBO_numneigh[atoml]; n++) {
            atomn = REBO_neighs_l[n];
            if (atomn != atomj) {
              ntype = map[type[atomn]];
              rln[0] = x[atoml][0]-x[atomn][0];
              rln[1] = x[atoml][1]-x[atomn][1];
              rln[2] = x[atoml][2]-x[atomn][2];
              rlnmag = sqrt((rln[0]*rln[0])+(rln[1]*rln[1])+(rln[2]*rln[2]));
              Sp(rlnmag,rcmin[ltype][ntype],rcmax[ltype][ntype],dwln);

              tmp2 = VA*dN3[2]*(2.0*NconjtmpJ*wjl*dNlj*dwln)/rlnmag;
              f[atoml][0] -= tmp2*rln[0];
              f[atoml][1] -= tmp2*rln[1];
              f[atoml][2] -= tmp2*rln[2];
              f[atomn][0] += tmp2*rln[0];
              f[atomn][1] += tmp2*rln[1];
              f[atomn][2] += tmp2*rln[2];

              if (vflag_atom) v_tally2(atoml,atomn,-tmp2,rln);
            }
          }
        }
      }
    }

    if (fabs(Tij) > TOL) {
      dN3[0] = dN3Tij[0];
      dN3[1] = dN3Tij[1];
      dN3[2] = dN3Tij[2];
      atom2 = atomi;
      atom3 = atomj;
      r32[0] = x[atom3][0]-x[atom2][0];
      r32[1] = x[atom3][1]-x[atom2][1];
      r32[2] = x[atom3][2]-x[atom2][2];
      r32mag = sqrt((r32[0]*r32[0])+(r32[1]*r32[1])+(r32[2]*r32[2]));
      r23[0] = -r32[0];
      r23[1] = -r32[1];
      r23[2] = -r32[2];
      r23mag = r32mag;

      REBO_neighs_i = REBO_firstneigh[i];
      for (k = 0; k < REBO_numneigh[i]; k++) {
        atomk = REBO_neighs_i[k];
        atom1 = atomk;
        ktype = map[type[atomk]];
        if (atomk != atomj) {
          r21[0] = x[atom2][0]-x[atom1][0];
          r21[1] = x[atom2][1]-x[atom1][1];
          r21[2] = x[atom2][2]-x[atom1][2];
          r21mag = sqrt(r21[0]*r21[0] + r21[1]*r21[1] + r21[2]*r21[2]);
          cos321 = ((r21[0]*rij[0])+(r21[1]*rij[1])+(r21[2]*rij[2])) /
            (r21mag*rijmag);
          cos321 = MIN(cos321,1.0);
          cos321 = MAX(cos321,-1.0);
          sin321 = sqrt(1.0 - cos321*cos321);
          sink2i = 1.0/(sin321*sin321);
          rik2i = 1.0/(r21mag*r21mag);

          if (sin321 != 0.0) {
            rr = (rijmag*rijmag)-(r21mag*r21mag);
            rjk[0] = r21[0]-rij[0];
            rjk[1] = r21[1]-rij[1];
            rjk[2] = r21[2]-rij[2];
            rjk2 = (rjk[0]*rjk[0])+(rjk[1]*rjk[1])+(rjk[2]*rjk[2]);
            rijrik = 2.0*rijmag*r21mag;
            rik2 = r21mag*r21mag;
            dctik = (-rr+rjk2)/(rijrik*rik2);
            dctij = (rr+rjk2)/(rijrik*rijmag*rijmag);
            dctjk = -2.0/rijrik;
            w21 = Sp(r21mag,rcmin[itype][ktype],rcmaxp[itype][ktype],dw21);
            rikmag = r21mag;
            rij2 = r32mag*r32mag;
            rik2 = r21mag*r21mag;
            costmp = 0.5*(rij2+rik2-rjk2)/rijmag/rikmag;
            tspjik = Sp2(costmp,thmin,thmax,dtsjik);
            dtsjik = -dtsjik;

            REBO_neighs_j = REBO_firstneigh[j];
            for (l = 0; l < REBO_numneigh[j]; l++) {
              atoml = REBO_neighs_j[l];
              atom4 = atoml;
              ltype = map[type[atoml]];
              if (!(atoml == atomi || atoml == atomk)) {
                r34[0] = x[atom3][0]-x[atom4][0];
                r34[1] = x[atom3][1]-x[atom4][1];
                r34[2] = x[atom3][2]-x[atom4][2];
                r34mag = sqrt(r34[0]*r34[0] + r34[1]*r34[1] + r34[2]*r34[2]);
                cos234 = -1.0*((rij[0]*r34[0])+(rij[1]*r34[1]) +
                               (rij[2]*r34[2]))/(rijmag*r34mag);
                cos234 = MIN(cos234,1.0);
                cos234 = MAX(cos234,-1.0);
                sin234 = sqrt(1.0 - cos234*cos234);
                sinl2i = 1.0/(sin234*sin234);
                rjl2i = 1.0/(r34mag*r34mag);

                if (sin234 != 0.0) {
                  w34 = Sp(r34mag,rcmin[jtype][ltype],
                           rcmaxp[jtype][ltype],dw34);
                  rr = (r23mag*r23mag)-(r34mag*r34mag);
                  ril[0] = r23[0]+r34[0];
                  ril[1] = r23[1]+r34[1];
                  ril[2] = r23[2]+r34[2];
                  ril2 = (ril[0]*ril[0])+(ril[1]*ril[1])+(ril[2]*ril[2]);
                  rijrjl = 2.0*r23mag*r34mag;
                  rjl2 = r34mag*r34mag;
                  dctjl = (-rr+ril2)/(rijrjl*rjl2);
                  dctji = (rr+ril2)/(rijrjl*r23mag*r23mag);
                  dctil = -2.0/rijrjl;
                  rjlmag = r34mag;
                  rjl2 = r34mag*r34mag;
                  costmp = 0.5*(rij2+rjl2-ril2)/rijmag/rjlmag;
                  tspijl = Sp2(costmp,thmin,thmax,dtsijl);
                  dtsijl = -dtsijl; //need minus sign
                  prefactor = VA*Tij;

                  cross321[0] = (r32[1]*r21[2])-(r32[2]*r21[1]);
                  cross321[1] = (r32[2]*r21[0])-(r32[0]*r21[2]);
                  cross321[2] = (r32[0]*r21[1])-(r32[1]*r21[0]);
                  cross234[0] = (r23[1]*r34[2])-(r23[2]*r34[1]);
                  cross234[1] = (r23[2]*r34[0])-(r23[0]*r34[2]);
                  cross234[2] = (r23[0]*r34[1])-(r23[1]*r34[0]);

                  cwnum = (cross321[0]*cross234[0]) +
                    (cross321[1]*cross234[1])+(cross321[2]*cross234[2]);
                  cwnom = r21mag*r34mag*r23mag*r23mag*sin321*sin234;
                  om1234 = cwnum/cwnom;
                  cw = om1234;
                  Etmp += ((1.0-square(om1234))*w21*w34) *
                    (1.0-tspjik)*(1.0-tspijl);

                  dt1dik = (rik2i)-(dctik*sink2i*cos321);
                  dt1djk = (-dctjk*sink2i*cos321);
                  dt1djl = (rjl2i)-(dctjl*sinl2i*cos234);
                  dt1dil = (-dctil*sinl2i*cos234);
                  dt1dij = (2.0/(r23mag*r23mag)) -
                    (dctij*sink2i*cos321)-(dctji*sinl2i*cos234);

                  dt2dik[0] = (-r23[2]*cross234[1])+(r23[1]*cross234[2]);
                  dt2dik[1] = (-r23[0]*cross234[2])+(r23[2]*cross234[0]);
                  dt2dik[2] = (-r23[1]*cross234[0])+(r23[0]*cross234[1]);

                  dt2djl[0] = (-r23[1]*cross321[2])+(r23[2]*cross321[1]);
                  dt2djl[1] = (-r23[2]*cross321[0])+(r23[0]*cross321[2]);
                  dt2djl[2] = (-r23[0]*cross321[1])+(r23[1]*cross321[0]);

                  dt2dij[0] = (r21[2]*cross234[1]) -
                    (r34[2]*cross321[1])-(r21[1]*cross234[2]) +
                    (r34[1]*cross321[2]);
                  dt2dij[1] = (r21[0]*cross234[2]) -
                    (r34[0]*cross321[2])-(r21[2]*cross234[0]) +
                    (r34[2]*cross321[0]);
                  dt2dij[2] = (r21[1]*cross234[0]) -
                    (r34[1]*cross321[0])-(r21[0]*cross234[1]) +
                    (r34[0]*cross321[1]);

                  aa = (prefactor*2.0*cw/cwnom)*w21*w34 *
                    (1.0-tspjik)*(1.0-tspijl);
                  aaa1 = -prefactor*(1.0-square(om1234)) *
                    (1.0-tspjik)*(1.0-tspijl);
                  aaa2 = aaa1*w21*w34;
                  at2 = aa*cwnum;

                  fcijpc = (-dt1dij*at2)+(aaa2*dtsjik*dctij*(1.0-tspijl)) +
                    (aaa2*dtsijl*dctji*(1.0-tspjik));
                  fcikpc = (-dt1dik*at2)+(aaa2*dtsjik*dctik*(1.0-tspijl));
                  fcjlpc = (-dt1djl*at2)+(aaa2*dtsijl*dctjl*(1.0-tspjik));
                  fcjkpc = (-dt1djk*at2)+(aaa2*dtsjik*dctjk*(1.0-tspijl));
                  fcilpc = (-dt1dil*at2)+(aaa2*dtsijl*dctil*(1.0-tspjik));

                  F23[0] = (fcijpc*r23[0])+(aa*dt2dij[0]);
                  F23[1] = (fcijpc*r23[1])+(aa*dt2dij[1]);
                  F23[2] = (fcijpc*r23[2])+(aa*dt2dij[2]);

                  F12[0] = (fcikpc*r21[0])+(aa*dt2dik[0]);
                  F12[1] = (fcikpc*r21[1])+(aa*dt2dik[1]);
                  F12[2] = (fcikpc*r21[2])+(aa*dt2dik[2]);

                  F34[0] = (fcjlpc*r34[0])+(aa*dt2djl[0]);
                  F34[1] = (fcjlpc*r34[1])+(aa*dt2djl[1]);
                  F34[2] = (fcjlpc*r34[2])+(aa*dt2djl[2]);

                  F31[0] = (fcjkpc*rjk[0]);
                  F31[1] = (fcjkpc*rjk[1]);
                  F31[2] = (fcjkpc*rjk[2]);

                  F24[0] = (fcilpc*ril[0]);
                  F24[1] = (fcilpc*ril[1]);
                  F24[2] = (fcilpc*ril[2]);

                  f1[0] = -F12[0]-F31[0];
                  f1[1] = -F12[1]-F31[1];
                  f1[2] = -F12[2]-F31[2];
                  f2[0] = F23[0]+F12[0]+F24[0];
                  f2[1] = F23[1]+F12[1]+F24[1];
                  f2[2] = F23[2]+F12[2]+F24[2];
                  f3[0] = -F23[0]+F34[0]+F31[0];
                  f3[1] = -F23[1]+F34[1]+F31[1];
                  f3[2] = -F23[2]+F34[2]+F31[2];
                  f4[0] = -F34[0]-F24[0];
                  f4[1] = -F34[1]-F24[1];
                  f4[2] = -F34[2]-F24[2];

                  // coordination forces

                  tmp2 = VA*Tij*((1.0-(om1234*om1234))) *
                    (1.0-tspjik)*(1.0-tspijl)*dw21*w34/r21mag;
                  f2[0] -= tmp2*r21[0];
                  f2[1] -= tmp2*r21[1];
                  f2[2] -= tmp2*r21[2];
                  f1[0] += tmp2*r21[0];
                  f1[1] += tmp2*r21[1];
                  f1[2] += tmp2*r21[2];

                  tmp2 = VA*Tij*((1.0-(om1234*om1234))) *
                    (1.0-tspjik)*(1.0-tspijl)*w21*dw34/r34mag;
                  f3[0] -= tmp2*r34[0];
                  f3[1] -= tmp2*r34[1];
                  f3[2] -= tmp2*r34[2];
                  f4[0] += tmp2*r34[0];
                  f4[1] += tmp2*r34[1];
                  f4[2] += tmp2*r34[2];

                  f[atom1][0] += f1[0]; f[atom1][1] += f1[1];
                  f[atom1][2] += f1[2];
                  f[atom2][0] += f2[0]; f[atom2][1] += f2[1];
                  f[atom2][2] += f2[2];
                  f[atom3][0] += f3[0]; f[atom3][1] += f3[1];
                  f[atom3][2] += f3[2];
                  f[atom4][0] += f4[0]; f[atom4][1] += f4[1];
                  f[atom4][2] += f4[2];

                  if (vflag_atom) {
                    r13[0] = -rjk[0]; r13[1] = -rjk[1]; r13[2] = -rjk[2];
                    r43[0] = -r34[0]; r43[1] = -r34[1]; r43[2] = -r34[2];
                    v_tally4(atom1,atom2,atom3,atom4,f1,f2,f4,r13,r23,r43);
                  }
                }
              }
            }
          }
        }
      }

      REBO_neighs = REBO_firstneigh[i];
      for (k = 0; k < REBO_numneigh[i]; k++) {
        atomk = REBO_neighs[k];
        if (atomk != atomj) {
          ktype = map[type[atomk]];
          rik[0] = x[atomi][0]-x[atomk][0];
          rik[1] = x[atomi][1]-x[atomk][1];
          rik[2] = x[atomi][2]-x[atomk][2];
          rikmag = sqrt((rik[0]*rik[0])+(rik[1]*rik[1])+(rik[2]*rik[2]));
          wik = Sp(rikmag,rcmin[itype][ktype],rcmax[itype][ktype],dwik);
          Nki = nC[atomk]-(wik*kronecker(itype,0))+nH[atomk] -
            (wik*kronecker(itype,1));
          SpN = Sp(Nki,Nmin,Nmax,dNki);

          tmp2 = VA*dN3[0]*dwik*Etmp/rikmag;
          f[atomi][0] -= tmp2*rik[0];
          f[atomi][1] -= tmp2*rik[1];
          f[atomi][2] -= tmp2*rik[2];
          f[atomk][0] += tmp2*rik[0];
          f[atomk][1] += tmp2*rik[1];
          f[atomk][2] += tmp2*rik[2];

          if (vflag_atom) v_tally2(atomi,atomk,-tmp2,rik);

          tmp2 = VA*dN3[2]*(2.0*NconjtmpI*dwik*SpN)*Etmp/rikmag;
          f[atomi][0] -= tmp2*rik[0];
          f[atomi][1] -= tmp2*rik[1];
          f[atomi][2] -= tmp2*rik[2];
          f[atomk][0] += tmp2*rik[0];
          f[atomk][1] += tmp2*rik[1];
          f[atomk][2] += tmp2*rik[2];

          if (vflag_atom) v_tally2(atomi,atomk,-tmp2,rik);

          if (fabs(dNki) > TOL) {
            REBO_neighs_k = REBO_firstneigh[atomk];
            for (n = 0; n < REBO_numneigh[atomk]; n++) {
              atomn = REBO_neighs_k[n];
              ntype = map[type[atomn]];
              if (atomn !=atomi) {
                rkn[0] = x[atomk][0]-x[atomn][0];
                rkn[1] = x[atomk][1]-x[atomn][1];
                rkn[2] = x[atomk][2]-x[atomn][2];
                rknmag = sqrt((rkn[0]*rkn[0])+(rkn[1]*rkn[1])+(rkn[2]*rkn[2]));
                Sp(rknmag,rcmin[ktype][ntype],rcmax[ktype][ntype],dwkn);

                tmp2 = VA*dN3[2]*(2.0*NconjtmpI*wik*dNki*dwkn)*Etmp/rknmag;
                f[atomk][0] -= tmp2*rkn[0];
                f[atomk][1] -= tmp2*rkn[1];
                f[atomk][2] -= tmp2*rkn[2];
                f[atomn][0] += tmp2*rkn[0];
                f[atomn][1] += tmp2*rkn[1];
                f[atomn][2] += tmp2*rkn[2];

                if (vflag_atom) v_tally2(atomk,atomn,-tmp2,rkn);
              }
            }
          }
        }
      }

      // Tij forces

      REBO_neighs = REBO_firstneigh[j];
      for (l = 0; l < REBO_numneigh[j]; l++) {
        atoml = REBO_neighs[l];
        if (atoml != atomi) {
          ltype = map[type[atoml]];
          rjl[0] = x[atomj][0]-x[atoml][0];
          rjl[1] = x[atomj][1]-x[atoml][1];
          rjl[2] = x[atomj][2]-x[atoml][2];
          rjlmag = sqrt((rjl[0]*rjl[0])+(rjl[1]*rjl[1])+(rjl[2]*rjl[2]));
          wjl = Sp(rjlmag,rcmin[jtype][ltype],rcmax[jtype][ltype],dwjl);
          Nlj = nC[atoml]-(wjl*kronecker(jtype,0))+nH[atoml] -
            (wjl*kronecker(jtype,1));
          SpN = Sp(Nlj,Nmin,Nmax,dNlj);

          tmp2 = VA*dN3[1]*dwjl*Etmp/rjlmag;
          f[atomj][0] -= tmp2*rjl[0];
          f[atomj][1] -= tmp2*rjl[1];
          f[atomj][2] -= tmp2*rjl[2];
          f[atoml][0] += tmp2*rjl[0];
          f[atoml][1] += tmp2*rjl[1];
          f[atoml][2] += tmp2*rjl[2];

          if (vflag_atom) v_tally2(atomj,atoml,-tmp2,rjl);

          tmp2 = VA*dN3[2]*(2.0*NconjtmpJ*dwjl*SpN)*Etmp/rjlmag;
          f[atomj][0] -= tmp2*rjl[0];
          f[atomj][1] -= tmp2*rjl[1];
          f[atomj][2] -= tmp2*rjl[2];
          f[atoml][0] += tmp2*rjl[0];
          f[atoml][1] += tmp2*rjl[1];
          f[atoml][2] += tmp2*rjl[2];

          if (vflag_atom) v_tally2(atomj,atoml,-tmp2,rjl);

          if (fabs(dNlj) > TOL) {
            REBO_neighs_l = REBO_firstneigh[atoml];
            for (n = 0; n < REBO_numneigh[atoml]; n++) {
              atomn = REBO_neighs_l[n];
              ntype = map[type[atomn]];
              if (atomn != atomj) {
                rln[0] = x[atoml][0]-x[atomn][0];
                rln[1] = x[atoml][1]-x[atomn][1];
                rln[2] = x[atoml][2]-x[atomn][2];
                rlnmag = sqrt((rln[0]*rln[0])+(rln[1]*rln[1])+(rln[2]*rln[2]));
                Sp(rlnmag,rcmin[ltype][ntype],rcmax[ltype][ntype],dwln);

                tmp2 = VA*dN3[2]*(2.0*NconjtmpJ*wjl*dNlj*dwln)*Etmp/rlnmag;
                f[atoml][0] -= tmp2*rln[0];
                f[atoml][1] -= tmp2*rln[1];
                f[atoml][2] -= tmp2*rln[2];
                f[atomn][0] += tmp2*rln[0];
                f[atomn][1] += tmp2*rln[1];
                f[atomn][2] += tmp2*rln[2];

                if (vflag_atom) v_tally2(atoml,atomn,-tmp2,rln);
              }
            }
          }
        }
      }
    }
  }

  return Stb;
}

/* ----------------------------------------------------------------------
   G spline
------------------------------------------------------------------------- */

double PairAIREBO::gSpline(double costh, double Nij, int typei,
                           double *dgdc, double *dgdN)
{
  double coeffs[6],dS,g1,g2,dg1,dg2,cut,g;
  int i,j;

  i = 0;
  j = 0;
  g = 0.0;
  cut = 0.0;
  dS = 0.0;
  dg1 = 0.0;
  dg2 = 0.0;
  *dgdc = 0.0;
  *dgdN = 0.0;

  // central atom is Carbon

  if (typei == 0) {
    if (costh < gCdom[0]) costh = gCdom[0];
    if (costh > gCdom[4]) costh = gCdom[4];
    if (Nij >= NCmax) {
      for (i = 0; i < 4; i++) {
        if (costh >= gCdom[i] && costh <= gCdom[i+1]) {
          for (j = 0; j < 6; j++) coeffs[j] = gC2[i][j];
        }
      }
      g2 = Sp5th(costh,coeffs,&dg2);
      g = g2;
      *dgdc = dg2;
      *dgdN = 0.0;
    }
    if (Nij <= NCmin) {
      for (i = 0; i < 4; i++) {
        if (costh >= gCdom[i] && costh <= gCdom[i+1]) {
          for (j = 0; j < 6; j++) coeffs[j] = gC1[i][j];
        }
      }
      g1 = Sp5th(costh,coeffs,&dg1);
      g = g1;
      *dgdc = dg1;
      *dgdN = 0.0;
    }
    if (Nij > NCmin && Nij < NCmax) {
      for (i = 0; i < 4; i++) {
        if (costh >= gCdom[i] && costh <= gCdom[i+1]) {
          for (j = 0; j < 6; j++) coeffs[j] = gC1[i][j];
        }
      }
      g1 = Sp5th(costh,coeffs,&dg1);
      for (i = 0; i < 4; i++) {
        if (costh >= gCdom[i] && costh <= gCdom[i+1]) {
          for (j = 0; j < 6; j++) coeffs[j] = gC2[i][j];
        }
      }
      g2 = Sp5th(costh,coeffs,&dg2);
      cut = Sp(Nij,NCmin,NCmax,dS);
      g = g2+cut*(g1-g2);
      *dgdc = dg2+(cut*(dg1-dg2));
      *dgdN = dS*(g1-g2);
    }
  }

  // central atom is Hydrogen

  if (typei == 1) {
    if (costh < gHdom[0]) costh = gHdom[0];
    if (costh > gHdom[3]) costh = gHdom[3];
    for (i = 0; i < 3; i++) {
      if (costh >= gHdom[i] && costh <= gHdom[i+1]) {
        for (j = 0; j < 6; j++) coeffs[j] = gH[i][j];
      }
    }
    g = Sp5th(costh,coeffs,&dg1);
    *dgdN = 0.0;
    *dgdc = dg1;
  }

  return g;
}

/* ----------------------------------------------------------------------
   Pij spline
------------------------------------------------------------------------- */

double PairAIREBO::PijSpline(double NijC, double NijH, int typei, int typej,
                             double dN2[2])
{
  int x,y,i,done;
  double Pij,coeffs[16];

  for (i = 0; i < 16; i++) coeffs[i]=0.0;

  x = 0;
  y = 0;
  dN2[0] = 0.0;
  dN2[1] = 0.0;
  done = 0;

  // if inputs are out of bounds set them back to a point in bounds

  if (typei == 0 && typej == 0) {
    if (NijC < pCCdom[0][0]) NijC=pCCdom[0][0];
    if (NijC > pCCdom[0][1]) NijC=pCCdom[0][1];
    if (NijH < pCCdom[1][0]) NijH=pCCdom[1][0];
    if (NijH > pCCdom[1][1]) NijH=pCCdom[1][1];

    if (fabs(NijC-floor(NijC)) < TOL && fabs(NijH-floor(NijH)) < TOL) {
      Pij = PCCf[(int) NijC][(int) NijH];
      dN2[0] = PCCdfdx[(int) NijC][(int) NijH];
      dN2[1] = PCCdfdy[(int) NijC][(int) NijH];
      done = 1;
    }
    if (done == 0) {
      x = (int) (floor(NijC));
      y = (int) (floor(NijH));
      for (i = 0; i<16; i++) coeffs[i] = pCC[x][y][i];
      Pij = Spbicubic(NijC,NijH,coeffs,dN2);
    }
  }

  // if inputs are out of bounds set them back to a point in bounds

   if (typei == 0 && typej == 1){
     if (NijC < pCHdom[0][0]) NijC=pCHdom[0][0];
     if (NijC > pCHdom[0][1]) NijC=pCHdom[0][1];
      if (NijH < pCHdom[1][0]) NijH=pCHdom[1][0];
      if (NijH > pCHdom[1][1]) NijH=pCHdom[1][1];

    if (fabs(NijC-floor(NijC)) < TOL && fabs(NijH-floor(NijH)) < TOL) {
      Pij = PCHf[(int) NijC][(int) NijH];
      dN2[0] = PCHdfdx[(int) NijC][(int) NijH];
      dN2[1] = PCHdfdy[(int) NijC][(int) NijH];
      done = 1;
    }
    if (done == 0) {
      x = (int) (floor(NijC));
      y = (int) (floor(NijH));
      for (i = 0; i<16; i++) coeffs[i] = pCH[x][y][i];
      Pij = Spbicubic(NijC,NijH,coeffs,dN2);
    }
  }

  if (typei == 1 && typej == 0) {
    Pij = 0.0;
    dN2[0] = 0.0;
    dN2[1] = 0.0;
  }


  if (typei == 1 && typej == 1) {
    Pij = 0.0;
    dN2[0] = 0.0;
    dN2[1] = 0.0;
  }
  return Pij;
}

/* ----------------------------------------------------------------------
   PiRC spline
------------------------------------------------------------------------- */

double PairAIREBO::piRCSpline(double Nij, double Nji, double Nijconj,
                              int typei, int typej, double dN3[3])
{
  int x,y,z,i,done;
  double piRC,coeffs[64];
  x=0;
  y=0;
  z=0;
  i=0;

  done=0;

  for (i=0; i<64; i++) coeffs[i]=0.0;

  if (typei==0 && typej==0) {
    //if the inputs are out of bounds set them back to a point in bounds
    if (Nij<piCCdom[0][0]) Nij=piCCdom[0][0];
    if (Nij>piCCdom[0][1]) Nij=piCCdom[0][1];
    if (Nji<piCCdom[1][0]) Nji=piCCdom[1][0];
    if (Nji>piCCdom[1][1]) Nji=piCCdom[1][1];
    if (Nijconj<piCCdom[2][0]) Nijconj=piCCdom[2][0];
    if (Nijconj>piCCdom[2][1]) Nijconj=piCCdom[2][1];

    if (fabs(Nij-floor(Nij))<TOL && fabs(Nji-floor(Nji))<TOL &&
        fabs(Nijconj-floor(Nijconj))<TOL) {
      piRC=piCCf[(int) Nij][(int) Nji][(int) Nijconj];
      dN3[0]=piCCdfdx[(int) Nij][(int) Nji][(int) Nijconj];
      dN3[1]=piCCdfdy[(int) Nij][(int) Nji][(int) Nijconj];
      dN3[2]=piCCdfdz[(int) Nij][(int) Nji][(int) Nijconj];
      done=1;
    }

    if (done==0) {
      for (i=0; i<piCCdom[0][1]; i++)
        if (Nij>=(double) i && Nij<=(double) i+1 || Nij==(double) i) x=i;
      for (i=0; i<piCCdom[1][1]; i++)
        if (Nji>=(double) i && Nji<=(double) i+1 || Nji==(double) i) y=i;
      for (i=0; i<piCCdom[2][1]; i++)
        if (Nijconj>=(double) i && Nijconj<=(double) i+1 ||
            Nijconj==(double) i) z=i;

      for (i=0; i<64; i++) coeffs[i]=piCC[x][y][z][i];
      piRC=Sptricubic(Nij,Nji,Nijconj,coeffs,dN3);
    }
  }


  // CH interaction

  if (typei==0 && typej==1 || typei==1 && typej==0) {
    // if the inputs are out of bounds set them back to a point in bounds

    if (Nij<piCHdom[0][0] || Nij>piCHdom[0][1] ||
        Nji<piCHdom[1][0] || Nji>piCHdom[1][1] ||
        Nijconj<piCHdom[2][0] || Nijconj>piCHdom[2][1]) {
      if (Nij<piCHdom[0][0]) Nij=piCHdom[0][0];
      if (Nij>piCHdom[0][1]) Nij=piCHdom[0][1];
      if (Nji<piCHdom[1][0]) Nji=piCHdom[1][0];
      if (Nji>piCHdom[1][1]) Nji=piCHdom[1][1];
      if (Nijconj<piCHdom[2][0]) Nijconj=piCHdom[2][0];
      if (Nijconj>piCHdom[2][1]) Nijconj=piCHdom[2][1];
    }

    if (fabs(Nij-floor(Nij))<TOL && fabs(Nji-floor(Nji))<TOL &&
        fabs(Nijconj-floor(Nijconj))<TOL) {
      piRC=piCHf[(int) Nij][(int) Nji][(int) Nijconj];
      dN3[0]=piCHdfdx[(int) Nij][(int) Nji][(int) Nijconj];
      dN3[1]=piCHdfdy[(int) Nij][(int) Nji][(int) Nijconj];
      dN3[2]=piCHdfdz[(int) Nij][(int) Nji][(int) Nijconj];
      done=1;
    }

    if (done==0) {
      for (i=0; i<piCHdom[0][1]; i++)
        if (Nij>=i && Nij<=i+1) x=i;
      for (i=0; i<piCHdom[1][1]; i++)
        if (Nji>=i && Nji<=i+1) y=i;
      for (i=0; i<piCHdom[2][1]; i++)
        if (Nijconj>=i && Nijconj<=i+1) z=i;

      for (i=0; i<64; i++) coeffs[i]=piCH[x][y][z][i];
      piRC=Sptricubic(Nij,Nji,Nijconj,coeffs,dN3);
    }
  }

  if (typei==1 && typej==1) {
    if (Nij<piHHdom[0][0] || Nij>piHHdom[0][1] ||
        Nji<piHHdom[1][0] || Nji>piHHdom[1][1] ||
        Nijconj<piHHdom[2][0] || Nijconj>piHHdom[2][1]) {
      Nij=0.0;
      Nji=0.0;
      Nijconj=0.0;
    }
    if (fabs(Nij-floor(Nij))<TOL && fabs(Nji-floor(Nji))<TOL &&
        fabs(Nijconj-floor(Nijconj))<TOL) {
      piRC=piHHf[(int) Nij][(int) Nji][(int) Nijconj];
      dN3[0]=piHHdfdx[(int) Nij][(int) Nji][(int) Nijconj];
      dN3[1]=piHHdfdy[(int) Nij][(int) Nji][(int) Nijconj];
      dN3[2]=piHHdfdz[(int) Nij][(int) Nji][(int) Nijconj];
      done=1;
    }
    if (done==0) {
      for (i=0; i<piHHdom[0][1]; i++)
        if (Nij>=i && Nij<=i+1) x=i;
      for (i=0; i<piHHdom[1][1]; i++)
        if (Nji>=i && Nji<=i+1) y=i;
      for (i=0; i<piHHdom[2][1]; i++)
        if (Nijconj>=i && Nijconj<=i+1) z=i;

      for (i=0; i<64; i++) coeffs[i]=piHH[x][y][z][i];
      piRC=Sptricubic(Nij,Nji,Nijconj,coeffs,dN3);
    }
  }

  return piRC;
}

/* ----------------------------------------------------------------------
   Tij spline
------------------------------------------------------------------------- */

double PairAIREBO::TijSpline(double Nij, double Nji,
                             double Nijconj, double dN3[3])
{
  int x,y,z,i,done;
  double Tijf,coeffs[64];

  x=0;
  y=0;
  z=0;
  i=0;
  Tijf=0.0;
  done=0;
  for (i=0; i<64; i++) coeffs[i]=0.0;

  //if the inputs are out of bounds set them back to a point in bounds

  if (Nij<Tijdom[0][0]) Nij=Tijdom[0][0];
  if (Nij>Tijdom[0][1]) Nij=Tijdom[0][1];
  if (Nji<Tijdom[1][0]) Nji=Tijdom[1][0];
  if (Nji>Tijdom[1][1]) Nji=Tijdom[1][1];
  if (Nijconj<Tijdom[2][0]) Nijconj=Tijdom[2][0];
  if (Nijconj>Tijdom[2][1]) Nijconj=Tijdom[2][1];

  if (fabs(Nij-floor(Nij))<TOL && fabs(Nji-floor(Nji))<TOL &&
      fabs(Nijconj-floor(Nijconj))<TOL) {
    Tijf=Tf[(int) Nij][(int) Nji][(int) Nijconj];
    dN3[0]=Tdfdx[(int) Nij][(int) Nji][(int) Nijconj];
    dN3[1]=Tdfdy[(int) Nij][(int) Nji][(int) Nijconj];
    dN3[2]=Tdfdz[(int) Nij][(int) Nji][(int) Nijconj];
    done=1;
  }

  if (done==0) {
    for (i=0; i<Tijdom[0][1]; i++)
      if (Nij>=i && Nij<=i+1) x=i;
    for (i=0; i<Tijdom[1][1]; i++)
      if (Nji>=i && Nji<=i+1) y=i;
    for (i=0; i<Tijdom[2][1]; i++)
      if (Nijconj>=i && Nijconj<=i+1) z=i;

    for (i=0; i<64; i++) coeffs[i]=Tijc[x][y][z][i];
    Tijf=Sptricubic(Nij,Nji,Nijconj,coeffs,dN3);
  }

  return Tijf;
}

/* ----------------------------------------------------------------------
   read AIREBO potential file
------------------------------------------------------------------------- */

void PairAIREBO::read_file(char *filename)
{
  int i,j,k,l,limit;
  char s[MAXLINE];

  // REBO Parameters (AIREBO)

  double rcmin_CC,rcmin_CH,rcmin_HH,rcmax_CC,rcmax_CH,
    rcmax_HH,rcmaxp_CC,rcmaxp_CH,rcmaxp_HH;
  double Q_CC,Q_CH,Q_HH,alpha_CC,alpha_CH,alpha_HH,A_CC,A_CH,A_HH;
  double BIJc_CC1,BIJc_CC2,BIJc_CC3,BIJc_CH1,BIJc_CH2,BIJc_CH3,
    BIJc_HH1,BIJc_HH2,BIJc_HH3;
  double Beta_CC1,Beta_CC2,Beta_CC3,Beta_CH1,Beta_CH2,Beta_CH3,
    Beta_HH1,Beta_HH2,Beta_HH3;
  double rho_CC,rho_CH,rho_HH;

  // LJ Parameters (AIREBO)

  double rcLJmin_CC,rcLJmin_CH,rcLJmin_HH,rcLJmax_CC,rcLJmax_CH,
    rcLJmax_HH,bLJmin_CC;
  double bLJmin_CH,bLJmin_HH,bLJmax_CC,bLJmax_CH,bLJmax_HH,
    epsilon_CC,epsilon_CH,epsilon_HH;
  double sigma_CC,sigma_CH,sigma_HH,epsilonT_CCCC,epsilonT_CCCH,epsilonT_HCCH;

  MPI_Comm_rank(world,&me);

  // read file on proc 0

  if (me == 0) {
    FILE *fp = open_potential(filename);
    if (fp == NULL) {
      char str[128];
      sprintf(str,"Cannot open AIREBO potential file %s",filename);
      error->one(FLERR,str);
    }

    // skip initial comment lines

    while (1) {
      fgets(s,MAXLINE,fp);
      if (s[0] != '#') break;
    }

    // read parameters

    fgets(s,MAXLINE,fp);
    sscanf(s,"%lg",&rcmin_CC);
    fgets(s,MAXLINE,fp);
    sscanf(s,"%lg",&rcmin_CH);
    fgets(s,MAXLINE,fp);
    sscanf(s,"%lg",&rcmin_HH);
    fgets(s,MAXLINE,fp);
    sscanf(s,"%lg",&rcmax_CC);
    fgets(s,MAXLINE,fp);
    sscanf(s,"%lg",&rcmax_CH);
    fgets(s,MAXLINE,fp);
    sscanf(s,"%lg",&rcmax_HH);
    fgets(s,MAXLINE,fp);
    sscanf(s,"%lg",&rcmaxp_CC);
    fgets(s,MAXLINE,fp);
    sscanf(s,"%lg",&rcmaxp_CH);
    fgets(s,MAXLINE,fp);
    sscanf(s,"%lg",&rcmaxp_HH);
    fgets(s,MAXLINE,fp);
    sscanf(s,"%lg",&smin);
    fgets(s,MAXLINE,fp);
    sscanf(s,"%lg",&Nmin);
    fgets(s,MAXLINE,fp);
    sscanf(s,"%lg",&Nmax);
    fgets(s,MAXLINE,fp);
    sscanf(s,"%lg",&NCmin);
    fgets(s,MAXLINE,fp);
    sscanf(s,"%lg",&NCmax);
    fgets(s,MAXLINE,fp);
    sscanf(s,"%lg",&Q_CC);
    fgets(s,MAXLINE,fp);
    sscanf(s,"%lg",&Q_CH);
    fgets(s,MAXLINE,fp);
    sscanf(s,"%lg",&Q_HH);
    fgets(s,MAXLINE,fp);
    sscanf(s,"%lg",&alpha_CC);
    fgets(s,MAXLINE,fp);
    sscanf(s,"%lg",&alpha_CH);
    fgets(s,MAXLINE,fp);
    sscanf(s,"%lg",&alpha_HH);
    fgets(s,MAXLINE,fp);
    sscanf(s,"%lg",&A_CC);
    fgets(s,MAXLINE,fp);
    sscanf(s,"%lg",&A_CH);
    fgets(s,MAXLINE,fp);
    sscanf(s,"%lg",&A_HH);
    fgets(s,MAXLINE,fp);
    sscanf(s,"%lg",&BIJc_CC1);
    fgets(s,MAXLINE,fp);
    sscanf(s,"%lg",&BIJc_CC2);
    fgets(s,MAXLINE,fp);
    sscanf(s,"%lg",&BIJc_CC3);
    fgets(s,MAXLINE,fp);
    sscanf(s,"%lg",&BIJc_CH1);
    fgets(s,MAXLINE,fp);
    sscanf(s,"%lg",&BIJc_CH2);
    fgets(s,MAXLINE,fp);
    sscanf(s,"%lg",&BIJc_CH3);
    fgets(s,MAXLINE,fp);
    sscanf(s,"%lg",&BIJc_HH1);
    fgets(s,MAXLINE,fp);
    sscanf(s,"%lg",&BIJc_HH2);
    fgets(s,MAXLINE,fp);
    sscanf(s,"%lg",&BIJc_HH3);
    fgets(s,MAXLINE,fp);
    sscanf(s,"%lg",&Beta_CC1);
    fgets(s,MAXLINE,fp);
    sscanf(s,"%lg",&Beta_CC2);
    fgets(s,MAXLINE,fp);
    sscanf(s,"%lg",&Beta_CC3);
    fgets(s,MAXLINE,fp);
    sscanf(s,"%lg",&Beta_CH1);
    fgets(s,MAXLINE,fp);
    sscanf(s,"%lg",&Beta_CH2);
    fgets(s,MAXLINE,fp);
    sscanf(s,"%lg",&Beta_CH3);
    fgets(s,MAXLINE,fp);
    sscanf(s,"%lg",&Beta_HH1);
    fgets(s,MAXLINE,fp);
    sscanf(s,"%lg",&Beta_HH2);
    fgets(s,MAXLINE,fp);
    sscanf(s,"%lg",&Beta_HH3);
    fgets(s,MAXLINE,fp);
    sscanf(s,"%lg",&rho_CC);
    fgets(s,MAXLINE,fp);
    sscanf(s,"%lg",&rho_CH);
    fgets(s,MAXLINE,fp);
    sscanf(s,"%lg",&rho_HH);

    // LJ parameters

    fgets(s,MAXLINE,fp);
    sscanf(s,"%lg",&rcLJmin_CC);
    fgets(s,MAXLINE,fp);
    sscanf(s,"%lg",&rcLJmin_CH);
    fgets(s,MAXLINE,fp);
    sscanf(s,"%lg",&rcLJmin_HH);
    fgets(s,MAXLINE,fp);
    sscanf(s,"%lg",&rcLJmax_CC);
    fgets(s,MAXLINE,fp);
    sscanf(s,"%lg",&rcLJmax_CH);
    fgets(s,MAXLINE,fp);
    sscanf(s,"%lg",&rcLJmax_HH);
    fgets(s,MAXLINE,fp);
    sscanf(s,"%lg",&bLJmin_CC);
    fgets(s,MAXLINE,fp);
    sscanf(s,"%lg",&bLJmin_CH);
    fgets(s,MAXLINE,fp);
    sscanf(s,"%lg",&bLJmin_HH);
    fgets(s,MAXLINE,fp);
    sscanf(s,"%lg",&bLJmax_CC);
    fgets(s,MAXLINE,fp);
    sscanf(s,"%lg",&bLJmax_CH);
    fgets(s,MAXLINE,fp);
    sscanf(s,"%lg",&bLJmax_HH);
    fgets(s,MAXLINE,fp);
    sscanf(s,"%lg",&epsilon_CC);
    fgets(s,MAXLINE,fp);
    sscanf(s,"%lg",&epsilon_CH);
    fgets(s,MAXLINE,fp);
    sscanf(s,"%lg",&epsilon_HH);
    fgets(s,MAXLINE,fp);
    sscanf(s,"%lg",&sigma_CC);
    fgets(s,MAXLINE,fp);
    sscanf(s,"%lg",&sigma_CH);
    fgets(s,MAXLINE,fp);
    sscanf(s,"%lg",&sigma_HH);
    fgets(s,MAXLINE,fp);
    sscanf(s,"%lg",&epsilonT_CCCC);
    fgets(s,MAXLINE,fp);
    sscanf(s,"%lg",&epsilonT_CCCH);
    fgets(s,MAXLINE,fp);
    sscanf(s,"%lg",&epsilonT_HCCH);

    // gC spline

    fgets(s,MAXLINE,fp);
    fgets(s,MAXLINE,fp);
    fgets(s,MAXLINE,fp);

    // number-1 = # of domains for the spline

    fgets(s,MAXLINE,fp);
    sscanf(s,"%d",&limit);

    for (i = 0; i < limit; i++) {
      fgets(s,MAXLINE,fp);
      sscanf(s,"%lg",&gCdom[i]);
    }
    fgets(s,MAXLINE,fp);
    for (i = 0; i < limit-1; i++) {
      for (j = 0; j < 6; j++) {
        fgets(s,MAXLINE,fp);
        sscanf(s,"%lg",&gC1[i][j]);
      }
    }
    fgets(s,MAXLINE,fp);
    for (i = 0; i < limit-1; i++) {
      for (j = 0; j < 6; j++) {
        fgets(s,MAXLINE,fp);
        sscanf(s,"%lg",&gC2[i][j]);
      }
    }

    // gH spline

    fgets(s,MAXLINE,fp);
    fgets(s,MAXLINE,fp);
    fgets(s,MAXLINE,fp);

    fgets(s,MAXLINE,fp);
    sscanf(s,"%d",&limit);

    for (i = 0; i < limit; i++) {
      fgets(s,MAXLINE,fp);
      sscanf(s,"%lg",&gHdom[i]);
    }

    fgets(s,MAXLINE,fp);

    for (i = 0; i < limit-1; i++) {
      for (j = 0; j < 6; j++) {
        fgets(s,MAXLINE,fp);
        sscanf(s,"%lg",&gH[i][j]);
      }
    }

    // pCC spline

    fgets(s,MAXLINE,fp);
    fgets(s,MAXLINE,fp);
    fgets(s,MAXLINE,fp);

    fgets(s,MAXLINE,fp);
    sscanf(s,"%d",&limit);

    for (i = 0; i < limit/2; i++) {
      for (j = 0; j < limit/2; j++) {
        fgets(s,MAXLINE,fp);
        sscanf(s,"%lg",&pCCdom[i][j]);
      }
    }
    fgets(s,MAXLINE,fp);

    for (i = 0; i < (int) pCCdom[0][1]; i++) {
      for (j = 0; j < (int) pCCdom[1][1]; j++) {
        for (k = 0; k < 16; k++) {
          fgets(s,MAXLINE,fp);
          sscanf(s,"%lg",&pCC[i][j][k]);
        }
      }
    }

    // pCH spline

    fgets(s,MAXLINE,fp);
    fgets(s,MAXLINE,fp);
    fgets(s,MAXLINE,fp);
    fgets(s,MAXLINE,fp);
    sscanf(s,"%d",&limit);

    for (i = 0; i < limit/2; i++) {
      for (j = 0; j < limit/2; j++) {
        fgets(s,MAXLINE,fp);
        sscanf(s,"%lg",&pCHdom[i][j]);
      }
    }
    fgets(s,MAXLINE,fp);

    for (i = 0; i < (int) pCHdom[0][1]; i++) {
      for (j = 0; j < (int) pCHdom[1][1]; j++) {
        for (k = 0; k < 16; k++) {
          fgets(s,MAXLINE,fp);
          sscanf(s,"%lg",&pCH[i][j][k]);
        }
      }
    }

    // piCC cpline

    fgets(s,MAXLINE,fp);
    fgets(s,MAXLINE,fp);
    fgets(s,MAXLINE,fp);

    fgets(s,MAXLINE,fp);
    sscanf(s,"%d",&limit);

    for (i = 0; i < limit/2; i++) {
      for (j = 0; j < limit/3; j++) {
        fgets(s,MAXLINE,fp);
        sscanf(s,"%lg",&piCCdom[i][j]);
      }
    }
    fgets(s,MAXLINE,fp);

    for (i = 0; i < (int) piCCdom[0][1]; i++) {
      for (j = 0; j < (int) piCCdom[1][1]; j++) {
        for (k = 0; k < (int) piCCdom[2][1]; k++) {
          for (l = 0; l < 64; l = l+1) {
            fgets(s,MAXLINE,fp);
            sscanf(s,"%lg",&piCC[i][j][k][l]);
          }
        }
      }
    }

    // piCH spline

    fgets(s,MAXLINE,fp);
    fgets(s,MAXLINE,fp);
    fgets(s,MAXLINE,fp);

    fgets(s,MAXLINE,fp);
    sscanf(s,"%d",&limit);

    for (i = 0; i < limit/2; i++) {
      for (j = 0; j < limit/3; j++) {
        fgets(s,MAXLINE,fp);
        sscanf(s,"%lg",&piCHdom[i][j]);
      }
    }
    fgets(s,MAXLINE,fp);

    for (i = 0; i < (int) piCHdom[0][1]; i++) {
      for (j = 0; j < (int) piCHdom[1][1]; j++) {
        for (k = 0; k < (int) piCHdom[2][1]; k++) {
          for (l = 0; l < 64; l = l+1) {
            fgets(s,MAXLINE,fp);
            sscanf(s,"%lg",&piCH[i][j][k][l]);
          }
        }
      }
    }

    // piHH spline

    fgets(s,MAXLINE,fp);
    fgets(s,MAXLINE,fp);
    fgets(s,MAXLINE,fp);

    fgets(s,MAXLINE,fp);
    sscanf(s,"%d",&limit);

    for (i = 0; i < limit/2; i++) {
      for (j = 0; j < limit/3; j++) {
        fgets(s,MAXLINE,fp);
        sscanf(s,"%lg",&piHHdom[i][j]);
      }
    }
    fgets(s,MAXLINE,fp);

    for (i = 0; i < (int) piHHdom[0][1]; i++) {
      for (j = 0; j < (int) piHHdom[1][1]; j++) {
        for (k = 0; k < (int) piHHdom[2][1]; k++) {
          for (l = 0; l < 64; l = l+1) {
            fgets(s,MAXLINE,fp);
            sscanf(s,"%lg",&piHH[i][j][k][l]);
          }
        }
      }
    }

    // Tij spline

    fgets(s,MAXLINE,fp);
    fgets(s,MAXLINE,fp);
    fgets(s,MAXLINE,fp);

    fgets(s,MAXLINE,fp);
    sscanf(s,"%d",&limit);

    for (i = 0; i < limit/2; i++) {
      for (j = 0; j < limit/3; j++) {
        fgets(s,MAXLINE,fp);
        sscanf(s,"%lg",&Tijdom[i][j]);
      }
    }
    fgets(s,MAXLINE,fp);

    for (i = 0; i < (int) Tijdom[0][1]; i++) {
      for (j = 0; j < (int) Tijdom[1][1]; j++) {
        for (k = 0; k < (int) Tijdom[2][1]; k++) {
          for (l = 0; l < 64; l = l+1) {
            fgets(s,MAXLINE,fp);
            sscanf(s,"%lg",&Tijc[i][j][k][l]);
          }
        }
      }
    }

    fclose(fp);
  }

  // store read-in values in arrays

  if (me == 0) {

    // REBO

    rcmin[0][0] = rcmin_CC;
    rcmin[0][1] = rcmin_CH;
    rcmin[1][0] = rcmin[0][1];
    rcmin[1][1] = rcmin_HH;

    rcmax[0][0] = rcmax_CC;
    rcmax[0][1] = rcmax_CH;
    rcmax[1][0] = rcmax[0][1];
    rcmax[1][1] = rcmax_HH;

    rcmaxsq[0][0] = rcmax[0][0]*rcmax[0][0];
    rcmaxsq[1][0] = rcmax[1][0]*rcmax[1][0];
    rcmaxsq[0][1] = rcmax[0][1]*rcmax[0][1];
    rcmaxsq[1][1] = rcmax[1][1]*rcmax[1][1];

    rcmaxp[0][0] = rcmaxp_CC;
    rcmaxp[0][1] = rcmaxp_CH;
    rcmaxp[1][0] = rcmaxp[0][1];
    rcmaxp[1][1] = rcmaxp_HH;

    Q[0][0] = Q_CC;
    Q[0][1] = Q_CH;
    Q[1][0] = Q[0][1];
    Q[1][1] = Q_HH;

    alpha[0][0] = alpha_CC;
    alpha[0][1] = alpha_CH;
    alpha[1][0] = alpha[0][1];
    alpha[1][1] = alpha_HH;

    A[0][0] = A_CC;
    A[0][1] = A_CH;
    A[1][0] = A[0][1];
    A[1][1] = A_HH;

    rho[0][0] = rho_CC;
    rho[0][1] = rho_CH;
    rho[1][0] = rho[0][1];
    rho[1][1] = rho_HH;

    BIJc[0][0][0] = BIJc_CC1;
    BIJc[0][0][1] = BIJc_CC2;
    BIJc[0][0][2] = BIJc_CC3;
    BIJc[0][1][0] = BIJc_CH1;
    BIJc[0][1][1] = BIJc_CH2;
    BIJc[0][1][2] = BIJc_CH3;
    BIJc[1][0][0] = BIJc_CH1;
    BIJc[1][0][1] = BIJc_CH2;
    BIJc[1][0][2] = BIJc_CH3;
    BIJc[1][1][0] = BIJc_HH1;
    BIJc[1][1][1] = BIJc_HH2;
    BIJc[1][1][2] = BIJc_HH3;

    Beta[0][0][0] = Beta_CC1;
    Beta[0][0][1] = Beta_CC2;
    Beta[0][0][2] = Beta_CC3;
    Beta[0][1][0] = Beta_CH1;
    Beta[0][1][1] = Beta_CH2;
    Beta[0][1][2] = Beta_CH3;
    Beta[1][0][0] = Beta_CH1;
    Beta[1][0][1] = Beta_CH2;
    Beta[1][0][2] = Beta_CH3;
    Beta[1][1][0] = Beta_HH1;
    Beta[1][1][1] = Beta_HH2;
    Beta[1][1][2] = Beta_HH3;

    // LJ

    rcLJmin[0][0] = rcLJmin_CC;
    rcLJmin[0][1] = rcLJmin_CH;
    rcLJmin[1][0] = rcLJmin[0][1];
    rcLJmin[1][1] = rcLJmin_HH;

    rcLJmax[0][0] = rcLJmax_CC;
    rcLJmax[0][1] = rcLJmax_CH;
    rcLJmax[1][0] = rcLJmax[0][1];
    rcLJmax[1][1] = rcLJmax_HH;

    rcLJmaxsq[0][0] = rcLJmax[0][0]*rcLJmax[0][0];
    rcLJmaxsq[1][0] = rcLJmax[1][0]*rcLJmax[1][0];
    rcLJmaxsq[0][1] = rcLJmax[0][1]*rcLJmax[0][1];
    rcLJmaxsq[1][1] = rcLJmax[1][1]*rcLJmax[1][1];

    bLJmin[0][0] = bLJmin_CC;
    bLJmin[0][1] = bLJmin_CH;
    bLJmin[1][0] = bLJmin[0][1];
    bLJmin[1][1] = bLJmin_HH;

    bLJmax[0][0] = bLJmax_CC;
    bLJmax[0][1] = bLJmax_CH;
    bLJmax[1][0] = bLJmax[0][1];
    bLJmax[1][1] = bLJmax_HH;

    epsilon[0][0] = epsilon_CC;
    epsilon[0][1] = epsilon_CH;
    epsilon[1][0] = epsilon[0][1];
    epsilon[1][1] = epsilon_HH;

    sigma[0][0] = sigma_CC;
    sigma[0][1] = sigma_CH;
    sigma[1][0] = sigma[0][1];
    sigma[1][1] = sigma_HH;

    // torsional

    thmin = -1.0;
    thmax = -0.995;
    epsilonT[0][0] = epsilonT_CCCC;
    epsilonT[0][1] = epsilonT_CCCH;
    epsilonT[1][0] = epsilonT[0][1];
    epsilonT[1][1] = epsilonT_HCCH;
  }

  // broadcast read-in and setup values

  MPI_Bcast(&thmin,1,MPI_DOUBLE,0,world);
  MPI_Bcast(&thmax,1,MPI_DOUBLE,0,world);

  MPI_Bcast(&smin,1,MPI_DOUBLE,0,world);
  MPI_Bcast(&Nmin,1,MPI_DOUBLE,0,world);
  MPI_Bcast(&Nmax,1,MPI_DOUBLE,0,world);
  MPI_Bcast(&NCmin,1,MPI_DOUBLE,0,world);
  MPI_Bcast(&NCmax,1,MPI_DOUBLE,0,world);


  MPI_Bcast(&rcmin[0][0],4,MPI_DOUBLE,0,world);
  MPI_Bcast(&rcmax[0][0],4,MPI_DOUBLE,0,world);
  MPI_Bcast(&rcmaxsq[0][0],4,MPI_DOUBLE,0,world);
  MPI_Bcast(&rcmaxp[0][0],4,MPI_DOUBLE,0,world);

  MPI_Bcast(&Q[0][0],4,MPI_DOUBLE,0,world);
  MPI_Bcast(&alpha[0][0],4,MPI_DOUBLE,0,world);
  MPI_Bcast(&A[0][0],4,MPI_DOUBLE,0,world);
  MPI_Bcast(&rho[0][0],4,MPI_DOUBLE,0,world);
  MPI_Bcast(&BIJc[0][0][0],12,MPI_DOUBLE,0,world);
  MPI_Bcast(&Beta[0][0][0],12,MPI_DOUBLE,0,world);

  MPI_Bcast(&rcLJmin[0][0],4,MPI_DOUBLE,0,world);
  MPI_Bcast(&rcLJmax[0][0],4,MPI_DOUBLE,0,world);
  MPI_Bcast(&rcLJmaxsq[0][0],4,MPI_DOUBLE,0,world);
  MPI_Bcast(&rcLJmin[0][0],4,MPI_DOUBLE,0,world);
  MPI_Bcast(&rcLJmin[0][0],4,MPI_DOUBLE,0,world);

  MPI_Bcast(&rcLJmin[0][0],4,MPI_DOUBLE,0,world);
  MPI_Bcast(&rcLJmax[0][0],4,MPI_DOUBLE,0,world);
  MPI_Bcast(&bLJmin[0][0],4,MPI_DOUBLE,0,world);
  MPI_Bcast(&bLJmax[0][0],4,MPI_DOUBLE,0,world);

  MPI_Bcast(&epsilon[0][0],4,MPI_DOUBLE,0,world);
  MPI_Bcast(&sigma[0][0],4,MPI_DOUBLE,0,world);
  MPI_Bcast(&epsilonT[0][0],4,MPI_DOUBLE,0,world);

  MPI_Bcast(&gCdom[0],5,MPI_DOUBLE,0,world);
  MPI_Bcast(&gC1[0][0],24,MPI_DOUBLE,0,world);
  MPI_Bcast(&gC2[0][0],24,MPI_DOUBLE,0,world);
  MPI_Bcast(&gHdom[0],4,MPI_DOUBLE,0,world);
  MPI_Bcast(&gH[0][0],18,MPI_DOUBLE,0,world);

  MPI_Bcast(&pCCdom[0][0],4,MPI_DOUBLE,0,world);
  MPI_Bcast(&pCHdom[0][0],4,MPI_DOUBLE,0,world);
  MPI_Bcast(&pCC[0][0][0],256,MPI_DOUBLE,0,world);
  MPI_Bcast(&pCH[0][0][0],256,MPI_DOUBLE,0,world);

  MPI_Bcast(&piCCdom[0][0],6,MPI_DOUBLE,0,world);
  MPI_Bcast(&piCHdom[0][0],6,MPI_DOUBLE,0,world);
  MPI_Bcast(&piHHdom[0][0],6,MPI_DOUBLE,0,world);
  MPI_Bcast(&piCC[0][0][0][0],9216,MPI_DOUBLE,0,world);
  MPI_Bcast(&piCH[0][0][0][0],9216,MPI_DOUBLE,0,world);
  MPI_Bcast(&piHH[0][0][0][0],9216,MPI_DOUBLE,0,world);

  MPI_Bcast(&Tijdom[0][0],6,MPI_DOUBLE,0,world);
  MPI_Bcast(&Tijc[0][0][0][0],9216,MPI_DOUBLE,0,world);
}

// ----------------------------------------------------------------------
// generic Spline functions
// ----------------------------------------------------------------------

/* ----------------------------------------------------------------------
   fifth order spline evaluation
------------------------------------------------------------------------- */

double PairAIREBO::Sp5th(double x, double coeffs[6], double *df)
{
  double f, d;
  const double x2 = x*x;
  const double x3 = x2*x;

  f  = coeffs[0];
  f += coeffs[1]*x;
  d  = coeffs[1];
  f += coeffs[2]*x2;
  d += 2.0*coeffs[2]*x;
  f += coeffs[3]*x3;
  d += 3.0*coeffs[3]*x2;
  f += coeffs[4]*x2*x2;
  d += 4.0*coeffs[4]*x3;
  f += coeffs[5]*x2*x3;
  d += 5.0*coeffs[5]*x2*x2;

  *df = d;
  return f;
}

/* ----------------------------------------------------------------------
   bicubic spline evaluation
------------------------------------------------------------------------- */

double PairAIREBO::Spbicubic(double x, double y,
                             double coeffs[16], double df[2])
{
  double f,xn,yn,xn1,yn1,c;
  int i,j;

  f = 0.0;
  df[0] = 0.0;
  df[1] = 0.0;

  xn = 1.0;
  for (i = 0; i < 4; i++) {
    yn = 1.0;
    for (j = 0; j < 4; j++) {
      c = coeffs[i*4+j];

      f += c*xn*yn;
      if (i > 0) df[0] += c * ((double) i) * xn1 * yn;
      if (j > 0) df[1] += c * ((double) j) * xn * yn1;

      yn1 = yn;
      yn *= y;
    }
    xn1 = xn;
    xn *= x;
  }

  return f;
}

/* ----------------------------------------------------------------------
   tricubic spline evaluation
------------------------------------------------------------------------- */

double PairAIREBO::Sptricubic(double x, double y, double z,
                              double coeffs[64], double df[3])
{
  double f,ir,jr,kr,xn,yn,zn,xn1,yn1,zn1,c;
  int i,j,k;

  f = 0.0;
  df[0] = 0.0;
  df[1] = 0.0;
  df[2] = 0.0;

  xn = 1.0;
  for (i = 0; i < 4; i++) {
    ir = (double) i;
    yn = 1.0;
    for (j = 0; j < 4; j++) {
      jr = (double) j;
      zn = 1.0;
      for (k = 0; k < 4; k++) {
        kr = (double) k;
        c = coeffs[16*i+4*j+k];
        f += c*xn*yn*zn;
        if (i > 0) df[0] += c * ir * xn1 * yn * zn;
        if (j > 0) df[1] += c * jr * xn * yn1 * zn;
        if (k > 0) df[2] += c * kr * xn * yn * zn1;
        zn1 = zn;
        zn *= z;
      }
      yn1 = yn;
      yn *= y;
    }
    xn1 = xn;
    xn *= x;
  }

  return f;
}

/* ----------------------------------------------------------------------
   initialize spline knot values
------------------------------------------------------------------------- */

void PairAIREBO::spline_init()
{
  int i,j,k;

  for (i = 0; i < 5; i++) {
    for (j = 0; j < 5; j++) {
      PCCf[i][j] = 0.0;
      PCCdfdx[i][j] = 0.0;
      PCCdfdy[i][j] = 0.0;
      PCHf[i][j] = 0.0;
      PCHdfdx[i][j] = 0.0;
      PCHdfdy[i][j] = 0.0;
    }
  }

  PCCf[0][2] = -0.00050;
  PCCf[0][3] = 0.0161253646;
  PCCf[1][1] = -0.010960;
  PCCf[1][2] = 0.00632624824;
  PCCf[2][0] = -0.0276030;
  PCCf[2][1] = 0.00317953083;

  PCHf[0][1] = 0.209336733;
  PCHf[0][2] = -0.0644496154;
  PCHf[0][3] = -0.303927546;
  PCHf[1][0] = 0.010;
  PCHf[1][1] = -0.125123401;
  PCHf[1][2] = -0.298905246;
  PCHf[2][0] = -0.122042146;
  PCHf[2][1] = -0.300529172;
  PCHf[3][0] = -0.307584705;

  for (i = 0; i < 5; i++) {
    for (j = 0; j < 5; j++) {
      for (k = 0; k < 10; k++) {
        piCCf[i][j][k] = 0.0;
        piCCdfdx[i][j][k] = 0.0;
        piCCdfdy[i][j][k] = 0.0;
        piCCdfdz[i][j][k] = 0.0;
        piCHf[i][j][k] = 0.0;
        piCHdfdx[i][j][k] = 0.0;
        piCHdfdy[i][j][k] = 0.0;
        piCHdfdz[i][j][k] = 0.0;
        piHHf[i][j][k] = 0.0;
        piHHdfdx[i][j][k] = 0.0;
        piHHdfdy[i][j][k] = 0.0;
        piHHdfdz[i][j][k] = 0.0;
        Tf[i][j][k] = 0.0;
        Tdfdx[i][j][k] = 0.0;
        Tdfdy[i][j][k] = 0.0;
        Tdfdz[i][j][k] = 0.0;
      }
    }
  }

  for (i = 3; i < 10; i++) piCCf[0][0][i] = 0.0049586079;
  piCCf[1][0][1] = 0.021693495;
  piCCf[0][1][1] = 0.021693495;
  for (i = 2; i < 10; i++) piCCf[1][0][i] = 0.0049586079;
  for (i = 2; i < 10; i++) piCCf[0][1][i] = 0.0049586079;
  piCCf[1][1][1] = 0.05250;
  piCCf[1][1][2] = -0.002088750;
  for (i = 3; i < 10; i++) piCCf[1][1][i] = -0.00804280;
  piCCf[2][0][1] = 0.024698831850;
  piCCf[0][2][1] = 0.024698831850;
  piCCf[2][0][2] = -0.00597133450;
  piCCf[0][2][2] = -0.00597133450;
  for (i = 3; i < 10; i++) piCCf[2][0][i] = 0.0049586079;
  for (i = 3; i < 10; i++) piCCf[0][2][i] = 0.0049586079;
  piCCf[2][1][1] = 0.00482478490;
  piCCf[1][2][1] = 0.00482478490;
  piCCf[2][1][2] = 0.0150;
  piCCf[1][2][2] = 0.0150;
  piCCf[2][1][3] = -0.010;
  piCCf[1][2][3] = -0.010;
  piCCf[2][1][4] = -0.01168893870;
  piCCf[1][2][4] = -0.01168893870;
  piCCf[2][1][5] = -0.013377877400;
  piCCf[1][2][5] = -0.013377877400;
  piCCf[2][1][6] = -0.015066816000;
  piCCf[1][2][6] = -0.015066816000;
  for (i = 7; i < 10; i++) piCCf[2][1][i] = -0.015066816000;
  for (i = 7; i < 10; i++) piCCf[1][2][i] = -0.015066816000;
  piCCf[2][2][1] = 0.0472247850;
  piCCf[2][2][2] = 0.0110;
  piCCf[2][2][3] = 0.0198529350;
  piCCf[2][2][4] = 0.01654411250;
  piCCf[2][2][5] = 0.013235290;
  piCCf[2][2][6] = 0.00992646749999 ;
  piCCf[2][2][7] = 0.006617644999;
  piCCf[2][2][8] = 0.00330882250;
  piCCf[3][0][1] = -0.05989946750;
  piCCf[0][3][1] = -0.05989946750;
  piCCf[3][0][2] = -0.05989946750;
  piCCf[0][3][2] = -0.05989946750;
  for (i = 3; i < 10; i++) piCCf[3][0][i] = 0.0049586079;
  for (i = 3; i < 10; i++) piCCf[0][3][i] = 0.0049586079;
  piCCf[3][1][2] = -0.0624183760;
  piCCf[1][3][2] = -0.0624183760;
  for (i = 3; i < 10; i++) piCCf[3][1][i] = -0.0624183760;
  for (i = 3; i < 10; i++) piCCf[1][3][i] = -0.0624183760;
  piCCf[3][2][1] = -0.02235469150;
  piCCf[2][3][1] = -0.02235469150;
  for (i = 2; i < 10; i++) piCCf[3][2][i] = -0.02235469150;
  for (i = 2; i < 10; i++) piCCf[2][3][i] = -0.02235469150;

  piCCdfdx[2][1][1] = -0.026250;
  piCCdfdx[2][1][5] = -0.0271880;
  piCCdfdx[2][1][6] = -0.0271880;
  for (i = 7; i < 10; i++) piCCdfdx[2][1][i] = -0.0271880;
  piCCdfdx[1][3][2] = 0.0187723882;
  for (i = 2; i < 10; i++) piCCdfdx[2][3][i] = 0.031209;

  piCCdfdy[1][2][1] = -0.026250;
  piCCdfdy[1][2][5] = -0.0271880;
  piCCdfdy[1][2][6] = -0.0271880;
  for (i = 7; i < 10; i++) piCCdfdy[1][2][i] = -0.0271880;
  piCCdfdy[3][1][2] = 0.0187723882;
  for (i = 2; i < 10; i++) piCCdfdy[3][2][i] = 0.031209;

  piCCdfdz[1][1][2] = -0.0302715;
  piCCdfdz[2][1][4] = -0.0100220;
  piCCdfdz[1][2][4] = -0.0100220;
  piCCdfdz[2][1][5] = -0.0100220;
  piCCdfdz[1][2][5] = -0.0100220;
  for (i = 4; i < 9; i++) piCCdfdz[2][2][i] = -0.0033090;

  //  make top end of piCC flat instead of zero
  i = 4;
  for (j = 0; j < 4; j++){
      for (k = 1; k < 11; k++){
          piCCf[i][j][k] = piCCf[i-1][j][k];
      }
  }
  for (i = 0; i < 4; i++){ // also enforces some symmetry
      for (j = i+1; j < 5; j++){
          for (k = 1; k < 11; k++){
              piCCf[i][j][k] = piCCf[j][i][k];
          }
      }
  }
  for (k = 1; k < 11; k++) piCCf[4][4][k] = piCCf[3][4][k];
  k = 10;
  for (i = 0; i < 5; i++){
      for (j = 0; j < 5; j++){
      piCCf[i][j][k] = piCCf[i][j][k-1];
      }
  }

  piCHf[1][1][1] = -0.050;
  piCHf[1][1][2] = -0.050;
  piCHf[1][1][3] = -0.30;
  for (i = 4; i < 10; i++) piCHf[1][1][i] = -0.050;
  for (i = 5; i < 10; i++) piCHf[2][0][i] = -0.004523893758064;
  for (i = 5; i < 10; i++) piCHf[0][2][i] = -0.004523893758064;
  piCHf[2][1][2] = -0.250;
  piCHf[1][2][2] = -0.250;
  piCHf[2][1][3] = -0.250;
  piCHf[1][2][3] = -0.250;
  piCHf[3][1][1] = -0.10;
  piCHf[1][3][1] = -0.10;
  piCHf[3][1][2] = -0.125;
  piCHf[1][3][2] = -0.125;
  piCHf[3][1][3] = -0.125;
  piCHf[1][3][3] = -0.125;
  for (i = 4; i < 10; i++) piCHf[3][1][i] = -0.10;
  for (i = 4; i < 10; i++) piCHf[1][3][i] = -0.10;

  // make top end of piCH flat instead of zero
 // also enforces some symmetry

  i = 4;
  for (j = 0; j < 4; j++){
      for (k = 1; k < 11; k++){
          piCHf[i][j][k] = piCHf[i-1][j][k];
      }
  }
  for (i = 0; i < 4; i++){
      for (j = i+1; j < 5; j++){
          for (k = 1; k < 11; k++){
              piCHf[i][j][k] = piCHf[j][i][k];
          }
      }
  }
  for (k = 1; k < 11; k++) piCHf[4][4][k] = piCHf[3][4][k];
  k = 10;
  for (i = 0; i < 5; i++){
      for (j = 0; j < 5; j++){
      piCHf[i][j][k] = piCHf[i][j][k-1];
      }
  }

  piHHf[1][1][1] = 0.124915958;

  Tf[2][2][1] = -0.035140;
  for (i = 2; i < 10; i++) Tf[2][2][i] = -0.0040480;
}

/* ----------------------------------------------------------------------
   memory usage of local atom-based arrays
------------------------------------------------------------------------- */

double PairAIREBO::memory_usage()
{
  double bytes = 0.0;
  bytes += maxlocal * sizeof(int);
  bytes += maxlocal * sizeof(int *);

<<<<<<< HEAD
  for (int i = 0; i < comm->nthreads; ++i)
    bytes += ipage[i].size();

=======
  for (int i = 0; i < comm->nthreads; i++)
    bytes += ipage[i].size();
  
>>>>>>> e59d4f67
  bytes += 2*maxlocal * sizeof(double);
  return bytes;
}<|MERGE_RESOLUTION|>--- conflicted
+++ resolved
@@ -71,11 +71,7 @@
 {
   memory->destroy(REBO_numneigh);
   memory->sfree(REBO_firstneigh);
-<<<<<<< HEAD
-  delete[] ipage;
-=======
   delete [] ipage;
->>>>>>> e59d4f67
   memory->destroy(nC);
   memory->destroy(nH);
 
@@ -235,20 +231,13 @@
   if (oneatom != neighbor->oneatom) create = 1;
 
   if (create) {
-<<<<<<< HEAD
-=======
     delete [] ipage;
->>>>>>> e59d4f67
     pgsize = neighbor->pgsize;
     oneatom = neighbor->oneatom;
 
     int nmypage= comm->nthreads;
     ipage = new MyPage<int>[nmypage];
-<<<<<<< HEAD
-    for (int i=0; i < nmypage; ++i)
-=======
     for (int i = 0; i < nmypage; i++)
->>>>>>> e59d4f67
       ipage[i].init(oneatom,pgsize,PGDELTA);
   }
 }
@@ -4203,15 +4192,9 @@
   bytes += maxlocal * sizeof(int);
   bytes += maxlocal * sizeof(int *);
 
-<<<<<<< HEAD
-  for (int i = 0; i < comm->nthreads; ++i)
-    bytes += ipage[i].size();
-
-=======
   for (int i = 0; i < comm->nthreads; i++)
     bytes += ipage[i].size();
   
->>>>>>> e59d4f67
   bytes += 2*maxlocal * sizeof(double);
   return bytes;
 }