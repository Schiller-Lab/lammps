--- conflicted
+++ resolved
@@ -802,27 +802,6 @@
   if (ymin < 0.0) jlo--;
   if (zmin < 0.0) klo--;
 
-  // rough estimate of total time used for create atoms
-  // one inner loop takes about 25ns on a typical desktop CPU core in 2019
-  // maxestimate = time in hours
-
-  double estimate = 2.5e-8/3600.0;
-  estimate *= static_cast<double> (khi-klo+1);
-  estimate *= static_cast<double> (jhi-jlo+1);
-  estimate *= static_cast<double> (ihi-ilo+1);
-  estimate *= static_cast<double> (nbasis);
-
-<<<<<<< HEAD
-  double maxestimate = 0.0;
-  MPI_Reduce(&estimate,&maxestimate,1,MPI_DOUBLE,MPI_MAX,0,world);
-
-  if ((comm->me == 0) && (maxestimate > 0.01)) {
-    if (screen) fprintf(screen,"WARNING: create_atoms will take "
-                        "approx. %.2f hours to complete\n",maxestimate);
-    if (logfile) fprintf(logfile,"WARNING: create_atoms will take "
-                         "approx. %.2f hours to complete\n",maxestimate);
-  }
-
   // count lattice sites on each proc
 
   nlatt_overflow = 0;
@@ -884,8 +863,6 @@
 
 void CreateAtoms::loop_lattice(int action)
 {
-=======
->>>>>>> 7728c506
   int i,j,k,m;
 
   const double * const * const basis = domain->lattice->basis;
