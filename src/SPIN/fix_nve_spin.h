--- conflicted
+++ resolved
@@ -57,10 +57,7 @@
   int nlocal_max;			// max value of nlocal (for lists size)
 
   int pair_spin_flag;			// magnetic pair flags
-<<<<<<< HEAD
   int long_spin_flag;			// magnetic long-range flag
-=======
->>>>>>> 98702cc0
   int precession_spin_flag;		// magnetic precession flags
   int maglangevin_flag;			// magnetic langevin flags
   int tdamp_flag, temp_flag;
