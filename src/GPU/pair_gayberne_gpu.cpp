--- conflicted
+++ resolved
@@ -153,15 +153,9 @@
 void PairGayBerneGPU::init_style()
 {
   if (force->newton_pair) 
-<<<<<<< HEAD
-    error->all("Cannot use newton pair with gayberne/gpu pair style");
-  if (!atom->ellipsoid_flag)
-    error->all("Pair gayberne/gpu requires atom style ellipsoid");
-=======
     error->all(FLERR,"Cannot use newton pair with gayberne/gpu pair style");
   if (!atom->ellipsoid_flag)
     error->all(FLERR,"Pair gayberne/gpu requires atom style ellipsoid");
->>>>>>> 667fde6a
 
   // per-type shape precalculations
   // require that atom shapes are identical within each type
@@ -169,11 +163,7 @@
 
   for (int i = 1; i <= atom->ntypes; i++) {
     if (!atom->shape_consistency(i,shape1[i][0],shape1[i][1],shape1[i][2]))
-<<<<<<< HEAD
-      error->all("Pair gayberne/gpu requires atoms with same type have same shape");
-=======
       error->all(FLERR,"Pair gayberne/gpu requires atoms with same type have same shape");
->>>>>>> 667fde6a
     if (shape1[i][0] == 0.0)
       shape1[i][0] = shape1[i][1] = shape1[i][2] = 1.0;
     shape2[i][0] = shape1[i][0]*shape1[i][0];
