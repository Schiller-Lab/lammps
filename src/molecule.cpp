/* ----------------------------------------------------------------------
   LAMMPS - Large-scale Atomic/Molecular Massively Parallel Simulator
   http://lammps.sandia.gov, Sandia National Laboratories
   Steve Plimpton, sjplimp@sandia.gov

   Copyright (2003) Sandia Corporation.  Under the terms of Contract
   DE-AC04-94AL85000 with Sandia Corporation, the U.S. Government retains
   certain rights in this software.  This software is distributed under
   the GNU General Public License.

   See the README file in the top-level LAMMPS directory.
------------------------------------------------------------------------- */

#include "stdlib.h"
#include "string.h"
#include "molecule.h"
#include "atom.h"
#include "atom_vec.h"
#include "force.h"
#include "comm.h"
#include "domain.h"
#include "math_extra.h"
#include "math_const.h"
#include "memory.h"
#include "error.h"

using namespace LAMMPS_NS;
using namespace MathConst;

#define MAXLINE 256
#define EPSILON 1.0e-7
#define BIG 1.0e20

/* ---------------------------------------------------------------------- */

Molecule::Molecule(LAMMPS *lmp, char *idarg, char *file) : Pointers(lmp)
{
  me = comm->me;

  int n = strlen(idarg) + 1;
  id = new char[n];
  strcpy(id,idarg);

  for (int i = 0; i < n-1; i++)
    if (!isalnum(id[i]) && id[i] != '_')
      error->all(FLERR,"Molecule template ID must be "
                 "alphanumeric or underscore characters");

  // initialize all fields to empty

  initialize();

  // scan file for sizes of all fields and allocate them

  if (me == 0) open(file);
  read(0);
  if (me == 0) fclose(fp);
  allocate();

  // read file again to populate all fields

  if (me == 0) open(file);
  read(1);
  if (me == 0) fclose(fp);
}

/* ---------------------------------------------------------------------- */

Molecule::~Molecule()
{
  delete [] id;
  deallocate();
}

/* ----------------------------------------------------------------------
   compute center = geometric center of molecule
   also compute:
     dx = displacement of each atom from center
     molradius = radius of molecule from center including finite-size particles
------------------------------------------------------------------------- */

void Molecule::compute_center()
{
  if (centerflag) return;
  centerflag = 1;

  center[0] = center[1] = center[2] = 0.0;
  for (int i = 0; i < natoms; i++) {
    center[0] += x[i][0];
    center[1] += x[i][1];
    center[2] += x[i][2];
  }
  center[0] /= natoms;
  center[1] /= natoms;
  center[2] /= natoms;

  memory->destroy(dx);
  memory->create(dx,natoms,3,"molecule:dx");

  for (int i = 0; i < natoms; i++) {
    dx[i][0] = x[i][0] - center[0];
    dx[i][1] = x[i][1] - center[1];
    dx[i][2] = x[i][2] - center[2];
  }

  molradius = 0.0;
  for (int i = 0; i < natoms; i++) {
    double rad = MathExtra::len3(dx[i]);
    if (radiusflag) rad += radius[i];
    molradius = MAX(molradius,rad);
  }
}

/* ----------------------------------------------------------------------
   compute masstotal = total mass of molecule
   could have been set by user, otherwise calculate it
------------------------------------------------------------------------- */

void Molecule::compute_mass()
{
  if (massflag) return;
  massflag = 1;

  if (!rmassflag) atom->check_mass();

  masstotal = 0.0;
  for (int i = 0; i < natoms; i++) {
    if (rmassflag) masstotal += rmass[i];
<<<<<<< HEAD
      else masstotal += atom->mass[type[i]];
=======
    else masstotal += atom->mass[type[i]];
>>>>>>> 91e65908
  }
}

/* ----------------------------------------------------------------------
   compute com = center of mass of molecule
   could have been set by user, otherwise calculate it
   NOTE: account for finite size particles?
   also compute:
     dxcom = displacement of each atom from COM
     comatom = which atom (1-Natom) is nearest the COM
     maxextent = furthest any atom in molecule is from comatom (not COM)
------------------------------------------------------------------------- */

void Molecule::compute_com()
{
  if (!comflag) {
    comflag = 1;

    if (!rmassflag) atom->check_mass();

    double onemass;
    com[0] = com[1] = com[2] = 0.0;
    for (int i = 0; i < natoms; i++) {
      if (rmassflag) onemass = rmass[i];
      else onemass = atom->type[type[i]];
      com[0] += x[i][0]*onemass;
      com[1] += x[i][1]*onemass;
      com[2] += x[i][2]*onemass;
    }
    com[0] /= masstotal;
    com[1] /= masstotal;
    com[2] /= masstotal;
  }

  memory->destroy(dxcom);
  memory->create(dxcom,natoms,3,"molecule:dxcom");

  for (int i = 0; i < natoms; i++) {
    dxcom[i][0] = x[i][0] - com[0];
    dxcom[i][1] = x[i][1] - com[1];
    dxcom[i][2] = x[i][2] - com[2];
  }

  double rsqmin = BIG;
  for (int i = 0; i < natoms; i++) {
    double rsq = MathExtra::lensq3(dxcom[i]);
    if (rsq < rsqmin) {
      comatom = i;
      rsqmin = rsq;
    }
  }

  double rsqmax = 0.0;
  for (int i = 0; i < natoms; i++) {
    double dx = x[comatom][0] - x[i][0];
    double dy = x[comatom][1] - x[i][1];
    double dz = x[comatom][2] - x[i][2];
    double rsq = dx*dx + dy*dy + dz*dz;
    rsqmax = MAX(rsqmax,rsq);
  }

  comatom++;
  maxextent = sqrt(rsqmax);
}

/* ----------------------------------------------------------------------
   compute itensor = 6 moments of inertia of molecule around xyz axes
   could have been set by user, otherwise calculate it
   NOTE: account for finite size particles?
   also compute:
     inertia = 3 principal components of inertia
     ex,ey,ez = principal axes in space coords
     quat = quaternion for orientation of molecule
     dxbody = displacement of each atom from COM in body frame
------------------------------------------------------------------------- */

void Molecule::compute_inertia()
{
  if (!inertiaflag) {
    inertiaflag = 1;

    if (!rmassflag) atom->check_mass();

    double onemass,dx,dy,dz;
    for (int i = 0; i < 6; i++) itensor[i] = 0.0;
    for (int i = 0; i < natoms; i++) {
      if (rmassflag) onemass = rmass[i];
      else onemass = atom->type[type[i]];
      dx = dxcom[i][0];
      dy = dxcom[i][1];
      dz = dxcom[i][2];
      itensor[0] += onemass * (dy*dy + dz*dz);
      itensor[1] += onemass * (dx*dx + dz*dz);
      itensor[2] += onemass * (dx*dx + dy*dy);
      itensor[3] -= onemass * dy*dz;
      itensor[4] -= onemass * dx*dz;
      itensor[5] -= onemass * dx*dy;
    }
  }

  // diagonalize inertia tensor for each body via Jacobi rotations
  // inertia = 3 eigenvalues = principal moments of inertia
  // evectors and exzy = 3 evectors = principal axes of rigid body

  int ierror;
  double cross[3];
  double tensor[3][3],evectors[3][3];

  tensor[0][0] = itensor[0];
  tensor[1][1] = itensor[1];
  tensor[2][2] = itensor[2];
  tensor[1][2] = tensor[2][1] = itensor[3];
  tensor[0][2] = tensor[2][0] = itensor[4];
  tensor[0][1] = tensor[1][0] = itensor[5];
  
  if (MathExtra::jacobi(tensor,inertia,evectors))
    error->all(FLERR,"Insufficient Jacobi rotations for rigid molecule");
  
  ex[0] = evectors[0][0];
  ex[1] = evectors[1][0];
  ex[2] = evectors[2][0];
  ey[0] = evectors[0][1];
  ey[1] = evectors[1][1];
  ey[2] = evectors[2][1];
  ez[0] = evectors[0][2];
  ez[1] = evectors[1][2];
  ez[2] = evectors[2][2];

  // if any principal moment < scaled EPSILON, set to 0.0
  
  double max;
  max = MAX(inertia[0],inertia[1]);
  max = MAX(max,inertia[2]);
  
  if (inertia[0] < EPSILON*max) inertia[0] = 0.0;
  if (inertia[1] < EPSILON*max) inertia[1] = 0.0;
  if (inertia[2] < EPSILON*max) inertia[2] = 0.0;
  
  // enforce 3 evectors as a right-handed coordinate system
  // flip 3rd vector if needed
  
  MathExtra::cross3(ex,ey,cross);
  if (MathExtra::dot3(cross,ez) < 0.0) MathExtra::negate3(ez);
  
  // create quaternion
  
  MathExtra::exyz_to_q(ex,ey,ez,quat);

  // compute displacements in body frame defined by quat

  memory->destroy(dxbody);
  memory->create(dxbody,natoms,3,"molecule:dxbody");

  for (int i = 0; i < natoms; i++)
    MathExtra::transpose_matvec(ex,ey,ez,dxcom[i],dxbody[i]);
}

/* ----------------------------------------------------------------------
   read molecule info from file
   flag = 0, just scan for sizes of fields
   flag = 1, read and store fields
------------------------------------------------------------------------- */

void Molecule::read(int flag)
{
  char line[MAXLINE],keyword[MAXLINE];
  char *eof,*ptr;

  // skip 1st line of file

  if (me == 0) {
    eof = fgets(line,MAXLINE,fp);
    if (eof == NULL) error->one(FLERR,"Unexpected end of molecule file");
  }

  // read header lines
  // skip blank lines or lines that start with "#"
  // stop when read an unrecognized line

  while (1) {

    readline(line);

    // trim anything from '#' onward
    // if line is blank, continue

    if (ptr = strchr(line,'#')) *ptr = '\0';
    if (strspn(line," \t\n\r") == strlen(line)) continue;

    // search line for header keywords and set corresponding variable

    if (strstr(line,"atoms")) sscanf(line,"%d",&natoms);
    else if (strstr(line,"bonds")) sscanf(line,"%d",&nbonds);
    else if (strstr(line,"angles")) sscanf(line,"%d",&nangles);
    else if (strstr(line,"dihedrals")) sscanf(line,"%d",&ndihedrals);
    else if (strstr(line,"impropers")) sscanf(line,"%d",&nimpropers);

    else if (strstr(line,"mass")) {
      massflag = 1;
      sscanf(line,"%lg",&masstotal);
    }
    else if (strstr(line,"com")) {
      comflag = 1;
      sscanf(line,"%lg %lg %lg",&com[0],&com[1],&com[2]);
      if (domain->dimension == 2 && com[2] != 0.0)
        error->all(FLERR,"Molecule file z center-of-mass must be 0.0 for 2d");
    }
    else if (strstr(line,"inertia")) {
      inertiaflag = 1;
      sscanf(line,"%lg %lg %lg %lg %lg %lg",
             &itensor[0],&itensor[1],&itensor[2],
             &itensor[3],&itensor[4],&itensor[5]);
    }

    else break;
  }

  // error check

  if (flag == 0) {
    if (natoms == 0) error->all(FLERR,"No atom count in molecule file");
  }

  // count = vector for tallying bonds,angles,etc per atom

  if (flag == 0) memory->create(count,natoms,"molecule:count");
  else count = NULL;
  
  // grab keyword and skip next line

  parse_keyword(0,line,keyword);
  readline(line);

  // loop over sections of molecule file

  while (strlen(keyword)) {
    if (strcmp(keyword,"Coords") == 0) {
      xflag = 1;
      if (flag) coords(line);
      else skip_lines(natoms,line);
    } else if (strcmp(keyword,"Types") == 0) {
      typeflag = 1;
      if (flag) types(line);
      else skip_lines(natoms,line);
    } else if (strcmp(keyword,"Charges") == 0) {
      qflag = 1;
      if (flag) charges(line);
      else skip_lines(natoms,line);
    } else if (strcmp(keyword,"Diameters") == 0) {
      radiusflag = 1;
      if (flag) diameters(line);
      else skip_lines(natoms,line);
    } else if (strcmp(keyword,"Masses") == 0) {
      rmassflag = 1;
      if (flag) masses(line);
      else skip_lines(natoms,line);

    } else if (strcmp(keyword,"Bonds") == 0) {
      if (nbonds == 0)
	error->all(FLERR,"Molecule file has bonds but no nbonds setting");
      bondflag = tag_require = 1;
      bonds(flag,line);
    } else if (strcmp(keyword,"Angles") == 0) {
      if (nangles == 0) 
	error->all(FLERR,"Molecule file has angles but no nangles setting");
      angleflag = tag_require = 1;
      angles(flag,line);
    } else if (strcmp(keyword,"Dihedrals") == 0) {
      if (ndihedrals == 0) error->all(FLERR,"Molecule file has dihedrals "
				      "but no ndihedrals setting");
      dihedralflag = tag_require = 1;
      dihedrals(flag,line);
    } else if (strcmp(keyword,"Impropers") == 0) {
      if (nimpropers == 0) error->all(FLERR,"Molecule file has impropers "
				      "but no nimpropers setting");
      improperflag = tag_require = 1;
      impropers(flag,line);

    } else if (strcmp(keyword,"Special Bond Counts") == 0) {
      nspecialflag = 1;
      nspecial_read(flag,line);
    } else if (strcmp(keyword,"Special Bonds") == 0) {
      specialflag = tag_require = 1;
      if (flag) special_read(line);
      else skip_lines(natoms,line);

    } else if (strcmp(keyword,"Shake Flags") == 0) {
      shakeflagflag = 1;
      if (flag) shakeflag_read(line);
      else skip_lines(natoms,line);
    } else if (strcmp(keyword,"Shake Atoms") == 0) {
      shakeatomflag = tag_require = 1;
      if (shaketypeflag) shakeflag = 1;
      if (!shakeflagflag) 
	error->all(FLERR,"Molecule file shake flags not before shake atoms");
      if (flag) shakeatom_read(line);
      else skip_lines(natoms,line);
    } else if (strcmp(keyword,"Shake Bond Types") == 0) {
      shaketypeflag = 1;
      if (shakeatomflag) shakeflag = 1;
      if (!shakeflagflag) 
	error->all(FLERR,"Molecule file shake flags not before shake bonds");
      if (flag) shaketype_read(line);
      else skip_lines(natoms,line);

    } else error->one(FLERR,"Unknown section in molecule file");
	     
    parse_keyword(1,line,keyword);
  }

  // clean up

  memory->destroy(count);

  // error check

  if (flag == 0) {
    if ((nspecialflag && !specialflag) || (!nspecialflag && specialflag))
      error->all(FLERR,"Molecule file needs both Special Bond sections");
    if (specialflag && !bondflag) 
      error->all(FLERR,"Molecule file has special flags but no bonds");

    if ((shakeflagflag || shakeatomflag || shaketypeflag) && !shakeflag)
      error->all(FLERR,"Molecule file shake info is incomplete");
  }
}

/* ----------------------------------------------------------------------
   read coords from file
------------------------------------------------------------------------- */

void Molecule::coords(char *line)
{
  int tmp;
  for (int i = 0; i < natoms; i++) {
    readline(line);
    sscanf(line,"%d %lg %lg %lg",&tmp,&x[i][0],&x[i][1],&x[i][2]);
  }

  if (domain->dimension == 2) {
    for (int i = 0; i < natoms; i++)
      if (x[i][2] != 0.0) 
        error->all(FLERR,"Molecule file z coord must be 0.0 for 2d");
  }
}

/* ----------------------------------------------------------------------
   read types from file
   set ntypes = max of any atom type
------------------------------------------------------------------------- */

void Molecule::types(char *line)
{
  int tmp;
  for (int i = 0; i < natoms; i++) {
    readline(line);
    sscanf(line,"%d %d",&tmp,&type[i]);
  }

  for (int i = 0; i < natoms; i++)
    if (type[i] <= 0)
      error->all(FLERR,"Invalid atom type in molecule file");

  for (int i = 0; i < natoms; i++)
    ntypes = MAX(ntypes,type[i]);
}

/* ----------------------------------------------------------------------
   read charges from file
------------------------------------------------------------------------- */

void Molecule::charges(char *line)
{
  int tmp;
  for (int i = 0; i < natoms; i++) {
    readline(line);
    sscanf(line,"%d %lg",&tmp,&q[i]);
  }
}

/* ----------------------------------------------------------------------
   read diameters from file and set radii
------------------------------------------------------------------------- */

void Molecule::diameters(char *line)
{
  int tmp;
  for (int i = 0; i < natoms; i++) {
    readline(line);
    sscanf(line,"%d %lg",&tmp,&radius[i]);
    radius[i] *= 0.5;
  }

  for (int i = 0; i < natoms; i++)
    if (radius[i] < 0.0) 
      error->all(FLERR,"Invalid atom diameter in molecule file");
}

/* ----------------------------------------------------------------------
   read masses from file
------------------------------------------------------------------------- */

void Molecule::masses(char *line)
{
  int tmp;
  for (int i = 0; i < natoms; i++) {
    readline(line);
    sscanf(line,"%d %lg",&tmp,&rmass[i]);
  }

  for (int i = 0; i < natoms; i++)
    if (rmass[i] <= 0.0) error->all(FLERR,"Invalid atom mass in molecule file");
}

/* ----------------------------------------------------------------------
   read bonds from file
   set nbondtypes = max type of any bond
   store each with both atoms if newton_bond = 0
   if flag = 0, just count bonds/atom
   if flag = 1, store them with atoms
------------------------------------------------------------------------- */

void Molecule::bonds(int flag, char *line)
{
  int tmp,itype;
  tagint m,atom1,atom2;
  int newton_bond = force->newton_bond;

  if (flag == 0)
    for (int i = 0; i < natoms; i++) count[i] = 0;
  else
    for (int i = 0; i < natoms; i++) num_bond[i] = 0;

  for (int i = 0; i < nbonds; i++) {
    readline(line);
    sscanf(line,"%d %d " TAGINT_FORMAT " " TAGINT_FORMAT,
           &tmp,&itype,&atom1,&atom2);

    if (atom1 <= 0 || atom1 > natoms ||
	atom2 <= 0 || atom2 > natoms)
      error->one(FLERR,"Invalid atom ID in Bonds section of molecule file");
    if (itype <= 0)
      error->one(FLERR,"Invalid bond type in Bonds section of molecule file");

    if (flag) {
      m = atom1-1;
      nbondtypes = MAX(nbondtypes,itype);
      bond_type[m][num_bond[m]] = itype;
      bond_atom[m][num_bond[m]] = atom2;
      num_bond[m]++;
      if (newton_bond == 0) {
	m = atom2-1;
	bond_type[m][num_bond[m]] = itype;
	bond_atom[m][num_bond[m]] = atom1;
	num_bond[m]++;
      }
    } else {
      count[atom1-1]++;
      if (newton_bond == 0) count[atom2-1]++;
    }
  }

  // bond_per_atom = max of count vector

  if (flag == 0) {
    bond_per_atom = 0;
    for (int i = 0; i < natoms; i++)
      bond_per_atom = MAX(bond_per_atom,count[i]);
  }
}

/* ----------------------------------------------------------------------
   read angles from file
   store each with all 3 atoms if newton_bond = 0
   if flag = 0, just count angles/atom
   if flag = 1, store them with atoms
------------------------------------------------------------------------- */

void Molecule::angles(int flag, char *line)
{
  int tmp,itype;
  tagint m,atom1,atom2,atom3;
  int newton_bond = force->newton_bond;

  if (flag == 0)
    for (int i = 0; i < natoms; i++) count[i] = 0;
  else
    for (int i = 0; i < natoms; i++) num_angle[i] = 0;

  for (int i = 0; i < nangles; i++) {
    readline(line);
    sscanf(line,"%d %d " TAGINT_FORMAT " " TAGINT_FORMAT " " TAGINT_FORMAT,
           &tmp,&itype,&atom1,&atom2,&atom3);

    if (atom1 <= 0 || atom1 > natoms ||
        atom2 <= 0 || atom2 > natoms ||
        atom3 <= 0 || atom3 > natoms)
      error->one(FLERR,"Invalid atom ID in Angles section of molecule file");
    if (itype <= 0)
      error->one(FLERR,"Invalid angle type in Angles section of molecule file");

    if (flag) {
      m = atom2-1;
      nangletypes = MAX(nangletypes,itype);
      angle_type[m][num_angle[m]] = itype;
      angle_atom1[m][num_angle[m]] = atom1;
      angle_atom2[m][num_angle[m]] = atom2;
      angle_atom3[m][num_angle[m]] = atom3;
      num_angle[m]++;
      if (newton_bond == 0) {
	m = atom1-1;
	angle_type[m][num_angle[m]] = itype;
	angle_atom1[m][num_angle[m]] = atom1;
	angle_atom2[m][num_angle[m]] = atom2;
	angle_atom3[m][num_angle[m]] = atom3;
	num_angle[m]++;
	m = atom3-1;
	angle_type[m][num_angle[m]] = itype;
	angle_atom1[m][num_angle[m]] = atom1;
	angle_atom2[m][num_angle[m]] = atom2;
	angle_atom3[m][num_angle[m]] = atom3;
	num_angle[m]++;
      }
    } else {
      count[atom2-1]++;
      if (newton_bond == 0) {
	count[atom1-1]++;
	count[atom3-1]++;
      }
    }
  }

  // angle_per_atom = max of count vector

  if (flag == 0) {
    angle_per_atom = 0;
    for (int i = 0; i < natoms; i++)
      angle_per_atom = MAX(angle_per_atom,count[i]);
  }
}

/* ----------------------------------------------------------------------
   read dihedrals from file
   store each with all 4 atoms if newton_bond = 0
   if flag = 0, just count dihedrals/atom
   if flag = 1, store them with atoms
------------------------------------------------------------------------- */

void Molecule::dihedrals(int flag, char *line)
{
  int tmp,itype;
  tagint m,atom1,atom2,atom3,atom4;
  int newton_bond = force->newton_bond;

  if (flag == 0)
    for (int i = 0; i < natoms; i++) count[i] = 0;
  else
    for (int i = 0; i < natoms; i++) num_dihedral[i] = 0;

  for (int i = 0; i < ndihedrals; i++) {
    readline(line);
    sscanf(line,"%d %d " TAGINT_FORMAT " " TAGINT_FORMAT " " 
           TAGINT_FORMAT " " TAGINT_FORMAT " ",
           &tmp,&itype,&atom1,&atom2,&atom3,&atom4);

    if (atom1 <= 0 || atom1 > natoms ||
        atom2 <= 0 || atom2 > natoms ||
        atom3 <= 0 || atom3 > natoms ||
        atom4 <= 0 || atom4 > natoms)
      error->one(FLERR,
		 "Invalid atom ID in dihedrals section of molecule file");
    if (itype <= 0)
      error->one(FLERR,
		 "Invalid dihedral type in dihedrals section of molecule file");

    if (flag) {
      m = atom2-1;
      ndihedraltypes = MAX(ndihedraltypes,itype);
      dihedral_type[m][num_dihedral[m]] = itype;
      dihedral_atom1[m][num_dihedral[m]] = atom1;
      dihedral_atom2[m][num_dihedral[m]] = atom2;
      dihedral_atom3[m][num_dihedral[m]] = atom3;
      dihedral_atom4[m][num_dihedral[m]] = atom4;
      num_dihedral[m]++;
      if (newton_bond == 0) {
	m = atom1-1;
	dihedral_type[m][num_dihedral[m]] = itype;
	dihedral_atom1[m][num_dihedral[m]] = atom1;
	dihedral_atom2[m][num_dihedral[m]] = atom2;
	dihedral_atom3[m][num_dihedral[m]] = atom3;
<<<<<<< HEAD
	dihedral_atom4[m][num_dihedral[m]] = atom4;
=======
        dihedral_atom4[m][num_dihedral[m]] = atom4;
>>>>>>> 91e65908
	num_dihedral[m]++;
	m = atom3-1;
	dihedral_type[m][num_dihedral[m]] = itype;
	dihedral_atom1[m][num_dihedral[m]] = atom1;
	dihedral_atom2[m][num_dihedral[m]] = atom2;
	dihedral_atom3[m][num_dihedral[m]] = atom3;
<<<<<<< HEAD
	dihedral_atom4[m][num_dihedral[m]] = atom4;
=======
        dihedral_atom4[m][num_dihedral[m]] = atom4;
>>>>>>> 91e65908
	num_dihedral[m]++;
	m = atom4-1;
	dihedral_type[m][num_dihedral[m]] = itype;
	dihedral_atom1[m][num_dihedral[m]] = atom1;
	dihedral_atom2[m][num_dihedral[m]] = atom2;
	dihedral_atom3[m][num_dihedral[m]] = atom3;
<<<<<<< HEAD
	dihedral_atom4[m][num_dihedral[m]] = atom4;
=======
        dihedral_atom4[m][num_dihedral[m]] = atom4;
>>>>>>> 91e65908
	num_dihedral[m]++;
      }
    } else {
      count[atom2-1]++;
      if (newton_bond == 0) {
	count[atom1-1]++;
	count[atom3-1]++;
	count[atom4-1]++;
      }
    }
  }

  // dihedral_per_atom = max of count vector

  if (flag == 0) {
    dihedral_per_atom = 0;
    for (int i = 0; i < natoms; i++)
      dihedral_per_atom = MAX(dihedral_per_atom,count[i]);
  }
}

/* ----------------------------------------------------------------------
   read impropers from file
   store each with all 4 atoms if newton_bond = 0
   if flag = 0, just count impropers/atom
   if flag = 1, store them with atoms
------------------------------------------------------------------------- */

void Molecule::impropers(int flag, char *line)
{
  int tmp,itype;
  tagint m,atom1,atom2,atom3,atom4;
  int newton_bond = force->newton_bond;

  if (flag == 0)
    for (int i = 0; i < natoms; i++) count[i] = 0;
  else
    for (int i = 0; i < natoms; i++) num_improper[i] = 0;

  for (int i = 0; i < nimpropers; i++) {
    readline(line);
    sscanf(line,"%d %d " TAGINT_FORMAT " " TAGINT_FORMAT " " 
           TAGINT_FORMAT " " TAGINT_FORMAT " ",
           &tmp,&itype,&atom1,&atom2,&atom3,&atom4);

    if (atom1 <= 0 || atom1 > natoms ||
        atom2 <= 0 || atom2 > natoms ||
        atom3 <= 0 || atom3 > natoms ||
        atom4 <= 0 || atom4 > natoms)
      error->one(FLERR,
		 "Invalid atom ID in impropers section of molecule file");
    if (itype <= 0)
      error->one(FLERR,
		 "Invalid improper type in impropers section of molecule file");

    if (flag) {
      m = atom2-1;
      nimpropertypes = MAX(nimpropertypes,itype);
      improper_type[m][num_improper[m]] = itype;
      improper_atom1[m][num_improper[m]] = atom1;
      improper_atom2[m][num_improper[m]] = atom2;
      improper_atom3[m][num_improper[m]] = atom3;
      improper_atom4[m][num_improper[m]] = atom4;
      num_improper[m]++;
      if (newton_bond == 0) {
	m = atom1-1;
	improper_type[m][num_improper[m]] = itype;
	improper_atom1[m][num_improper[m]] = atom1;
	improper_atom2[m][num_improper[m]] = atom2;
	improper_atom3[m][num_improper[m]] = atom3;
<<<<<<< HEAD
	improper_atom4[m][num_improper[m]] = atom4;
=======
        improper_atom4[m][num_improper[m]] = atom4;
>>>>>>> 91e65908
	num_improper[m]++;
	m = atom3-1;
	improper_type[m][num_improper[m]] = itype;
	improper_atom1[m][num_improper[m]] = atom1;
	improper_atom2[m][num_improper[m]] = atom2;
	improper_atom3[m][num_improper[m]] = atom3;
<<<<<<< HEAD
	improper_atom4[m][num_improper[m]] = atom4;
=======
        improper_atom4[m][num_improper[m]] = atom4;
>>>>>>> 91e65908
	num_improper[m]++;
	m = atom4-1;
	improper_type[m][num_improper[m]] = itype;
	improper_atom1[m][num_improper[m]] = atom1;
	improper_atom2[m][num_improper[m]] = atom2;
	improper_atom3[m][num_improper[m]] = atom3;
<<<<<<< HEAD
	improper_atom4[m][num_improper[m]] = atom4;
=======
        improper_atom4[m][num_improper[m]] = atom4;
>>>>>>> 91e65908
	num_improper[m]++;
      }
    } else {
      count[atom2-1]++;
      if (newton_bond == 0) {
	count[atom1-1]++;
	count[atom3-1]++;
	count[atom4-1]++;
      }
    }
  }

  // improper_per_atom = max of count vector

  if (flag == 0) {
    improper_per_atom = 0;
    for (int i = 0; i < natoms; i++)
      improper_per_atom = MAX(improper_per_atom,count[i]);
  }
}

/* ----------------------------------------------------------------------
   read 3 special bonds counts from file
   if flag = 0, just tally maxspecial
   if flag = 1, store them with atoms
------------------------------------------------------------------------- */

void Molecule::nspecial_read(int flag, char *line)
{
  int tmp,c1,c2,c3;

  if (flag == 0) maxspecial = 0;

  for (int i = 0; i < natoms; i++) {
    readline(line);
    sscanf(line,"%d %d %d %d",&tmp,&c1,&c2,&c3);

    if (flag) {
      nspecial[i][0] = c1;
      nspecial[i][1] = c1+c2;
      nspecial[i][2] = c1+c2+c3;
    } else maxspecial = MAX(maxspecial,c1+c2+c3);
  }
}

/* ----------------------------------------------------------------------
   read special bond indices from file
------------------------------------------------------------------------- */

void Molecule::special_read(char *line)
{
  int m,nwords;
  char **words = new char*[maxspecial+1];

  for (int i = 0; i < natoms; i++) {
    readline(line);
    nwords = parse(line,words,maxspecial+1);
    if (nwords != nspecial[i][2]+1)
      error->all(FLERR,"Molecule file special list "
		 "does not match special count");

    for (m = 1; m < nwords; m++) {
      special[i][m-1] = ATOTAGINT(words[m]);
      if (special[i][m-1] <= 0 || special[i][m-1] > natoms ||
	  special[i][m-1] == i+1)
	error->all(FLERR,"Invalid special atom index in molecule file");
    }
  }

  delete [] words;
}

/* ----------------------------------------------------------------------
   read SHAKE flags from file
------------------------------------------------------------------------- */

void Molecule::shakeflag_read(char *line)
{
  int tmp;
  for (int i = 0; i < natoms; i++) {
    readline(line);
    sscanf(line,"%d %d",&tmp,&shake_flag[i]);
  }

  for (int i = 0; i < natoms; i++)
    if (shake_flag[i] < 0 || shake_flag[i] > 4) 
      error->all(FLERR,"Invalid shake flag in molecule file");
}

/* ----------------------------------------------------------------------
   read SHAKE atom info from file
------------------------------------------------------------------------- */

void Molecule::shakeatom_read(char *line)
{
  int tmp;
  for (int i = 0; i < natoms; i++) {
    readline(line);
    if (shake_flag[i] == 1)
      sscanf(line,"%d " TAGINT_FORMAT " " TAGINT_FORMAT " " TAGINT_FORMAT,
             &tmp,&shake_atom[i][0],&shake_atom[i][1],&shake_atom[i][2]);
    else if (shake_flag[i] == 2)
      sscanf(line,"%d " TAGINT_FORMAT " " TAGINT_FORMAT,
             &tmp,&shake_atom[i][0],&shake_atom[i][1]);
    else if (shake_flag[i] == 3)
      sscanf(line,"%d " TAGINT_FORMAT " " TAGINT_FORMAT " " TAGINT_FORMAT,
             &tmp,&shake_atom[i][0],&shake_atom[i][1],&shake_atom[i][2]);
    else if (shake_flag[i] == 4)
      sscanf(line,"%d " TAGINT_FORMAT " " TAGINT_FORMAT " " 
             TAGINT_FORMAT " " TAGINT_FORMAT,
             &tmp,&shake_atom[i][0],&shake_atom[i][1],
             &shake_atom[i][2],&shake_atom[i][3]);
  }

  for (int i = 0; i < natoms; i++) {
    int m = shake_flag[i];
    if (m == 1) m = 3;
    for (int j = 0; j < m; j++)
      if (shake_atom[i][j] <= 0 || shake_atom[i][j] > natoms)
        error->all(FLERR,"Invalid shake atom in molecule file");
  }
}

/* ----------------------------------------------------------------------
   read SHAKE bond type info from file
------------------------------------------------------------------------- */

void Molecule::shaketype_read(char *line)
{
  int tmp;
  for (int i = 0; i < natoms; i++) {
    readline(line);
    if (shake_flag[i] == 1)
      sscanf(line,"%d %d %d %d",&tmp,
             &shake_type[i][0],&shake_type[i][1],&shake_type[i][2]);
    else if (shake_flag[i] == 2)
      sscanf(line,"%d %d",&tmp,&shake_type[i][0]);
    else if (shake_flag[i] == 3)
      sscanf(line,"%d %d %d",&tmp,&shake_type[i][0],&shake_type[i][1]);
    else if (shake_flag[i] == 4)
      sscanf(line,"%d %d %d %d",&tmp,
             &shake_type[i][0],&shake_type[i][1],&shake_type[i][2]);
  }

  for (int i = 0; i < natoms; i++) {
    int m = shake_flag[i];
    if (m == 1) m = 3;
    for (int j = 0; j < m-1; j++)
      if (shake_type[i][j] <= 0)
        error->all(FLERR,"Invalid shake bond type in molecule file");
    if (shake_flag[i] == 1)
      if (shake_type[i][2] <= 0)
        error->all(FLERR,"Invalid shake angle type in molecule file");
  }
}

/* ----------------------------------------------------------------------
   error check molecule attributes and topology against system settings
   flag = 0, just check this molecule
   flag = 1, check all molecules in set, this is 1st molecule in set
------------------------------------------------------------------------- */

void Molecule::check_attributes(int flag)
{
  int n = 1;
  if (flag) n = nset;
  int imol = atom->find_molecule(id);

  for (int i = imol; i < imol+n; i++) {
    Molecule *onemol = atom->molecules[imol];
    
    // check per-atom attributes of molecule
    // warn if not a match

    int mismatch = 0;
    if (onemol->qflag && !atom->q_flag) mismatch = 1;
    if (onemol->radiusflag && !atom->radius_flag) mismatch = 1;
    if (onemol->rmassflag && !atom->rmass_flag) mismatch = 1;

    if (mismatch && me == 0) 
      error->warning(FLERR,
                     "Molecule attributes do not match system attributes");

    // for all atom styles, check nbondtype,etc

    mismatch = 0;
    if (atom->nbondtypes < onemol->nbondtypes) mismatch = 1;
    if (atom->nangletypes < onemol->nangletypes) mismatch = 1;
    if (atom->ndihedraltypes < onemol->ndihedraltypes) mismatch = 1;
    if (atom->nimpropertypes < onemol->nimpropertypes) mismatch = 1;

    if (mismatch) 
      error->all(FLERR,"Molecule topology type exceeds system topology type");

    // for molecular atom styles, check bond_per_atom,etc + maxspecial
    // do not check for atom style template, since nothing stored per atom

    if (atom->molecular == 1) {
      if (atom->avec->bonds_allow &&
          atom->bond_per_atom < onemol->bond_per_atom) mismatch = 1;
      if (atom->avec->angles_allow &&
          atom->angle_per_atom < onemol->angle_per_atom) mismatch = 1;
      if (atom->avec->dihedrals_allow &&
          atom->dihedral_per_atom < onemol->dihedral_per_atom) mismatch = 1;
      if (atom->avec->impropers_allow &&
          atom->improper_per_atom < onemol->improper_per_atom) mismatch = 1;
      if (atom->maxspecial < onemol->maxspecial) mismatch = 1;

      if (mismatch) 
        error->all(FLERR,"Molecule toplogy/atom exceeds system topology/atom");

    }

    // warn if molecule topology defined but no special settings

    if (onemol->bondflag && !onemol->specialflag) 
      if (me == 0) error->warning(FLERR,"Molecule has bond topology "
                                  "but no special bond settings");
  }
}

/* ----------------------------------------------------------------------
   init all data structures to empty
------------------------------------------------------------------------- */

void Molecule::initialize()
{
  natoms = 0;
  nbonds = nangles = ndihedrals = nimpropers = 0;
  ntypes = 0;
  nbondtypes = nangletypes = ndihedraltypes = nimpropertypes = 0;

  bond_per_atom = angle_per_atom = dihedral_per_atom = improper_per_atom = 0;
  maxspecial = 0;

  xflag = typeflag = qflag = radiusflag = rmassflag = 0;
  bondflag = angleflag = dihedralflag = improperflag = 0;
  nspecialflag = specialflag = 0;
  shakeflag = shakeflagflag = shakeatomflag = shaketypeflag = 0;

  centerflag = massflag = comflag = inertiaflag = 0;
  tag_require = 0;

  x = NULL;
  type = NULL;
  q = NULL;
  radius = NULL;
  rmass = NULL;

  num_bond = NULL;
  bond_type = NULL;
  bond_atom = NULL;

  num_angle = NULL;
  angle_type = NULL;
  angle_atom1 = angle_atom2 = angle_atom3 = NULL;

  num_dihedral = NULL;
  dihedral_type = NULL;
  dihedral_atom1 = dihedral_atom2 = dihedral_atom3 = dihedral_atom4 = NULL;

  num_improper = NULL;
  improper_type = NULL;
  improper_atom1 = improper_atom2 = improper_atom3 = improper_atom4 = NULL;

  nspecial = NULL;
  special = NULL;

  shake_flag = NULL;
  shake_atom = NULL;
  shake_type = NULL;

  dx = NULL;
  dxcom = NULL;
  dxbody = NULL;
}

/* ----------------------------------------------------------------------
   allocate all data structures
   also initialize values for data structures that are always allocated
------------------------------------------------------------------------- */

void Molecule::allocate()
{
  if (xflag) memory->create(x,natoms,3,"molecule:x");
  if (typeflag) memory->create(type,natoms,"molecule:type");
  if (qflag) memory->create(q,natoms,"molecule:q");
  if (radiusflag) memory->create(radius,natoms,"molecule:radius");
  if (rmassflag) memory->create(rmass,natoms,"molecule:rmass");

  // always allocate num_bond,num_angle,etc and nspecial even if not in file
  // initialize to 0 even if not in molecule file
  // this is so methods that use these arrays don't have to check they exist

  memory->create(num_bond,natoms,"molecule:num_bond");
  for (int i = 0; i < natoms; i++) num_bond[i] = 0;
  memory->create(num_angle,natoms,"molecule:num_angle");
  for (int i = 0; i < natoms; i++) num_angle[i] = 0;
  memory->create(num_dihedral,natoms,"molecule:num_dihedral");
  for (int i = 0; i < natoms; i++) num_dihedral[i] = 0;
  memory->create(num_improper,natoms,"molecule:num_improper");
  for (int i = 0; i < natoms; i++) num_improper[i] = 0;
  memory->create(nspecial,natoms,3,"molecule:nspecial");
  for (int i = 0; i < natoms; i++) 
    nspecial[i][0] = nspecial[i][1] = nspecial[i][2] = 0;

  if (bondflag) {
    memory->create(bond_type,natoms,bond_per_atom,
		   "molecule:bond_type");
    memory->create(bond_atom,natoms,bond_per_atom,
		   "molecule:bond_atom");
  }

  if (angleflag) {
    memory->create(angle_type,natoms,angle_per_atom,
		   "molecule:angle_type");
    memory->create(angle_atom1,natoms,angle_per_atom,
		   "molecule:angle_atom1");
    memory->create(angle_atom2,natoms,angle_per_atom,
		   "molecule:angle_atom2");
    memory->create(angle_atom3,natoms,angle_per_atom,
		   "molecule:angle_atom3");
  }

  if (dihedralflag) {
    memory->create(dihedral_type,natoms,dihedral_per_atom,
		   "molecule:dihedral_type");
    memory->create(dihedral_atom1,natoms,dihedral_per_atom,
		   "molecule:dihedral_atom1");
    memory->create(dihedral_atom2,natoms,dihedral_per_atom,
		   "molecule:dihedral_atom2");
    memory->create(dihedral_atom3,natoms,dihedral_per_atom,
		   "molecule:dihedral_atom3");
    memory->create(dihedral_atom4,natoms,dihedral_per_atom,
		   "molecule:dihedral_atom4");
  }

  if (improperflag) {
    memory->create(improper_type,natoms,improper_per_atom,
		   "molecule:improper_type");
    memory->create(improper_atom1,natoms,improper_per_atom,
		   "molecule:improper_atom1");
    memory->create(improper_atom2,natoms,improper_per_atom,
		   "molecule:improper_atom2");
    memory->create(improper_atom3,natoms,improper_per_atom,
		   "molecule:improper_atom3");
    memory->create(improper_atom4,natoms,improper_per_atom,
		   "molecule:improper_atom4");
  }

  if (specialflag)
    memory->create(special,natoms,maxspecial,"molecule:special");

  if (shakeflag) {
    memory->create(shake_flag,natoms,"molecule:shake_flag");
    memory->create(shake_atom,natoms,4,"molecule:shake_flag");
    memory->create(shake_type,natoms,3,"molecule:shake_flag");
  }
}

/* ----------------------------------------------------------------------
   deallocate all data structures
------------------------------------------------------------------------- */

void Molecule::deallocate()
{
  memory->destroy(x);
  memory->destroy(type);
  memory->destroy(q);
  memory->destroy(radius);
  memory->destroy(rmass);
  
  memory->destroy(num_bond);
  memory->destroy(bond_type);
  memory->destroy(bond_atom);
  
  memory->destroy(num_angle);
  memory->destroy(angle_type);
  memory->destroy(angle_atom1);
  memory->destroy(angle_atom2);
  memory->destroy(angle_atom3);
  
  memory->destroy(num_dihedral);
  memory->destroy(dihedral_type);
  memory->destroy(dihedral_atom1);
  memory->destroy(dihedral_atom2);
  memory->destroy(dihedral_atom3);
  memory->destroy(dihedral_atom4);
  
  memory->destroy(num_improper);
  memory->destroy(improper_type);
  memory->destroy(improper_atom1);
  memory->destroy(improper_atom2);
  memory->destroy(improper_atom3);
  memory->destroy(improper_atom4);

  memory->destroy(nspecial);
  memory->destroy(special);

  memory->destroy(shake_flag);
  memory->destroy(shake_atom);
  memory->destroy(shake_type);

  memory->destroy(dx);
  memory->destroy(dxcom);
  memory->destroy(dxbody);
}

/* ----------------------------------------------------------------------
   open molecule file
------------------------------------------------------------------------- */

void Molecule::open(char *file)
{
  fp = fopen(file,"r");
  if (fp == NULL) {
    char str[128];
    sprintf(str,"Cannot open molecule file %s",file);
    error->one(FLERR,str);
  }
}

/* ----------------------------------------------------------------------
   read and bcast a line
------------------------------------------------------------------------- */

void Molecule::readline(char *line)
{
  int n;
  if (me == 0) {
    if (fgets(line,MAXLINE,fp) == NULL) n = 0;
    else n = strlen(line) + 1;
  }
  MPI_Bcast(&n,1,MPI_INT,0,world);
  if (n == 0) error->all(FLERR,"Unexpected end of molecule file");
  MPI_Bcast(line,n,MPI_CHAR,0,world);
}

/* ----------------------------------------------------------------------
   extract keyword from line
   flag = 0, read and bcast line
   flag = 1, line has already been read
------------------------------------------------------------------------- */

void Molecule::parse_keyword(int flag, char *line, char *keyword)
{
  if (flag) {

    // read upto non-blank line plus 1 following line
    // eof is set to 1 if any read hits end-of-file

    int eof = 0;
    if (me == 0) {
      if (fgets(line,MAXLINE,fp) == NULL) eof = 1;
      while (eof == 0 && strspn(line," \t\n\r") == strlen(line)) {
	if (fgets(line,MAXLINE,fp) == NULL) eof = 1;
      }
      if (fgets(keyword,MAXLINE,fp) == NULL) eof = 1;
    }

    // if eof, set keyword empty and return

    MPI_Bcast(&eof,1,MPI_INT,0,world);
    if (eof) {
      keyword[0] = '\0';
      return;
    }

    // bcast keyword line to all procs

    int n;
    if (me == 0) n = strlen(line) + 1;
    MPI_Bcast(&n,1,MPI_INT,0,world);
    MPI_Bcast(line,n,MPI_CHAR,0,world);
  }

  // copy non-whitespace portion of line into keyword

  int start = strspn(line," \t\n\r");
  int stop = strlen(line) - 1;
  while (line[stop] == ' ' || line[stop] == '\t'
         || line[stop] == '\n' || line[stop] == '\r') stop--;
  line[stop+1] = '\0';
  strcpy(keyword,&line[start]);
}

/* ----------------------------------------------------------------------
   skip N lines of file
------------------------------------------------------------------------- */

void Molecule::skip_lines(int n, char *line)
{
  for (int i = 0; i < n; i++) readline(line);
}

/* ----------------------------------------------------------------------
   parse line into words separated by whitespace
   return # of words
   max = max pointers storable in words
------------------------------------------------------------------------- */

int Molecule::parse(char *line, char **words, int max)
{
  char *ptr;

  int nwords = 0;
  words[nwords++] = strtok(line," \t\n\r\f");

  while (ptr = strtok(NULL," \t\n\r\f")) {
    if (nwords < max) words[nwords] = ptr;
    nwords++;
  }

  return nwords;
}

/* ----------------------------------------------------------------------
   proc 0 prints molecule params
------------------------------------------------------------------------- */

/*

void Molecule::print()
{
  printf("MOLECULE %s\n",id);
  printf("  %d natoms\n",natoms);
  if (nbonds) printf("  %d nbonds\n",nbonds);
  if (nangles) printf("  %d nangles\n",nangles);
  if (ndihedrals) printf("  %d ndihedrals\n",ndihedrals);
  if (nimpropers) printf("  %d nimpropers\n",nimpropers);

  if (xflag) {
    printf(  "Coords:\n");
    for (int i = 0; i < natoms; i++)
      printf("    %d %g %g %g\n",i+1,x[i][0],x[i][1],x[i][2]);
  }
  if (typeflag) {
    printf(  "Types:\n");
    for (int i = 0; i < natoms; i++)
      printf("    %d %d\n",i+1,type[i]);
  }
  if (qflag) {
    printf(  "Charges:\n");
    for (int i = 0; i < natoms; i++)
      printf("    %d %g\n",i+1,q[i]);
  }
  if (radiusflag) {
    printf(  "Radii:\n");
    for (int i = 0; i < natoms; i++)
      printf("    %d %g\n",i+1,radius[i]);
  }
  if (rmassflag) {
    printf(  "Masses:\n");
    for (int i = 0; i < natoms; i++)
      printf("    %d %g\n",i+1,rmass[i]);
  }
      
  if (bondflag) {
    printf(  "Bonds:\n");
    for (int i = 0; i < natoms; i++) {
      printf("    %d %d\n",i+1,num_bond[i]);
      for (int j = 0; j < num_bond[i]; j++)
        printf("      %d %d %d %d\n",j+1,bond_type[i][j],i+1,bond_atom[i][j]);
    }
  }
  if (angleflag) {
    printf(  "Angles:\n");
    for (int i = 0; i < natoms; i++) {
      printf("    %d %d\n",i+1,num_angle[i]);
      for (int j = 0; j < num_angle[i]; j++)
        printf("      %d %d %d %d %d\n",
               j+1,angle_type[i][j],
               angle_atom1[i][j],angle_atom2[i][j],angle_atom3[i][j]);
    }
  }
  if (dihedralflag) {
    printf(  "Dihedrals:\n");
    for (int i = 0; i < natoms; i++) {
      printf("    %d %d\n",i+1,num_dihedral[i]);
      for (int j = 0; j < num_dihedral[i]; j++)
        printf("      %d %d %d %d %d %d\n",
               j+1,dihedral_type[i][j],
               dihedral_atom1[i][j],dihedral_atom2[i][j],
               dihedral_atom3[i][j],dihedral_atom4[i][j]);
    }
  }
  if (improperflag) {
    printf(  "Impropers:\n");
    for (int i = 0; i < natoms; i++) {
      printf("    %d %d\n",i+1,num_improper[i]);
      for (int j = 0; j < num_improper[i]; j++)
        printf("      %d %d %d %d %d %d\n",
               j+1,improper_type[i][j],
               improper_atom1[i][j],improper_atom2[i][j],
               improper_atom3[i][j],improper_atom4[i][j]);
    }
  }

  if (specialflag) {
    printf(  "Special neighs:\n");
    for (int i = 0; i < natoms; i++) {
      printf("    %d %d %d %d\n",i+1,
             nspecial[i][0],nspecial[i][1]-nspecial[i][0],
             nspecial[i][2]-nspecial[i][1]);
      printf("      ");
      for (int j = 0; j < nspecial[i][2]; j++)
        printf(" %d",special[i][j]);
      printf("\n");
    }
  }
}

*/<|MERGE_RESOLUTION|>--- conflicted
+++ resolved
@@ -126,11 +126,7 @@
   masstotal = 0.0;
   for (int i = 0; i < natoms; i++) {
     if (rmassflag) masstotal += rmass[i];
-<<<<<<< HEAD
-      else masstotal += atom->mass[type[i]];
-=======
     else masstotal += atom->mass[type[i]];
->>>>>>> 91e65908
   }
 }
 
@@ -721,33 +717,21 @@
 	dihedral_atom1[m][num_dihedral[m]] = atom1;
 	dihedral_atom2[m][num_dihedral[m]] = atom2;
 	dihedral_atom3[m][num_dihedral[m]] = atom3;
-<<<<<<< HEAD
 	dihedral_atom4[m][num_dihedral[m]] = atom4;
-=======
-        dihedral_atom4[m][num_dihedral[m]] = atom4;
->>>>>>> 91e65908
 	num_dihedral[m]++;
 	m = atom3-1;
 	dihedral_type[m][num_dihedral[m]] = itype;
 	dihedral_atom1[m][num_dihedral[m]] = atom1;
 	dihedral_atom2[m][num_dihedral[m]] = atom2;
 	dihedral_atom3[m][num_dihedral[m]] = atom3;
-<<<<<<< HEAD
 	dihedral_atom4[m][num_dihedral[m]] = atom4;
-=======
-        dihedral_atom4[m][num_dihedral[m]] = atom4;
->>>>>>> 91e65908
 	num_dihedral[m]++;
 	m = atom4-1;
 	dihedral_type[m][num_dihedral[m]] = itype;
 	dihedral_atom1[m][num_dihedral[m]] = atom1;
 	dihedral_atom2[m][num_dihedral[m]] = atom2;
 	dihedral_atom3[m][num_dihedral[m]] = atom3;
-<<<<<<< HEAD
 	dihedral_atom4[m][num_dihedral[m]] = atom4;
-=======
-        dihedral_atom4[m][num_dihedral[m]] = atom4;
->>>>>>> 91e65908
 	num_dihedral[m]++;
       }
     } else {
@@ -818,33 +802,21 @@
 	improper_atom1[m][num_improper[m]] = atom1;
 	improper_atom2[m][num_improper[m]] = atom2;
 	improper_atom3[m][num_improper[m]] = atom3;
-<<<<<<< HEAD
 	improper_atom4[m][num_improper[m]] = atom4;
-=======
-        improper_atom4[m][num_improper[m]] = atom4;
->>>>>>> 91e65908
 	num_improper[m]++;
 	m = atom3-1;
 	improper_type[m][num_improper[m]] = itype;
 	improper_atom1[m][num_improper[m]] = atom1;
 	improper_atom2[m][num_improper[m]] = atom2;
 	improper_atom3[m][num_improper[m]] = atom3;
-<<<<<<< HEAD
 	improper_atom4[m][num_improper[m]] = atom4;
-=======
-        improper_atom4[m][num_improper[m]] = atom4;
->>>>>>> 91e65908
 	num_improper[m]++;
 	m = atom4-1;
 	improper_type[m][num_improper[m]] = itype;
 	improper_atom1[m][num_improper[m]] = atom1;
 	improper_atom2[m][num_improper[m]] = atom2;
 	improper_atom3[m][num_improper[m]] = atom3;
-<<<<<<< HEAD
 	improper_atom4[m][num_improper[m]] = atom4;
-=======
-        improper_atom4[m][num_improper[m]] = atom4;
->>>>>>> 91e65908
 	num_improper[m]++;
       }
     } else {
