"Previous Section"_Section_intro.html - "LAMMPS WWW Site"_lws - "LAMMPS Documentation"_ld - "LAMMPS Commands"_lc - "Next Section"_Section_commands.html :c

:link(lws,http://lammps.sandia.gov)
:link(ld,Manual.html)
:link(lc,Section_commands.html#comm)

:line

2. Getting Started :h3

This section describes how to build and run LAMMPS, for both new and
experienced users.

2.1 "What's in the LAMMPS distribution"_#start_1
2.2 "Making LAMMPS"_#start_2
2.3 "Making LAMMPS with optional packages"_#start_3
2.4 "Building LAMMPS via the Make.py script"_#start_4
2.5 "Building LAMMPS as a library"_#start_5
2.6 "Running LAMMPS"_#start_6
2.7 "Command-line options"_#start_7
2.8 "Screen output"_#start_8
2.9 "Tips for users of previous versions"_#start_9 :all(b)

:line
:line

2.1 What's in the LAMMPS distribution :h4,link(start_1)

When you download a LAMMPS tarball you will need to unzip and untar
the downloaded file with the following commands, after placing the
tarball in an appropriate directory.

gunzip lammps*.tar.gz 
tar xvf lammps*.tar :pre

This will create a LAMMPS directory containing two files and several
sub-directories:
    
README: text file
LICENSE: the GNU General Public License (GPL)
bench: benchmark problems
doc: documentation
examples: simple test problems
potentials: embedded atom method (EAM) potential files
src: source files
tools: pre- and post-processing tools :tb(s=:)

Note that the "download page"_download also has links to download
Windows exectubles and installers, as well as pre-built executables
for a few specific Linux distributions.  It also has instructions for
how to download/install LAMMPS for Macs (via Homebrew), and to
download and update LAMMPS from SVN and Git repositories, which gives
you the same files that are in the download tarball.

The Windows and Linux executables for serial or parallel only include
certain packages and bug-fixes/upgrades listed on "this
page"_http://lammps.sandia.gov/bug.html up to a certain date, as
stated on the download page.  If you want an executable with
non-included packages or that is more current, then you'll need to
build LAMMPS yourself, as discussed in the next section.

Skip to the "Running LAMMPS"_#start_6 sections for info on how to
launch a LAMMPS Windows executable on a Windows box.

:line

2.2 Making LAMMPS :h4,link(start_2)

This section has the following sub-sections:

"Read this first"_#start_2_1
"Steps to build a LAMMPS executable"_#start_2_2
"Common errors that can occur when making LAMMPS"_#start_2_3
"Additional build tips"_#start_2_4
"Building for a Mac"_#start_2_5
"Building for Windows"_#start_2_6 :ul

:line

[{Read this first:}] :link(start_2_1)

If you want to avoid building LAMMPS yourself, read the preceeding
section about options available for downloading and installing
executables.  Details are discussed on the "download"_download page.

Building LAMMPS can be simple or not-so-simple.  If all you need are
the default packages installed in LAMMPS, and MPI is already installed
on your machine, or you just want to run LAMMPS in serial, then you
can typically use the Makefile.mpi or Makefile.serial files in
src/MAKE by typing one of these lines (from the src dir):

make mpi
make serial :pre

Note that on a facility supercomputer, there are often "modules"
loaded in your environment that provide the compilers and MPI you
should use.  In this case, the "mpicxx" compile/link command in
Makefile.mpi should just work by accessing those modules.

It may be the case that one of the other Makefile.machine files in the
src/MAKE sub-directories is a better match to your system (type "make"
to see a list), you can use it as-is by typing (for example):

make stampede :pre

If any of these builds (with an existing Makefile.machine) works on
your system, then you're done!

If you want to do one of the following:

use optional LAMMPS features that require additional libraries
use optional packages that require additional libraries
use optional accelerator packages that require special compiler/linker settings
run on a specialized platform that has its own compilers, settings, or other libs to use :ul

then building LAMMPS is more complicated.  You may need to find where
auxiliary libraries exist on your machine or install them if they
don't.  You may need to build additional libraries that are part of
the LAMMPS package, before building LAMMPS.  You may need to edit a
Makefile.machine file to make it compatible with your system.

Note that there is a Make.py tool in the src directory that automates
several of these steps, but you still have to know what you are doing.
"Section 2.4"_#start_4 below describes the tool.  It is a convenient
way to work with installing/un-installing various packages, the
Makefile.machine changes required by some packages, and the auxiliary
libraries some of them use.

Please read the following sections carefully.  If you are not
comfortable with makefiles, or building codes on a Unix platform, or
running an MPI job on your machine, please find a local expert to help
you.  Many compilation, linking, and run problems that users have are
often not really LAMMPS issues - they are peculiar to the user's
system, compilers, libraries, etc.  Such questions are better answered
by a local expert.

If you have a build problem that you are convinced is a LAMMPS issue
(e.g. the compiler complains about a line of LAMMPS source code), then
please post the issue to the "LAMMPS mail
list"_http://lammps.sandia.gov/mail.html.

If you succeed in building LAMMPS on a new kind of machine, for which
there isn't a similar machine Makefile included in the
src/MAKE/MACHINES directory, then send it to the developers and we can
include it in the LAMMPS distribution.

:line

[{Steps to build a LAMMPS executable:}] :link(start_2_2)

[Step 0]

The src directory contains the C++ source and header files for LAMMPS.
It also contains a top-level Makefile and a MAKE sub-directory with
low-level Makefile.* files for many systems and machines.  See the
src/MAKE/README file for a quick overview of what files are available
and what sub-directories they are in.

The src/MAKE dir has a few files that should work as-is on many
platforms.  The src/MAKE/OPTIONS dir has more that invoke additional
compiler, MPI, and other setting options commonly used by LAMMPS, to
illustrate their syntax.  The src/MAKE/MACHINES dir has many more that
have been tweaked or optimized for specific machines.  These files are
all good starting points if you find you need to change them for your
machine.  Put any file you edit into the src/MAKE/MINE directory and
it will be never be touched by any LAMMPS updates.

>From within the src directory, type "make" or "gmake".  You should see
a list of available choices from src/MAKE and all of its
sub-directories.  If one of those has the options you want or is the
machine you want, you can type a command like:

make mpi
or
make serial_icc
or
gmake mac :pre

Note that the corresponding Makefile.machine can exist in src/MAKE or
any of its sub-directories.  If a file with the same name appears in
multiple places (not a good idea), the order they are used is as
follows: src/MAKE/MINE, src/MAKE, src/MAKE/OPTIONS, src/MAKE/MACHINES.
This gives preference to a file you have created/edited and put in
src/MAKE/MINE.

Note that on a multi-processor or multi-core platform you can launch a
parallel make, by using the "-j" switch with the make command, which
will build LAMMPS more quickly.

If you get no errors and an executable like lmp_mpi or lmp_g++_serial
or lmp_mac is produced, then you're done; it's your lucky day.

Note that by default only a few of LAMMPS optional packages are
installed.  To build LAMMPS with optional packages, see "this
section"_#start_3 below.

[Step 1]

If Step 0 did not work, you will need to create a low-level Makefile
for your machine, like Makefile.foo.  You should make a copy of an
existing Makefile.* in src/MAKE or one of its sub-directories as a
starting point.  The only portions of the file you need to edit are
the first line, the "compiler/linker settings" section, and the
"LAMMPS-specific settings" section.  When it works, put the edited
file in src/MAKE/MINE and it will not be altered by any future LAMMPS
updates.

[Step 2]

Change the first line of Makefile.foo to list the word "foo" after the
"#", and whatever other options it will set.  This is the line you
will see if you just type "make".

[Step 3]

The "compiler/linker settings" section lists compiler and linker
settings for your C++ compiler, including optimization flags.  You can
use g++, the open-source GNU compiler, which is available on all Unix
systems.  You can also use mpicxx which will typically be available if
MPI is installed on your system, though you should check which actual
compiler it wraps.  Vendor compilers often produce faster code.  On
boxes with Intel CPUs, we suggest using the Intel icc compiler, which
can be downloaded from "Intel's compiler site"_intel.

:link(intel,http://www.intel.com/software/products/noncom)

If building a C++ code on your machine requires additional libraries,
then you should list them as part of the LIB variable.  You should
not need to do this if you use mpicxx.

The DEPFLAGS setting is what triggers the C++ compiler to create a
dependency list for a source file.  This speeds re-compilation when
source (*.cpp) or header (*.h) files are edited.  Some compilers do
not support dependency file creation, or may use a different switch
than -D.  GNU g++ and Intel icc works with -D.  If your compiler can't
create dependency files, then you'll need to create a Makefile.foo
patterned after Makefile.storm, which uses different rules that do not
involve dependency files.  Note that when you build LAMMPS for the
first time on a new platform, a long list of *.d files will be printed
out rapidly.  This is not an error; it is the Makefile doing its
normal creation of dependencies.

[Step 4]

The "system-specific settings" section has several parts.  Note that
if you change any -D setting in this section, you should do a full
re-compile, after typing "make clean" (which will describe different
clean options).

The LMP_INC variable is used to include options that turn on ifdefs
within the LAMMPS code.  The options that are currently recogized are:

-DLAMMPS_GZIP
-DLAMMPS_JPEG
-DLAMMPS_PNG
-DLAMMPS_FFMPEG
-DLAMMPS_MEMALIGN
-DLAMMPS_XDR
-DLAMMPS_SMALLBIG
-DLAMMPS_BIGBIG
-DLAMMPS_SMALLSMALL
-DLAMMPS_LONGLONG_TO_LONG
-DPACK_ARRAY
-DPACK_POINTER
-DPACK_MEMCPY :ul

The read_data and dump commands will read/write gzipped files if you
compile with -DLAMMPS_GZIP.  It requires that your machine supports
the "popen()" function in the standard runtime library and that a gzip
executable can be found by LAMMPS during a run.

IMPORTANT NOTE: on some clusters with high-speed networks, using the
fork() library calls (required by popen()) can interfere with the fast
communication library and lead to simulations using compressed output
or input to hang or crash. For selected operations, compressed file
I/O is also available using a compression library instead, which are
provided in the COMPRESS package. From more details about compiling
LAMMPS with packages, please see below.

If you use -DLAMMPS_JPEG, the "dump image"_dump_image.html command
will be able to write out JPEG image files. For JPEG files, you must
also link LAMMPS with a JPEG library, as described below. If you use
-DLAMMPS_PNG, the "dump image"_dump.html command will be able to write
out PNG image files.  For PNG files, you must also link LAMMPS with a
PNG library, as described below.  If neither of those two defines are
used, LAMMPS will only be able to write out uncompressed PPM image
files.

If you use -DLAMMPS_FFMPEG, the "dump movie"_dump_image.html command
will be available to support on-the-fly generation of rendered movies
the need to store intermediate image files. It requires that your
machines supports the "popen" function in the standard runtime library
and that an FFmpeg executable can be found by LAMMPS during the run.

<<<<<<< HEAD
IMPORTANT NOTE: also this option can conflict with high-speed networks.
=======
IMPORTANT NOTE: Similar to the note above, this option can conflict
with high-speed networks, because it uses popen().
>>>>>>> e4e52616

Using -DLAMMPS_MEMALIGN=<bytes> enables the use of the
posix_memalign() call instead of malloc() when large chunks or memory
are allocated by LAMMPS.  This can help to make more efficient use of
vector instructions of modern CPUS, since dynamically allocated memory
has to be aligned on larger than default byte boundaries (e.g. 16
bytes instead of 8 bytes on x86 type platforms) for optimal
performance.

If you use -DLAMMPS_XDR, the build will include XDR compatibility
files for doing particle dumps in XTC format.  This is only necessary
if your platform does have its own XDR files available.  See the
Restrictions section of the "dump"_dump.html command for details.

Use at most one of the -DLAMMPS_SMALLBIG, -DLAMMPS_BIGBIG, -D-
DLAMMPS_SMALLSMALL settings.  The default is -DLAMMPS_SMALLBIG. These
settings refer to use of 4-byte (small) vs 8-byte (big) integers
within LAMMPS, as specified in src/lmptype.h.  The only reason to use
the BIGBIG setting is to enable simulation of huge molecular systems
(which store bond topology info) with more than 2 billion atoms, or to
track the image flags of moving atoms that wrap around a periodic box
more than 512 times.  Normally, the only reason to use SMALLSMALL is
if your machine does not support 64-bit integers, though you can use
SMALLSMALL setting if you are running in serial or on a desktop
machine or small cluster where you will never run large systems or for
long time (more than 2 billion atoms, more than 2 billion timesteps).
See the "Additional build tips"_#start_2_4 section below for more
details on these settings.

Note that two packages, USER-ATC and USER-CUDA are not currently
compatible with -DLAMMPS_BIGBIG.  Also the GPU package requires the
lib/gpu library to be compiled with the same setting, or the link will
fail.

The -DLAMMPS_LONGLONG_TO_LONG setting may be needed if your system or
MPI version does not recognize "long long" data types.  In this case a
"long" data type is likely already 64-bits, in which case this setting
will convert to that data type.

Using one of the -DPACK_ARRAY, -DPACK_POINTER, and -DPACK_MEMCPY
options can make for faster parallel FFTs (in the PPPM solver) on some
platforms.  The -DPACK_ARRAY setting is the default.  See the
"kspace_style"_kspace_style.html command for info about PPPM.  See
Step 6 below for info about building LAMMPS with an FFT library.

[Step 5]

The 3 MPI variables are used to specify an MPI library to build LAMMPS
with.  Note that you do not need to set these if you use the MPI
compiler mpicxx for your CC and LINK setting in the section above.
The MPI wrapper knows where to find the needed files.

If you want LAMMPS to run in parallel, you must have an MPI library
installed on your platform.  If MPI is installed on your system in the
usual place (under /usr/local), you also may not need to specify these
3 variables, assuming /usr/local is in your path.  On some large
parallel machines which use "modules" for their compile/link
environements, you may simply need to include the correct module in
your build environment, before building LAMMPS.  Or the parallel
machine may have a vendor-provided MPI which the compiler has no
trouble finding.

Failing this, these 3 variables can be used to specify where the mpi.h
file (MPI_INC) and the MPI library file (MPI_PATH) are found and the
name of the library file (MPI_LIB).

If you are installing MPI yourself, we recommend Argonne's MPICH2
or OpenMPI.  MPICH can be downloaded from the "Argonne MPI
site"_http://www.mcs.anl.gov/research/projects/mpich2/.  OpenMPI can
be downloaded from the "OpenMPI site"_http://www.open-mpi.org.
Other MPI packages should also work. If you are running on a big
parallel platform, your system people or the vendor should have
already installed a version of MPI, which is likely to be faster
than a self-installed MPICH or OpenMPI, so find out how to build
and link with it.  If you use MPICH or OpenMPI, you will have to
configure and build it for your platform.  The MPI configure script
should have compiler options to enable you to use the same compiler
you are using for the LAMMPS build, which can avoid problems that can
arise when linking LAMMPS to the MPI library.

If you just want to run LAMMPS on a single processor, you can use the
dummy MPI library provided in src/STUBS, since you don't need a true
MPI library installed on your system.  See src/MAKE/Makefile.serial
for how to specify the 3 MPI variables in this case.  You will also
need to build the STUBS library for your platform before making LAMMPS
itself.  Note that if you are building with src/MAKE/Makefile.serial,
e.g. by typing "make serial", then the STUBS library is built for you.

To build the STUBS library from the src directory, type "make
mpi-stubs", or from the src/STUBS dir, type "make".  This should
create a libmpi_stubs.a file suitable for linking to LAMMPS.  If the
build fails, you will need to edit the STUBS/Makefile for your
platform.

The file STUBS/mpi.c provides a CPU timer function called MPI_Wtime()
that calls gettimeofday() .  If your system doesn't support
gettimeofday() , you'll need to insert code to call another timer.
Note that the ANSI-standard function clock() rolls over after an hour
or so, and is therefore insufficient for timing long LAMMPS
simulations.

[Step 6]

The 3 FFT variables allow you to specify an FFT library which LAMMPS
uses (for performing 1d FFTs) when running the particle-particle
particle-mesh (PPPM) option for long-range Coulombics via the
"kspace_style"_kspace_style.html command.

LAMMPS supports various open-source or vendor-supplied FFT libraries
for this purpose.  If you leave these 3 variables blank, LAMMPS will
use the open-source "KISS FFT library"_http://kissfft.sf.net, which is
included in the LAMMPS distribution.  This library is portable to all
platforms and for typical LAMMPS simulations is almost as fast as FFTW
or vendor optimized libraries.  If you are not including the KSPACE
package in your build, you can also leave the 3 variables blank.

Otherwise, select which kinds of FFTs to use as part of the FFT_INC
setting by a switch of the form -DFFT_XXX.  Recommended values for XXX
are: MKL, SCSL, FFTW2, and FFTW3.  Legacy options are: INTEL, SGI,
ACML, and T3E.  For backward compatability, using -DFFT_FFTW will use
the FFTW2 library.  Using -DFFT_NONE will use the KISS library
described above.

You may also need to set the FFT_INC, FFT_PATH, and FFT_LIB variables,
so the compiler and linker can find the needed FFT header and library
files.  Note that on some large parallel machines which use "modules"
for their compile/link environements, you may simply need to include
the correct module in your build environment.  Or the parallel machine
may have a vendor-provided FFT library which the compiler has no
trouble finding.

FFTW is a fast, portable library that should also work on any
platform.  You can download it from
"www.fftw.org"_http://www.fftw.org.  Both the legacy version 2.1.X and
the newer 3.X versions are supported as -DFFT_FFTW2 or -DFFT_FFTW3.
Building FFTW for your box should be as simple as ./configure; make.
Note that on some platforms FFTW2 has been pre-installed, and uses
renamed files indicating the precision it was compiled with,
e.g. sfftw.h, or dfftw.h instead of fftw.h.  In this case, you can
specify an additional define variable for FFT_INC called -DFFTW_SIZE,
which will select the correct include file.  In this case, for FFT_LIB
you must also manually specify the correct library, namely -lsfftw or
-ldfftw.

The FFT_INC variable also allows for a -DFFT_SINGLE setting that will
use single-precision FFTs with PPPM, which can speed-up long-range
calulations, particularly in parallel or on GPUs.  Fourier transform
and related PPPM operations are somewhat insensitive to floating point
truncation errors and thus do not always need to be performed in
double precision.  Using the -DFFT_SINGLE setting trades off a little
accuracy for reduced memory use and parallel communication costs for
transposing 3d FFT data.  Note that single precision FFTs have only
been tested with the FFTW3, FFTW2, MKL, and KISS FFT options.

[Step 7]

The 3 JPG variables allow you to specify a JPEG and/or PNG library
which LAMMPS uses when writing out JPEG or PNG files via the "dump
image"_dump_image.html command.  These can be left blank if you do not
use the -DLAMMPS_JPEG or -DLAMMPS_PNG switches discussed above in Step
4, since in that case JPEG/PNG output will be disabled.

A standard JPEG library usually goes by the name libjpeg.a or
libjpeg.so and has an associated header file jpeglib.h.  Whichever
JPEG library you have on your platform, you'll need to set the
appropriate JPG_INC, JPG_PATH, and JPG_LIB variables, so that the
compiler and linker can find it.

A standard PNG library usually goes by the name libpng.a or libpng.so
and has an associated header file png.h.  Whichever PNG library you
have on your platform, you'll need to set the appropriate JPG_INC,
JPG_PATH, and JPG_LIB variables, so that the compiler and linker can
find it.

As before, if these header and library files are in the usual place on
your machine, you may not need to set these variables.

[Step 8]

Note that by default only a few of LAMMPS optional packages are
installed.  To build LAMMPS with optional packages, see "this
section"_#start_3 below, before proceeding to Step 9.

[Step 9]

That's it.  Once you have a correct Makefile.foo, and you have
pre-built any other needed libraries (e.g. MPI, FFT, etc) all you need
to do from the src directory is type something like this:

make foo
or
gmake foo :pre

You should get the executable lmp_foo when the build is complete.

:line

[{Errors that can occur when making LAMMPS:}] :link(start_2_3)

IMPORTANT NOTE: If an error occurs when building LAMMPS, the compiler
or linker will state very explicitly what the problem is.  The error
message should give you a hint as to which of the steps above has
failed, and what you need to do in order to fix it.  Building a code
with a Makefile is a very logical process.  The compiler and linker
need to find the appropriate files and those files need to be
compatible with LAMMPS source files.  When a make fails, there is
usually a very simple reason, which you or a local expert will need to
fix.

Here are two non-obvious errors that can occur:

(1) If the make command breaks immediately with errors that indicate
it can't find files with a "*" in their names, this can be because
your machine's native make doesn't support wildcard expansion in a
makefile.  Try gmake instead of make.  If that doesn't work, try using
a -f switch with your make command to use a pre-generated
Makefile.list which explicitly lists all the needed files, e.g.

make makelist
make -f Makefile.list linux
gmake -f Makefile.list mac :pre

The first "make" command will create a current Makefile.list with all
the file names in your src dir.  The 2nd "make" command (make or
gmake) will use it to build LAMMPS.  Note that you should
include/exclude any desired optional packages before using the "make
makelist" command.

(2) If you get an error that says something like 'identifier "atoll"
is undefined', then your machine does not support "long long"
integers.  Try using the -DLAMMPS_LONGLONG_TO_LONG setting described
above in Step 4.

:line

[{Additional build tips:}] :link(start_2_4)

(1) Building LAMMPS for multiple platforms.

You can make LAMMPS for multiple platforms from the same src
directory.  Each target creates its own object sub-directory called
Obj_target where it stores the system-specific *.o files.

(2) Cleaning up.

Typing "make clean-all" or "make clean-machine" will delete *.o object
files created when LAMMPS is built, for either all builds or for a
particular machine.

(3) Changing the LAMMPS size limits via -DLAMMPS_SMALLBIG or
-DLAMMPS_BIGBIG or -DLAMMPS_SMALLSMALL

As explained above, any of these 3 settings can be specified on the
LMP_INC line in your low-level src/MAKE/Makefile.foo.

The default is -DLAMMPS_SMALLBIG which allows for systems with up to
2^63 atoms and 2^63 timesteps (about 9e18). The atom limit is for
atomic systems which do not store bond topology info and thus do not
require atom IDs.  If you use atom IDs for atomic systems (which is
the default) or if you use a molecular model, which stores bond
topology info and thus requires atom IDs, the limit is 2^31 atoms
(about 2 billion).  This is because the IDs are stored in 32-bit
integers.

Likewise, with this setting, the 3 image flags for each atom (see the
"dump"_dump.html doc page for a discussion) are stored in a 32-bit
integer, which means the atoms can only wrap around a periodic box (in
each dimension) at most 512 times.  If atoms move through the periodic
box more than this many times, the image flags will "roll over",
e.g. from 511 to -512, which can cause diagnostics like the
mean-squared displacement, as calculated by the "compute
msd"_compute_msd.html command, to be faulty.

To allow for larger atomic systems with atom IDs or larger molecular
systems or larger image flags, compile with -DLAMMPS_BIGBIG.  This
stores atom IDs and image flags in 64-bit integers.  This enables
atomic or molecular systems with atom IDS of up to 2^63 atoms (about
9e18).  And image flags will not "roll over" until they reach 2^20 =
1048576.

If your system does not support 8-byte integers, you will need to
compile with the -DLAMMPS_SMALLSMALL setting.  This will restrict the
total number of atoms (for atomic or molecular systems) and timesteps
to 2^31 (about 2 billion).  Image flags will roll over at 2^9 = 512.

Note that in src/lmptype.h there are definitions of all these data
types as well as the MPI data types associated with them.  The MPI
types need to be consistent with the associated C data types, or else
LAMMPS will generate a run-time error.  As far as we know, the
settings defined in src/lmptype.h are portable and work on every
current system.

In all cases, the size of problem that can be run on a per-processor  
basis is limited by 4-byte integer storage to 2^31 atoms per processor  
(about 2 billion). This should not normally be a limitation since such  
a problem would have a huge per-processor memory footprint due to  
neighbor lists and would run very slowly in terms of CPU secs/timestep.

:line

[{Building for a Mac:}] :link(start_2_5)

OS X is BSD Unix, so it should just work.  See the
src/MAKE/MACHINES/Makefile.mac and Makefile.mac_mpi files.

:line

[{Building for Windows:}] :link(start_2_6)

The LAMMPS download page has an option to download both a serial and
parallel pre-built Windows executable.  See the "Running
LAMMPS"_#start_6 section for instructions on running these executables
on a Windows box.

The pre-built executables hosted on the "LAMMPS download
page"_http://lammps.sandia.gov/download.html are built with a subset
of the available packages; see the download page for the list. These
are single executable files.  No examples or documentation in
included. You will need to download the full source code package to
obtain those.

As an alternative, you can download "daily builds" (and some older
versions) of the installer packages from
"rpm.lammps.org/windows.html"_http://rpm.lammps.org/windows.html.
These executables are built with most optional packages and the
download includes documentation, some tools and most examples.

If you want a Windows version with specific packages included and
excluded, you can build it yourself.

One way to do this is install and use cygwin to build LAMMPS with a
standard unix style make program, just as you would on a Linux box;
see src/MAKE/MACHINES/Makefile.cygwin.

The other way to do this is using Visual Studio and project files.
See the src/WINDOWS directory and its README.txt file for instructions
on both a basic build and a customized build with pacakges you select.

:line

2.3 Making LAMMPS with optional packages :h4,link(start_3)

This section has the following sub-sections:

"Package basics"_#start_3_1
"Including/excluding packages"_#start_3_2
"Packages that require extra libraries"_#start_3_3
"Packages that require Makefile.machine settings"_#start_3_4 :ul

Note that the following "Section 2.4"_#start_4 describes the Make.py
tool which can be used to install/un-install packages and build the
auxiliary libraries which some of them use.  It can also auto-edit a
Makefile.machine to add settings needed by some packages.

:line

[{Package basics:}] :link(start_3_1)

The source code for LAMMPS is structured as a set of core files which
are always included, plus optional packages.  Packages are groups of
files that enable a specific set of features.  For example, force
fields for molecular systems or granular systems are in packages.

You can see the list of all packages by typing "make package" from
within the src directory of the LAMMPS distribution.  This also lists
various make commands that can be used to manipulate packages.

If you use a command in a LAMMPS input script that is specific to a
particular package, you must have built LAMMPS with that package, else
you will get an error that the style is invalid or the command is
unknown.  Every command's doc page specfies if it is part of a
package.  You can also type

lmp_machine -h :pre

to run your executable with the optional "-h command-line
switch"_#start_7 for "help", which will list the styles and commands
known to your executable.

There are two kinds of packages in LAMMPS, standard and user packages.
More information about the contents of standard and user packages is
given in "Section_packages"_Section_packages.html of the manual.  The
difference between standard and user packages is as follows:

Standard packages are supported by the LAMMPS developers and are
written in a syntax and style consistent with the rest of LAMMPS.
This means we will answer questions about them, debug and fix them if
necessary, and keep them compatible with future changes to LAMMPS.

User packages have been contributed by users, and always begin with
the user prefix.  If they are a single command (single file), they are
typically in the user-misc package.  Otherwise, they are a a set of
files grouped together which add a specific functionality to the code.

User packages don't necessarily meet the requirements of the standard
packages.  If you have problems using a feature provided in a user
package, you will likely need to contact the contributor directly to
get help.  Information on how to submit additions you make to LAMMPS
as a user-contributed package is given in "this
section"_Section_modify.html#mod_15 of the documentation.

Some packages (both standard and user) require additional libraries.
See more details below.

:line

[{Including/excluding packages:}] :link(start_3_2)

To use or not use a package you must include or exclude it before
building LAMMPS.  From the src directory, this is typically as simple
as:

make yes-colloid
make g++ :pre

or

make no-manybody
make g++ :pre

IMPORTANT NOTE: You should NOT include/exclude packages and build
LAMMPS in a single make command by using multiple targets, e.g. make
yes-colloid g++.  This is because the make procedure creates a list of
source files that will be out-of-date for the build if the package
configuration changes during the same command.

Some packages have individual files that depend on other packages
being included.  LAMMPS checks for this and does the right thing.
I.e. individual files are only included if their dependencies are
already included.  Likewise, if a package is excluded, other files
dependent on that package are also excluded.

If you will never run simulations that use the features in a
particular packages, there is no reason to include it in your build.
For some packages, this will keep you from having to build auxiliary
libraries (see below), and will also produce a smaller executable
which may run a bit faster.

When you download a LAMMPS tarball, these packages are pre-installed
in the src directory: KSPACE, MANYBODY,MOLECULE.  When you download
LAMMPS source files from the SVN or Git repositories, no packages are
pre-installed.

Packages are included or excluded by typing "make yes-name" or "make
no-name", where "name" is the name of the package in lower-case, e.g.
name = kspace for the KSPACE package or name = user-atc for the
USER-ATC package.  You can also type "make yes-standard", "make
no-standard", "make yes-std", "make no-std", "make yes-user", "make
no-user", "make yes-all" or "make no-all" to include/exclude various
sets of packages.  Type "make package" to see the all of the
package-related make options.

IMPORTANT NOTE: Inclusion/exclusion of a package works by simply
moving files back and forth between the main src directory and
sub-directories with the package name (e.g. src/KSPACE, src/USER-ATC),
so that the files are seen or not seen when LAMMPS is built.  After
you have included or excluded a package, you must re-build LAMMPS.

Additional package-related make options exist to help manage LAMMPS
files that exist in both the src directory and in package
sub-directories.  You do not normally need to use these commands
unless you are editing LAMMPS files or have downloaded a patch from
the LAMMPS WWW site.

Typing "make package-update" or "make pu" will overwrite src files
with files from the package sub-directories if the package has been
included.  It should be used after a patch is installed, since patches
only update the files in the package sub-directory, but not the src
files.  Typing "make package-overwrite" will overwrite files in the
package sub-directories with src files.

Typing "make package-status" or "make ps" will show which packages are
currently included. Of those that are included, it will list files
that are different in the src directory and package sub-directory.
Typing "make package-diff" lists all differences between these files.
Again, type "make package" to see all of the package-related make
options.

:line

[{Packages that require extra libraries:}] :link(start_3_3)

A few of the standard and user packages require additional auxiliary
libraries.  Most of them are provided with LAMMPS, in which case they
must be compiled first, before LAMMPS is built if you wish to include
that package.  If you get a LAMMPS build error about a missing
library, this is likely the reason.  See the
"Section_packages"_Section_packages.html doc page for a list of
packages that have these kinds of auxiliary libraries.

The lib directory in the distribution has sub-directories with package
names that correspond to the needed auxiliary libs, e.g. lib/reax.
Each sub-directory has a README file that gives more details.  Code
for most of the auxiliary libraries is included in that directory.
Examples are the USER-ATC and MEAM packages.

A few of the lib sub-directories do not include code, but do include
instructions and sometimes scripts that automate the process of
downloading the auxiliary library and installing it so LAMMPS can link
to it.  Examples are the KIM and VORONOI and USER-MOLFILE and USER-SMD
packages.

The lib/python directory (for the PYTHON package) contains only a
choice of Makefile.lammps.* files.  This is because no auxiliary code
or libraries are needed, only the Python library and other system libs
that already available on your system.  However, the Makefile.lammps
file is needed to tell the LAMMPS build which libs to use and where to
find them.

For libraries with provided code, the sub-directory README file
(e.g. lib/reax/README) has instructions on how to build that library.
Typically this is done by typing something like:

make -f Makefile.g++ :pre

If one of the provided Makefiles is not appropriate for your system
you will need to edit or add one.  Note that all the Makefiles have a
setting for EXTRAMAKE at the top that specifies a Makefile.lammps.*
file.

If the library build is successful, it will produce 2 files in the lib
directory:

libpackage.a
Makefile.lammps :pre

The Makefile.lammps file will be a copy of the EXTRAMAKE file setting
specified in the library Makefile.* you used.

Note that you must insure that the settings in Makefile.lammps are
appropriate for your system.  If they are not, the LAMMPS build will
fail.

As explained in the lib/package/README files, the settings in
Makefile.lammps are used to specify additional system libraries and
their locations so that LAMMPS can build with the auxiliary library.
For example, if the MEAM or REAX packages are used, the auxiliary
libraries consist of F90 code, built with a Fortran complier.  To link
that library with LAMMPS (a C++ code) via whatever C++ compiler LAMMPS
is built with, typically requires additional Fortran-to-C libraries be
included in the link.  Another example are the BLAS and LAPACK
libraries needed to use the USER-ATC or USER-AWPMD packages.

For libraries without provided code, the sub-directory README file has
information on where to download the library and how to build it,
e.g. lib/voronoi/README and lib/smd/README.  The README files also
describe how you must either (a) create soft links, via the "ln"
command, in those directories to point to where you built or installed
the packages, or (b) check or edit the Makefile.lammps file in the
same directory to provide that information.

Some of the sub-directories, e.g. lib/voronoi, also have an install.py
script which can be used to automate the process of
downloading/building/installing the auxiliary library, and setting the
needed soft links.  Type "python install.py" for further instructions.

As with the sub-directories containing library code, if the soft links
or settings in the lib/package/Makefile.lammps files are not correct,
the LAMMPS build will typically fail.

:line

[{Packages that require Makefile.machine settings}] :link(start_3_4)

A few packages require specific settings in Makefile.machine, to
either build or use the package effectively.  These are the
USER-INTEL, KOKKOS, USER-OMP, and OPT packages.  The details of what
flags to add or what variables to define are given on the doc pages
that describe each of these accelerator packages in detail:

"USER-INTEL package"_accelerate_intel.html
"KOKKOS package"_accelerate_kokkos.html
"USER-OMP package"_accelerate_omp.html
"OPT package"_accelerate_opt.html :ul

Here is a brief summary of what Makefile.machine changes are needed.
Note that the Make.py tool, described in the next "Section
2.4"_#start_4 can automatically add the needed info to an existing
machine Makefile, using simple command-line arguments.

In src/MAKE/OPTIONS see the following Makefiles for examples of the
changes described below:

Makefile.intel_cpu
Makefile.intel_phi
Makefile.kokkos_omp
Makefile.kokkos_cuda
Makefile.kokkos_phi
Makefile.omp :ul

For the USER-INTEL package, you have 2 choices when building.  You can
build with CPU or Phi support.  The latter uses Xeon Phi chips in
"offload" mode.  Each of these modes requires additional settings in
your Makefile.machine for CCFLAGS and LINKFLAGS.

For CPU mode (if using an Intel compiler):

CCFLAGS: add -fopenmp, -DLAMMPS_MEMALIGN=64, -restrict, -xHost, -fno-alias, -ansi-alias, -override-limits
LINKFLAGS: add -fopenmp :ul

For Phi mode add the following in addition to the CPU mode flags:

CCFLAGS: add -DLMP_INTEL_OFFLOAD and 
LINKFLAGS: add -offload :ul

And also add this to CCFLAGS:

-offload-option,mic,compiler,"-fp-model fast=2 -mGLOB_default_function_attrs=\"gather_scatter_loop_unroll=4\"" :pre

For the KOKKOS package, you have 3 choices when building.  You can
build with OMP or Cuda or Phi support.  Phi support uses Xeon Phi
chips in "native" mode.  This can be done by setting the following
variables in your Makefile.machine:

for OMP support, set OMP = yes
for Cuda support, set OMP = yes and CUDA = yes
for Phi support, set OMP = yes and MIC = yes :ul

These can also be set as additional arguments to the make command, e.g.

make g++ OMP=yes MIC=yes :pre

Building the KOKKOS package with CUDA support requires a Makefile
machine that uses the NVIDIA "nvcc" compiler, as well as an
appropriate "arch" setting appropriate to the GPU hardware and NVIDIA
software you have on your machine.  See
src/MAKE/OPTIONS/Makefile.kokkos_cuda for an example of such a machine
Makefile.

For the USER-OMP package, your Makefile.machine needs additional
settings for CCFLAGS and LINKFLAGS.

CCFLAGS: add -fopenmp and -restrict
LINKFLAGS: add -fopenmp :ul

For the OPT package, your Makefile.machine needs an additional
settings for CCFLAGS.

CCFLAGS: add -restrict :ul

:line

2.4 Building LAMMPS via the Make.py script :h4,link(start_4)

The src directory includes a Make.py script, written in Python, which
can be used to automate various steps of the build process.  It is
particularly useful for working with the accelerator packages, as well
as other packages which require auxiliary libraries to be built.

The goal of the Make.py tool is to allow any complex multi-step LAMMPS
build to be performed as a single Make.py command.  And you can
archive the commands, so they can be re-invoked later via the -r
(redo) switch.  If you find some LAMMPS build procedure that can't be
done in a single Make.py command, let the developers know, and we'll
see if we can augment the tool.

You can run Make.py from the src directory by typing either:

Make.py -h
python Make.py -h :pre

which will give you help info about the tool.  For the former to work,
you may need to edit the first line of Make.py to point to your local
Python.  And you may need to insure the script is executable:

chmod +x Make.py :pre

Here are examples of build tasks you can perform with Make.py:

Install/uninstall packages: Make.py -p no-lib kokkos omp intel
Build specific auxiliary libs: Make.py -a lib-atc lib-meam
Build libs for all installed packages: Make.py -p cuda gpu -gpu mode=double arch=31 -a lib-all
Create a Makefile from scratch with compiler and MPI settings: Make.py -m none -cc g++ -mpi mpich -a file
Augment Makefile.serial with settings for installed packages: Make.py -p intel -intel cpu -m serial -a file
Add JPG and FFTW support to Makefile.mpi: Make.py -m mpi -jpg -fft fftw -a file
Build LAMMPS with a parallel make using Makefile.mpi: Make.py -j 16 -m mpi -a exe
Build LAMMPS and libs it needs using Makefile.serial with accelerator settings: Make.py -p gpu intel -intel cpu -a lib-all file serial :tb(s=:)

The bench and examples directories give Make.py commands that can be
used to build LAMMPS with the various packages and options needed to
run all the benchmark and example input scripts.  See these files for
more details:

bench/README
bench/FERMI/README
bench/KEPLER/README
bench/PHI/README
examples/README
examples/accelerate/README
examples/accelerate/make.list :ul

All of the Make.py options and syntax help can be accessed by using
the "-h" switch.

E.g. typing "Make.py -h" gives

Syntax: Make.py switch args ...
  switches can be listed in any order
  help switch:
    -h prints help and syntax for all other specified switches
  switch for actions:
    -a lib-all, lib-dir, clean, file, exe or machine
    list one or more actions, in any order
    machine is a Makefile.machine suffix, must be last if used
  one-letter switches:
    -d (dir), -j (jmake), -m (makefile), -o (output),
    -p (packages), -r (redo), -s (settings), -v (verbose)
  switches for libs:
    -atc, -awpmd, -colvars, -cuda
    -gpu, -meam, -poems, -qmmm, -reax
  switches for build and makefile options:
    -intel, -kokkos, -cc, -mpi, -fft, -jpg, -png :pre

Using the "-h" switch with other switches and actions gives additional
info on all the other specified switches or actions.  The "-h" can be
anywhere in the command-line and the other switches do not need their
arguments.  E.g. type "Make.py -h -d -atc -intel" will print:

-d dir
  dir = LAMMPS home dir
  if -d not specified, working dir must be lammps/src :pre

-atc make=suffix lammps=suffix2
  all args are optional and can be in any order
  make = use Makefile.suffix (def = g++)
  lammps = use Makefile.lammps.suffix2 (def = EXTRAMAKE in makefile) :pre

-intel mode
  mode = cpu or phi (def = cpu)
    build Intel package for CPU or Xeon Phi :pre

Note that Make.py never overwrites an existing Makefile.machine.
Instead, it creates src/MAKE/MINE/Makefile.auto, which you can save or
rename if desired.  Likewise it creates an executable named
src/lmp_auto, which you can rename using the -o switch if desired.

The most recently executed Make.py commmand is saved in
src/Make.py.last.  You can use the "-r" switch (for redo) to re-invoke
the last command, or you can save a sequence of one or more Make.py
commands to a file and invoke the file of commands using "-r".  You
can also label the commands in the file and invoke one or more of them
by name.

A typical use of Make.py is to start with a valid Makefile.machine for
your system, that works for a vanilla LAMMPS build, i.e. when optional
packages are not installed.  You can then use Make.py to add various
settings (FFT, JPG, PNG) to the Makefile.machine as well as change its
compiler and MPI options.  You can also add additional packages to the
build, as well as build the needed supporting libraries.

You can also use Make.py to create a new Makefile.machine from
scratch, using the "-m none" switch, if you also specify what compiler
and MPI options to use, via the "-cc" and "-mpi" switches.

:line

2.5 Building LAMMPS as a library :h4,link(start_5)

LAMMPS can be built as either a static or shared library, which can
then be called from another application or a scripting language.  See
"this section"_Section_howto.html#howto_10 for more info on coupling
LAMMPS to other codes.  See "this section"_Section_python.html for
more info on wrapping and running LAMMPS from Python.

[Static library:] :h5

To build LAMMPS as a static library (*.a file on Linux), type

make foo mode=lib :pre

where foo is the machine name.  This kind of library is typically used
to statically link a driver application to LAMMPS, so that you can
insure all dependencies are satisfied at compile time.  This will use
the ARCHIVE and ARFLAGS settings in src/MAKE/Makefile.foo.  The build
will create the file liblammps_foo.a which another application can
link to.  It will also create a soft link liblammps.a, which will
point to the most recently built static library.

[Shared library:] :h5

To build LAMMPS as a shared library (*.so file on Linux), which can be
dynamically loaded, e.g. from Python, type

make foo mode=shlib :pre

where foo is the machine name.  This kind of library is required when
wrapping LAMMPS with Python; see "Section_python"_Section_python.html
for details.  This will use the SHFLAGS and SHLIBFLAGS settings in
src/MAKE/Makefile.foo and perform the build in the directory
Obj_shared_foo.  This is so that each file can be compiled with the
-fPIC flag which is required for inclusion in a shared library.  The
build will create the file liblammps_foo.so which another application
can link to dyamically.  It will also create a soft link liblammps.so,
which will point to the most recently built shared library.  This is
the file the Python wrapper loads by default.

Note that for a shared library to be usable by a calling program, all
the auxiliary libraries it depends on must also exist as shared
libraries.  This will be the case for libraries included with LAMMPS,
such as the dummy MPI library in src/STUBS or any package libraries in
lib/packages, since they are always built as shared libraries using
the -fPIC switch.  However, if a library like MPI or FFTW does not
exist as a shared library, the shared library build will generate an
error.  This means you will need to install a shared library version
of the auxiliary library.  The build instructions for the library
should tell you how to do this.

Here is an example of such errors when the system FFTW or provided
lib/colvars library have not been built as shared libraries:

/usr/bin/ld: /usr/local/lib/libfftw3.a(mapflags.o): relocation
R_X86_64_32 against `.rodata' can not be used when making a shared
object; recompile with -fPIC
/usr/local/lib/libfftw3.a: could not read symbols: Bad value :pre

/usr/bin/ld: ../../lib/colvars/libcolvars.a(colvarmodule.o):
relocation R_X86_64_32 against `__pthread_key_create' can not be used
when making a shared object; recompile with -fPIC
../../lib/colvars/libcolvars.a: error adding symbols: Bad value :pre

As an example, here is how to build and install the "MPICH
library"_mpich, a popular open-source version of MPI, distributed by
Argonne National Labs, as a shared library in the default
/usr/local/lib location:

:link(mpich,http://www-unix.mcs.anl.gov/mpi)

./configure --enable-shared
make
make install :pre

You may need to use "sudo make install" in place of the last line if
you do not have write privileges for /usr/local/lib.  The end result
should be the file /usr/local/lib/libmpich.so.

[Additional requirement for using a shared library:] :h5

The operating system finds shared libraries to load at run-time using
the environment variable LD_LIBRARY_PATH.  So you may wish to copy the
file src/liblammps.so or src/liblammps_g++.so (for example) to a place
the system can find it by default, such as /usr/local/lib, or you may
wish to add the LAMMPS src directory to LD_LIBRARY_PATH, so that the
current version of the shared library is always available to programs
that use it.

For the csh or tcsh shells, you would add something like this to your
~/.cshrc file:

setenv LD_LIBRARY_PATH $\{LD_LIBRARY_PATH\}:/home/sjplimp/lammps/src :pre

[Calling the LAMMPS library:] :h5

Either flavor of library (static or shared) allows one or more LAMMPS
objects to be instantiated from the calling program.

When used from a C++ program, all of LAMMPS is wrapped in a LAMMPS_NS
namespace; you can safely use any of its classes and methods from
within the calling code, as needed.

When used from a C or Fortran program or a scripting language like
Python, the library has a simple function-style interface, provided in
src/library.cpp and src/library.h.

See the sample codes in examples/COUPLE/simple for examples of C++ and
C and Fortran codes that invoke LAMMPS thru its library interface.
There are other examples as well in the COUPLE directory which are
discussed in "Section_howto 10"_Section_howto.html#howto_10 of the
manual.  See "Section_python"_Section_python.html of the manual for a
description of the Python wrapper provided with LAMMPS that operates
through the LAMMPS library interface.

The files src/library.cpp and library.h define the C-style API for
using LAMMPS as a library.  See "Section_howto
19"_Section_howto.html#howto_19 of the manual for a description of the
interface and how to extend it for your needs.

:line

2.6 Running LAMMPS :h4,link(start_6)

By default, LAMMPS runs by reading commands from standard input.  Thus
if you run the LAMMPS executable by itself, e.g.

lmp_linux :pre

it will simply wait, expecting commands from the keyboard.  Typically
you should put commands in an input script and use I/O redirection,
e.g.

lmp_linux < in.file :pre

For parallel environments this should also work.  If it does not, use
the '-in' command-line switch, e.g.

lmp_linux -in in.file :pre

"This section"_Section_commands.html describes how input scripts are
structured and what commands they contain.

You can test LAMMPS on any of the sample inputs provided in the
examples or bench directory.  Input scripts are named in.* and sample
outputs are named log.*.name.P where name is a machine and P is the
number of processors it was run on.

Here is how you might run a standard Lennard-Jones benchmark on a
Linux box, using mpirun to launch a parallel job:

cd src
make linux
cp lmp_linux ../bench
cd ../bench
mpirun -np 4 lmp_linux -in in.lj :pre

See "this page"_bench for timings for this and the other benchmarks on
various platforms.  Note that some of the example scripts require
LAMMPS to be built with one or more of its optional packages.

:link(bench,http://lammps.sandia.gov/bench.html)

:line

On a Windows box, you can skip making LAMMPS and simply download an
executable, as described above, though the pre-packaged executables
include only certain packages.

To run a LAMMPS executable on a Windows machine, first decide whether
you want to download the non-MPI (serial) or the MPI (parallel)
version of the executable. Download and save the version you have
chosen.

For the non-MPI version, follow these steps:

Get a command prompt by going to Start->Run... , 
then typing "cmd". :ulb,l

Move to the directory where you have saved lmp_win_no-mpi.exe
(e.g. by typing: cd "Documents"). :l

At the command prompt, type "lmp_win_no-mpi -in in.lj", replacing in.lj
with the name of your LAMMPS input script. :l,ule

For the MPI version, which allows you to run LAMMPS under Windows on 
multiple processors, follow these steps:

Download and install
"MPICH2"_http://www.mcs.anl.gov/research/projects/mpich2/downloads/index.php?s=downloads
for Windows. :ulb,l

You'll need to use the mpiexec.exe and smpd.exe files from the MPICH2
package. Put them in same directory (or path) as the LAMMPS Windows
executable. :l

Get a command prompt by going to Start->Run... , 
then typing "cmd". :l

Move to the directory where you have saved lmp_win_mpi.exe
(e.g. by typing: cd "Documents"). :l

Then type something like this: "mpiexec -localonly 4 lmp_win_mpi -in
in.lj", replacing in.lj with the name of your LAMMPS input script. :l

Note that you may need to provide smpd with a passphrase (it doesn't
matter what you type). :l

In this mode, output may not immediately show up on the screen, so if
your input script takes a long time to execute, you may need to be
patient before the output shows up. :l Alternatively, you can still
use this executable to run on a single processor by typing something
like: "lmp_win_mpi -in in.lj". :l,ule

:line

The screen output from LAMMPS is described in the next section.  As it
runs, LAMMPS also writes a log.lammps file with the same information.

Note that this sequence of commands copies the LAMMPS executable
(lmp_linux) to the directory with the input files.  This may not be
necessary, but some versions of MPI reset the working directory to
where the executable is, rather than leave it as the directory where
you launch mpirun from (if you launch lmp_linux on its own and not
under mpirun).  If that happens, LAMMPS will look for additional input
files and write its output files to the executable directory, rather
than your working directory, which is probably not what you want.

If LAMMPS encounters errors in the input script or while running a
simulation it will print an ERROR message and stop or a WARNING
message and continue.  See "Section_errors"_Section_errors.html for a
discussion of the various kinds of errors LAMMPS can or can't detect,
a list of all ERROR and WARNING messages, and what to do about them.

LAMMPS can run a problem on any number of processors, including a
single processor.  In theory you should get identical answers on any
number of processors and on any machine.  In practice, numerical
round-off can cause slight differences and eventual divergence of
molecular dynamics phase space trajectories.

LAMMPS can run as large a problem as will fit in the physical memory
of one or more processors.  If you run out of memory, you must run on
more processors or setup a smaller problem.

:line

2.7 Command-line options :h4,link(start_7)

At run time, LAMMPS recognizes several optional command-line switches
which may be used in any order.  Either the full word or a one-or-two
letter abbreviation can be used:

-c or -cuda
-e or -echo
-h or -help
-i or -in
-k or -kokkos
-l or -log
-nc or -nocite
-pk or -package
-p or -partition
-pl or -plog
-ps or -pscreen
-r or -restart
-ro or -reorder
-sc or -screen
-sf or -suffix
-v or -var :ul

For example, lmp_ibm might be launched as follows:

mpirun -np 16 lmp_ibm -v f tmp.out -l my.log -sc none -in in.alloy
mpirun -np 16 lmp_ibm -var f tmp.out -log my.log -screen none -in in.alloy :pre

Here are the details on the options:

-cuda on/off :pre

Explicitly enable or disable CUDA support, as provided by the
USER-CUDA package.  Even if LAMMPS is built with this package, as
described above in "Section 2.3"_#start_3, this switch must be set to
enable running with the CUDA-enabled styles the package provides.  If
the switch is not set (the default), LAMMPS will operate as if the
USER-CUDA package were not installed; i.e. you can run standard LAMMPS
or with the GPU package, for testing or benchmarking purposes.

-echo style :pre

Set the style of command echoing.  The style can be {none} or {screen}
or {log} or {both}.  Depending on the style, each command read from
the input script will be echoed to the screen and/or logfile.  This
can be useful to figure out which line of your script is causing an
input error.  The default value is {log}.  The echo style can also be
set by using the "echo"_echo.html command in the input script itself.

-help :pre

Print a brief help summary and a list of options compiled into this
executable for each LAMMPS style (atom_style, fix, compute,
pair_style, bond_style, etc).  This can tell you if the command you
want to use was included via the appropriate package at compile time.
LAMMPS will print the info and immediately exit if this switch is
used.

-in file :pre

Specify a file to use as an input script.  This is an optional switch
when running LAMMPS in one-partition mode.  If it is not specified,
LAMMPS reads its script from standard input, typically from a script
via I/O redirection; e.g. lmp_linux < in.run.  I/O redirection should
also work in parallel, but if it does not (in the unlikely case that
an MPI implementation does not support it), then use the -in flag.
Note that this is a required switch when running LAMMPS in
multi-partition mode, since multiple processors cannot all read from
stdin.

-kokkos on/off keyword/value ... :pre

Explicitly enable or disable KOKKOS support, as provided by the KOKKOS
package.  Even if LAMMPS is built with this package, as described
above in "Section 2.3"_#start_3, this switch must be set to enable
running with the KOKKOS-enabled styles the package provides.  If the
switch is not set (the default), LAMMPS will operate as if the KOKKOS
package were not installed; i.e. you can run standard LAMMPS or with
the GPU or USER-CUDA or USER-OMP packages, for testing or benchmarking
purposes.

Additional optional keyword/value pairs can be specified which
determine how Kokkos will use the underlying hardware on your
platform.  These settings apply to each MPI task you launch via the
"mpirun" or "mpiexec" command.  You may choose to run one or more MPI
tasks per physical node.  Note that if you are running on a desktop
machine, you typically have one physical node.  On a cluster or
supercomputer there may be dozens or 1000s of physical nodes.

Either the full word or an abbreviation can be used for the keywords.
Note that the keywords do not use a leading minus sign.  I.e. the
keyword is "t", not "-t".  Also note that each of the keywords has a
default setting.  Example of when to use these options and what
settings to use on different platforms is given in "Section
5.8"_Section_accelerate.html#acc_8.

d or device
g or gpus
t or threads
n or numa :ul

device Nd :pre

This option is only relevant if you built LAMMPS with CUDA=yes, you
have more than one GPU per node, and if you are running with only one
MPI task per node.  The Nd setting is the ID of the GPU on the node to
run on.  By default Nd = 0.  If you have multiple GPUs per node, they
have consecutive IDs numbered as 0,1,2,etc.  This setting allows you
to launch multiple independent jobs on the node, each with a single
MPI task per node, and assign each job to run on a different GPU.

gpus Ng Ns :pre

This option is only relevant if you built LAMMPS with CUDA=yes, you
have more than one GPU per node, and you are running with multiple MPI
tasks per node (up to one per GPU).  The Ng setting is how many GPUs
you will use.  The Ns setting is optional.  If set, it is the ID of a
GPU to skip when assigning MPI tasks to GPUs.  This may be useful if
your desktop system reserves one GPU to drive the screen and the rest
are intended for computational work like running LAMMPS.  By default
Ng = 1 and Ns is not set.

Depending on which flavor of MPI you are running, LAMMPS will look for
one of these 3 environment variables

SLURM_LOCALID (various MPI variants compiled with SLURM support)
MV2_COMM_WORLD_LOCAL_RANK (Mvapich)
OMPI_COMM_WORLD_LOCAL_RANK (OpenMPI) :pre

which are initialized by the "srun", "mpirun" or "mpiexec" commands.
The environment variable setting for each MPI rank is used to assign a
unique GPU ID to the MPI task.

threads Nt :pre

This option assigns Nt number of threads to each MPI task for
performing work when Kokkos is executing in OpenMP or pthreads mode.
The default is Nt = 1, which essentially runs in MPI-only mode.  If
there are Np MPI tasks per physical node, you generally want Np*Nt =
the number of physical cores per node, to use your available hardware
optimally.  This also sets the number of threads used by the host when
LAMMPS is compiled with CUDA=yes.

numa Nm :pre

This option is only relevant when using pthreads with hwloc support.
In this case Nm defines the number of NUMA regions (typicaly sockets)
on a node which will be utilizied by a single MPI rank.  By default Nm
= 1.  If this option is used the total number of worker-threads per
MPI rank is threads*numa.  Currently it is always almost better to
assign at least one MPI rank per NUMA region, and leave numa set to
its default value of 1. This is because letting a single process span
multiple NUMA regions induces a significant amount of cross NUMA data
traffic which is slow.

-log file :pre

Specify a log file for LAMMPS to write status information to.  In
one-partition mode, if the switch is not used, LAMMPS writes to the
file log.lammps.  If this switch is used, LAMMPS writes to the
specified file.  In multi-partition mode, if the switch is not used, a
log.lammps file is created with hi-level status information.  Each
partition also writes to a log.lammps.N file where N is the partition
ID.  If the switch is specified in multi-partition mode, the hi-level
logfile is named "file" and each partition also logs information to a
file.N.  For both one-partition and multi-partition mode, if the
specified file is "none", then no log files are created.  Using a
"log"_log.html command in the input script will override this setting.
Option -plog will override the name of the partition log files file.N.

-nocite :pre

Disable writing the log.cite file which is normally written to list
references for specific cite-able features used during a LAMMPS run.
See the "citation page"_http://lammps.sandia.gov/cite.html for more
details.

-package style args .... :pre

Invoke the "package"_package.html command with style and args.  The
syntax is the same as if the command appeared at the top of the input
script.  For example "-package gpu 2" or "-pk gpu 2" is the same as
"package gpu 2"_package.html in the input script.  The possible styles
and args are documented on the "package"_package.html doc page.  This
switch can be used multiple times, e.g. to set options for the
USER-INTEL and USER-OMP packages which can be used together.

Along with the "-suffix" command-line switch, this is a convenient
mechanism for invoking accelerator packages and their options without
having to edit an input script.

-partition 8x2 4 5 ... :pre

Invoke LAMMPS in multi-partition mode.  When LAMMPS is run on P
processors and this switch is not used, LAMMPS runs in one partition,
i.e. all P processors run a single simulation.  If this switch is
used, the P processors are split into separate partitions and each
partition runs its own simulation.  The arguments to the switch
specify the number of processors in each partition.  Arguments of the
form MxN mean M partitions, each with N processors.  Arguments of the
form N mean a single partition with N processors.  The sum of
processors in all partitions must equal P.  Thus the command
"-partition 8x2 4 5" has 10 partitions and runs on a total of 25
processors.

Running with multiple partitions can e useful for running
"multi-replica simulations"_Section_howto.html#howto_5, where each
replica runs on on one or a few processors.  Note that with MPI
installed on a machine (e.g. your desktop), you can run on more
(virtual) processors than you have physical processors.

To run multiple independent simulatoins from one input script, using
multiple partitions, see "Section_howto 4"_Section_howto.html#howto_4
of the manual.  World- and universe-style "variables"_variable.html
are useful in this context.

-plog file :pre
 
Specify the base name for the partition log files, so partition N
writes log information to file.N. If file is none, then no partition
log files are created.  This overrides the filename specified in the
-log command-line option.  This option is useful when working with
large numbers of partitions, allowing the partition log files to be
suppressed (-plog none) or placed in a sub-directory (-plog
replica_files/log.lammps) If this option is not used the log file for
partition N is log.lammps.N or whatever is specified by the -log
command-line option.

-pscreen file :pre 

Specify the base name for the partition screen file, so partition N
writes screen information to file.N. If file is none, then no
partition screen files are created.  This overrides the filename
specified in the -screen command-line option.  This option is useful
when working with large numbers of partitions, allowing the partition
screen files to be suppressed (-pscreen none) or placed in a
sub-directory (-pscreen replica_files/screen).  If this option is not
used the screen file for partition N is screen.N or whatever is
specified by the -screen command-line option.

-restart restartfile {remap} datafile keyword value ... :pre 

Convert the restart file into a data file and immediately exit.  This
is the same operation as if the following 2-line input script were
run:

read_restart restartfile {remap}
write_data datafile keyword value ... :pre

Note that the specified restartfile and datafile can have wild-card
characters ("*",%") as described by the
"read_restart"_read_restart.html and "write_data"_write_data.html
commands.  But a filename such as file.* will need to be enclosed in
quotes to avoid shell expansion of the "*" character.

Note that following restartfile, the optional flag {remap} can be
used.  This has the same effect as adding it to the
"read_restart"_read_restart.html command, as explained on its doc
page.  This is only useful if the reading of the restart file triggers
an error that atoms have been lost.  In that case, use of the remap
flag should allow the data file to still be produced.

Also note that following datafile, the same optional keyword/value
pairs can be listed as used by the "write_data"_write_data.html
command.

-reorder nth N
-reorder custom filename :pre

Reorder the processors in the MPI communicator used to instantiate
LAMMPS, in one of several ways.  The original MPI communicator ranks
all P processors from 0 to P-1.  The mapping of these ranks to
physical processors is done by MPI before LAMMPS begins.  It may be
useful in some cases to alter the rank order.  E.g. to insure that
cores within each node are ranked in a desired order.  Or when using
the "run_style verlet/split"_run_style.html command with 2 partitions
to insure that a specific Kspace processor (in the 2nd partition) is
matched up with a specific set of processors in the 1st partition.
See the "Section_accelerate"_Section_accelerate.html doc pages for
more details.

If the keyword {nth} is used with a setting {N}, then it means every
Nth processor will be moved to the end of the ranking.  This is useful
when using the "run_style verlet/split"_run_style.html command with 2
partitions via the -partition command-line switch.  The first set of
processors will be in the first partition, the 2nd set in the 2nd
partition.  The -reorder command-line switch can alter this so that
the 1st N procs in the 1st partition and one proc in the 2nd partition
will be ordered consecutively, e.g. as the cores on one physical node.
This can boost performance.  For example, if you use "-reorder nth 4"
and "-partition 9 3" and you are running on 12 processors, the
processors will be reordered from

0 1 2 3 4 5 6 7 8 9 10 11 :pre

to

0 1 2 4 5 6 8 9 10 3 7 11 :pre

so that the processors in each partition will be

0 1 2 4 5 6 8 9 10 
3 7 11 :pre

See the "processors" command for how to insure processors from each
partition could then be grouped optimally for quad-core nodes.

If the keyword is {custom}, then a file that specifies a permutation
of the processor ranks is also specified.  The format of the reorder
file is as follows.  Any number of initial blank or comment lines
(starting with a "#" character) can be present.  These should be
followed by P lines of the form:

I J :pre

where P is the number of processors LAMMPS was launched with.  Note
that if running in multi-partition mode (see the -partition switch
above) P is the total number of processors in all partitions.  The I
and J values describe a permutation of the P processors.  Every I and
J should be values from 0 to P-1 inclusive.  In the set of P I values,
every proc ID should appear exactly once.  Ditto for the set of P J
values.  A single I,J pairing means that the physical processor with
rank I in the original MPI communicator will have rank J in the
reordered communicator.

Note that rank ordering can also be specified by many MPI
implementations, either by environment variables that specify how to
order physical processors, or by config files that specify what
physical processors to assign to each MPI rank.  The -reorder switch
simply gives you a portable way to do this without relying on MPI
itself.  See the "processors out"_processors command for how to output
info on the final assignment of physical processors to the LAMMPS
simulation domain.

-screen file :pre

Specify a file for LAMMPS to write its screen information to.  In
one-partition mode, if the switch is not used, LAMMPS writes to the
screen.  If this switch is used, LAMMPS writes to the specified file
instead and you will see no screen output.  In multi-partition mode,
if the switch is not used, hi-level status information is written to
the screen.  Each partition also writes to a screen.N file where N is
the partition ID.  If the switch is specified in multi-partition mode,
the hi-level screen dump is named "file" and each partition also
writes screen information to a file.N.  For both one-partition and
multi-partition mode, if the specified file is "none", then no screen
output is performed. Option -pscreen will override the name of the
partition screen files file.N.

-suffix style :pre

Use variants of various styles if they exist.  The specified style can
be {cuda}, {gpu}, {intel}, {kk}, {omp}, or {opt}.  These refer to
optional packages that LAMMPS can be built with, as described above in
"Section 2.3"_#start_3.  The "cuda" style corresponds to the USER-CUDA
package, the "gpu" style to the GPU package, the "intel" style to the
USER-INTEL package, the "kk" style to the KOKKOS package, the "opt"
style to the OPT package, and the "omp" style to the USER-OMP package.

Along with the "-package" command-line switch, this is a convenient
mechanism for invoking accelerator packages and their options without
having to edit an input script.

As an example, all of the packages provide a "pair_style
lj/cut"_pair_lj.html variant, with style names lj/cut/cuda,
lj/cut/gpu, lj/cut/intel, lj/cut/kk, lj/cut/omp, and lj/cut/opt.  A
variant style can be specified explicitly in your input script,
e.g. pair_style lj/cut/gpu.  If the -suffix switch is used the
specified suffix (cuda,gpu,intel,kk,omp,opt) is automatically appended
whenever your input script command creates a new
"atom"_atom_style.html, "pair"_pair_style.html, "fix"_fix.html,
"compute"_compute.html, or "run"_run_style.html style.  If the variant
version does not exist, the standard version is created.

For the GPU package, using this command-line switch also invokes the
default GPU settings, as if the command "package gpu 1" were used at
the top of your input script.  These settings can be changed by using
the "-package gpu" command-line switch or the "package
gpu"_package.html command in your script.

For the USER-INTEL package, using this command-line switch also
invokes the default USER-INTEL settings, as if the command "package
intel 1" were used at the top of your input script.  These settings
can be changed by using the "-package intel" command-line switch or
the "package intel"_package.html command in your script.  If the
USER-OMP package is also installed, the intel suffix will make the omp
suffix a second choice, if a requested style is not available in the
USER-INTEL package.  It will also invoke the default USER-OMP
settings, as if the command "package omp 0" were used at the top of
your input script.  These settings can be changed by using the
"-package omp" command-line switch or the "package omp"_package.html
command in your script.

For the KOKKOS package, using this command-line switch also invokes
the default KOKKOS settings, as if the command "package kokkos" were
used at the top of your input script.  These settings can be changed
by using the "-package kokkos" command-line switch or the "package
kokkos"_package.html command in your script.

For the OMP package, using this command-line switch also invokes the
default OMP settings, as if the command "package omp 0" were used at
the top of your input script.  These settings can be changed by using
the "-package omp" command-line switch or the "package
omp"_package.html command in your script.

The "suffix"_suffix.html command can also be used within an input
script to set a suffix, or to turn off or back on any suffix setting
made via the command line.

-var name value1 value2 ... :pre

Specify a variable that will be defined for substitution purposes when
the input script is read.  This switch can be used multiple times to
define multiple variables.  "Name" is the variable name which can be a
single character (referenced as $x in the input script) or a full
string (referenced as $\{abc\}).  An "index-style
variable"_variable.html will be created and populated with the
subsequent values, e.g. a set of filenames.  Using this command-line
option is equivalent to putting the line "variable name index value1
value2 ..."  at the beginning of the input script.  Defining an index
variable as a command-line argument overrides any setting for the same
index variable in the input script, since index variables cannot be
re-defined.  See the "variable"_variable.html command for more info on
defining index and other kinds of variables and "this
section"_Section_commands.html#cmd_2 for more info on using variables
in input scripts.

NOTE: Currently, the command-line parser looks for arguments that
start with "-" to indicate new switches.  Thus you cannot specify
multiple variable values if any of they start with a "-", e.g. a
negative numeric value.  It is OK if the first value1 starts with a
"-", since it is automatically skipped.

:line

2.8 LAMMPS screen output :h4,link(start_8)

As LAMMPS reads an input script, it prints information to both the
screen and a log file about significant actions it takes to setup a
simulation.  When the simulation is ready to begin, LAMMPS performs
various initializations and prints the amount of memory (in MBytes per
processor) that the simulation requires.  It also prints details of
the initial thermodynamic state of the system.  During the run itself,
thermodynamic information is printed periodically, every few
timesteps.  When the run concludes, LAMMPS prints the final
thermodynamic state and a total run time for the simulation.  It then
appends statistics about the CPU time and storage requirements for the
simulation.  An example set of statistics is shown here:

Loop time of 49.002 on 2 procs for 2004 atoms :pre

Pair   time (%) = 35.0495 (71.5267)
Bond   time (%) = 0.092046 (0.187841)
Kspce  time (%) = 6.42073 (13.103)
Neigh  time (%) = 2.73485 (5.5811)
Comm   time (%) = 1.50291 (3.06703)
Outpt  time (%) = 0.013799 (0.0281601)
Other  time (%) = 2.13669 (4.36041) :pre

Nlocal:    1002 ave, 1015 max, 989 min
Histogram: 1 0 0 0 0 0 0 0 0 1 
Nghost:    8720 ave, 8724 max, 8716 min 
Histogram: 1 0 0 0 0 0 0 0 0 1
Neighs:    354141 ave, 361422 max, 346860 min 
Histogram: 1 0 0 0 0 0 0 0 0 1 :pre

Total # of neighbors = 708282
Ave neighs/atom = 353.434
Ave special neighs/atom = 2.34032
Number of reneighborings = 42
Dangerous reneighborings = 2 :pre

The first section gives the breakdown of the CPU run time (in seconds)
into major categories.  The second section lists the number of owned
atoms (Nlocal), ghost atoms (Nghost), and pair-wise neighbors stored
per processor.  The max and min values give the spread of these values
across processors with a 10-bin histogram showing the distribution.
The total number of histogram counts is equal to the number of
processors.

The last section gives aggregate statistics for pair-wise neighbors
and special neighbors that LAMMPS keeps track of (see the
"special_bonds"_special_bonds.html command).  The number of times
neighbor lists were rebuilt during the run is given as well as the
number of potentially "dangerous" rebuilds.  If atom movement
triggered neighbor list rebuilding (see the
"neigh_modify"_neigh_modify.html command), then dangerous
reneighborings are those that were triggered on the first timestep
atom movement was checked for.  If this count is non-zero you may wish
to reduce the delay factor to insure no force interactions are missed
by atoms moving beyond the neighbor skin distance before a rebuild
takes place.

If an energy minimization was performed via the
"minimize"_minimize.html command, additional information is printed,
e.g.

Minimization stats:
  E initial, next-to-last, final = -0.895962 -2.94193 -2.94342
  Gradient 2-norm init/final= 1920.78 20.9992
  Gradient inf-norm init/final= 304.283 9.61216
  Iterations = 36
  Force evaluations = 177 :pre

The first line lists the initial and final energy, as well as the
energy on the next-to-last iteration.  The next 2 lines give a measure
of the gradient of the energy (force on all atoms).  The 2-norm is the
"length" of this force vector; the inf-norm is the largest component.
The last 2 lines are statistics on how many iterations and
force-evaluations the minimizer required.  Multiple force evaluations
are typically done at each iteration to perform a 1d line minimization
in the search direction.

If a "kspace_style"_kspace_style.html long-range Coulombics solve was
performed during the run (PPPM, Ewald), then additional information is
printed, e.g.

FFT time (% of Kspce) = 0.200313 (8.34477)
FFT Gflps 3d 1d-only = 2.31074 9.19989 :pre

The first line gives the time spent doing 3d FFTs (4 per timestep) and
the fraction it represents of the total KSpace time (listed above).
Each 3d FFT requires computation (3 sets of 1d FFTs) and communication
(transposes).  The total flops performed is 5Nlog_2(N), where N is the
number of points in the 3d grid.  The FFTs are timed with and without
the communication and a Gflop rate is computed.  The 3d rate is with
communication; the 1d rate is without (just the 1d FFTs).  Thus you
can estimate what fraction of your FFT time was spent in
communication, roughly 75% in the example above.

:line

2.9 Tips for users of previous LAMMPS versions :h4,link(start_9)

The current C++ began with a complete rewrite of LAMMPS 2001, which
was written in F90.  Features of earlier versions of LAMMPS are listed
in "Section_history"_Section_history.html.  The F90 and F77 versions
(2001 and 99) are also freely distributed as open-source codes; check
the "LAMMPS WWW Site"_lws for distribution information if you prefer
those versions.  The 99 and 2001 versions are no longer under active
development; they do not have all the features of C++ LAMMPS.

If you are a previous user of LAMMPS 2001, these are the most
significant changes you will notice in C++ LAMMPS:

(1) The names and arguments of many input script commands have
changed.  All commands are now a single word (e.g. read_data instead
of read data).

(2) All the functionality of LAMMPS 2001 is included in C++ LAMMPS,
but you may need to specify the relevant commands in different ways.

(3) The format of the data file can be streamlined for some problems.
See the "read_data"_read_data.html command for details.  The data file
section "Nonbond Coeff" has been renamed to "Pair Coeff" in C++ LAMMPS.

(4) Binary restart files written by LAMMPS 2001 cannot be read by C++
LAMMPS with a "read_restart"_read_restart.html command.  This is
because they were output by F90 which writes in a different binary
format than C or C++ writes or reads.  Use the {restart2data} tool
provided with LAMMPS 2001 to convert the 2001 restart file to a text
data file.  Then edit the data file as necessary before using the C++
LAMMPS "read_data"_read_data.html command to read it in.

(5) There are numerous small numerical changes in C++ LAMMPS that mean
you will not get identical answers when comparing to a 2001 run.
However, your initial thermodynamic energy and MD trajectory should be
close if you have setup the problem for both codes the same.<|MERGE_RESOLUTION|>--- conflicted
+++ resolved
@@ -292,12 +292,8 @@
 machines supports the "popen" function in the standard runtime library
 and that an FFmpeg executable can be found by LAMMPS during the run.
 
-<<<<<<< HEAD
-IMPORTANT NOTE: also this option can conflict with high-speed networks.
-=======
 IMPORTANT NOTE: Similar to the note above, this option can conflict
 with high-speed networks, because it uses popen().
->>>>>>> e4e52616
 
 Using -DLAMMPS_MEMALIGN=<bytes> enables the use of the
 posix_memalign() call instead of malloc() when large chunks or memory
