<HEAD>
<TITLE>LAMMPS-ICMS Users Manual</TITLE>
<META NAME="docnumber" CONTENT="24 Jan 2013 version">
<META NAME="author" CONTENT="http://lammps.sandia.gov - Sandia National Laboratories">
<META NAME="copyright" CONTENT="Copyright (2003) Sandia Corporation.  This software and manual is distributed under the GNU General Public License.">
</HEAD>

<BODY>

"LAMMPS WWW Site"_lws - "LAMMPS Documentation"_ld - "LAMMPS Commands"_lc :c

:link(lws,http://lammps.sandia.gov)
:link(ld,Manual.html)
:link(lc,Section_commands.html#comm)

:line

<H1></H1>

<<<<<<< HEAD
LAMMPS-ICMS Documentation :c,h3
7 Dec 2013 version :c,h4
=======
LAMMPS Documentation :c,h3
16 Dec 2013 version :c,h4
>>>>>>> 150cdcbf

Version info: :h4

The LAMMPS "version" is the date when it was released, such as 1 May
2010. LAMMPS is updated continuously.  Whenever we fix a bug or add a
feature, we release it immediately, and post a notice on "this page of
the WWW site"_bug.  Each dated copy of LAMMPS contains all the
features and bug-fixes up to and including that version date. The
version date is printed to the screen and logfile every time you run
LAMMPS. It is also in the file src/version.h and in the LAMMPS
directory name created when you unpack a tarball, and at the top of
the first page of the manual (this page).

LAMMPS-ICMS is an experimental variant of LAMMPS with additional
features made available for testing before they will be submitted
for inclusion into the official LAMMPS tree. The source code is 
based on the official LAMMPS svn repository mirror at the Institute
for Computational Molecular Science at Temple University and generally
kept up-to-date as much as possible. Sometimes, e.g. when additional
development work is needed to adapt the upstream changes into
LAMMPS-ICMS it can take longer until synchronization; and occasionally,
e.g. in case of the rewrite of the multi-threading support, the
development will be halted except for important bugfixes until
all features of LAMMPS-ICMS fully compatible with the upstream
version or replaced by alternate implementations.

If you browse the HTML doc pages on the LAMMPS WWW site, they always
describe the most current version of upstream LAMMPS, but may be
missing some new features in LAMMPS-ICMS. :ulb,l

If you browse the HTML doc pages included in your tarball, they
describe the version you have, however, not all new features in
LAMMPS-ICMS are documented immediately. :l

The "PDF file"_Manual.pdf on the WWW site or in the tarball is updated
about once per month.  This is because it is large, and we don't want
it to be part of every patch. :l

There is also a "Developer.pdf"_Developer.pdf file in the doc
directory, which describes the internal structure and algorithms of
LAMMPS.  :ule,l

LAMMPS stands for Large-scale Atomic/Molecular Massively Parallel
Simulator.

LAMMPS is a classical molecular dynamics simulation code designed to
run efficiently on parallel computers.  It was developed at Sandia
National Laboratories, a US Department of Energy facility, with
funding from the DOE.  It is an open-source code, distributed freely
under the terms of the GNU Public License (GPL).

The primary developers of LAMMPS are "Steve Plimpton"_sjp, Aidan
Thompson, and Paul Crozier who can be contacted at
sjplimp,athomps,pscrozi at sandia.gov.  The "LAMMPS WWW Site"_lws at
http://lammps.sandia.gov has more information about the code and its
uses.

:link(bug,http://lammps.sandia.gov/bug.html)
:link(sjp,http://www.sandia.gov/~sjplimp)

:line

The LAMMPS documentation is organized into the following sections.  If
you find errors or omissions in this manual or have suggestions for
useful information to add, please send an email to the developers so
we can improve the LAMMPS documentation.

Once you are familiar with LAMMPS, you may want to bookmark "this
page"_Section_commands.html#comm at Section_commands.html#comm since
it gives quick access to documentation for all LAMMPS commands.

"PDF file"_Manual.pdf of the entire manual, generated by
"htmldoc"_http://www.easysw.com/htmldoc

"Introduction"_Section_intro.html :olb,l
  1.1 "What is LAMMPS"_intro_1 :ulb,b
  1.2 "LAMMPS features"_intro_2 :b
  1.3 "LAMMPS non-features"_intro_3 :b
  1.4 "Open source distribution"_intro_4 :b
  1.5 "Acknowledgments and citations"_intro_5 :ule,b
"Getting started"_Section_start.html :l
  2.1 "What's in the LAMMPS distribution"_start_1 :ulb,b
  2.2 "Making LAMMPS"_start_2 :b
  2.3 "Making LAMMPS with optional packages"_start_3 :b
  2.4 "Building LAMMPS via the Make.py script"_start_4 :b
  2.5 "Building LAMMPS as a library"_start_5 :b
  2.6 "Running LAMMPS"_start_6 :b
  2.7 "Command-line options"_start_7 :b
  2.8 "Screen output"_start_8 :b
  2.9 "Tips for users of previous versions"_start_9 :ule,b
"Commands"_Section_commands.html :l
  3.1 "LAMMPS input script"_cmd_1 :ulb,b
  3.2 "Parsing rules"_cmd_2 :b
  3.3 "Input script structure"_cmd_3 :b
  3.4 "Commands listed by category"_cmd_4 :b
  3.5 "Commands listed alphabetically"_cmd_5 :ule,b
"Packages"_Section_packages.html :l
  4.1 "Standard packages"_pkg_1 :ulb,b
  4.2 "User packages"_pkg_2 :ule,b
"Accelerating LAMMPS performance"_Section_accelerate.html :l
  5.1 "Measuring performance"_acc_1 :ulb,b
  5.2 "General strategies"_acc_2 :b
  5.3 "Packages with optimized styles"_acc_3 :b
  5.4 "OPT package"_acc_4 :b
  5.5 "USER-OMP package"_acc_5 :b
  5.6 "GPU package"_acc_6 :b
  5.7 "USER-CUDA package"_acc_7 :b
  5.8 "Comparison of GPU and USER-CUDA packages"_acc_8 :ule,b
"How-to discussions"_Section_howto.html :l
  6.1 "Restarting a simulation"_howto_1 :ulb,b
  6.2 "2d simulations"_howto_2 :b
  6.3 "CHARMM and AMBER force fields"_howto_3 :b
  6.4 "Running multiple simulations from one input script"_howto_4 :b
  6.5 "Multi-replica simulations"_howto_5 :b
  6.6 "Granular models"_howto_6 :b
  6.7 "TIP3P water model"_howto_7 :b
  6.8 "TIP4P water model"_howto_8 :b
  6.9 "SPC water model"_howto_9 :b
  6.10 "Coupling LAMMPS to other codes"_howto_10 :b
  6.11 "Visualizing LAMMPS snapshots"_howto_11 :b
  6.12 "Triclinic (non-orthogonal) simulation boxes"_howto_12 :b
  6.13 "NEMD simulations"_howto_13 :b
  6.14 "Finite-size spherical and aspherical particles"_howto_14 :b
  6.15 "Output from LAMMPS (thermo, dumps, computes, fixes, variables)"_howto_15 :b
  6.16 "Thermostatting, barostatting, and compute temperature"_howto_16 :b
  6.17 "Walls"_howto_17 :b
  6.18 "Elastic constants"_howto_18 :b
  6.19 "Library interface to LAMMPS"_howto_19 :b
  6.20 "Calculating thermal conductivity"_howto_20 :b
  6.21 "Calculating viscosity"_howto_21 :ule,b
"Example problems"_Section_example.html :l
"Performance & scalability"_Section_perf.html :l
"Additional tools"_Section_tools.html :l
"Modifying & extending LAMMPS"_Section_modify.html :l
  10.1 "Atom styles"_mod_1 :ulb,b
  10.2 "Bond, angle, dihedral, improper potentials"_mod_2 :b
  10.3 "Compute styles"_mod_3 :b
  10.4 "Dump styles"_mod_4 :b
  10.5 "Dump custom output options"_mod_5 :b
  10.6 "Fix styles"_mod_6 :b
  10.7 "Input script commands"_mod_7 :b
  10.8 "Kspace computations"_mod_8 :b
  10.9 "Minimization styles"_mod_9 :b
  10.10 "Pairwise potentials"_mod_10 :b
  10.11 "Region styles"_mod_11 :b
  10.12 "Body styles"_mod_12 :b
  10.13 "Thermodynamic output options"_mod_13 :b
  10.14 "Variable options"_mod_14 :b
  10.15 "Submitting new features for inclusion in LAMMPS"_mod_15 :ule,b
"Python interface"_Section_python.html :l
  11.1 "Building LAMMPS as a shared library"_py_1 :ulb,b
  11.2 "Installing the Python wrapper into Python"_py_2 :b
  11.3 "Extending Python with MPI to run in parallel"_py_3 :b
  11.4 "Testing the Python-LAMMPS interface"_py_4 :b
  11.5 "Using LAMMPS from Python"_py_5 :b
  11.6 "Example Python scripts that use LAMMPS"_py_6 :ule,b
"Errors"_Section_errors.html :l
  12.1 "Common problems"_err_1 :ulb,b
  12.2 "Reporting bugs"_err_2 :b
  12.3 "Error & warning messages"_err_3 :ule,b
"Future and history"_Section_history.html :l
  13.1 "Coming attractions"_hist_1 :ulb,b
  13.2 "Past versions"_hist_2 :ule,b
:ole

:link(intro_1,Section_intro.html#intro_1)
:link(intro_2,Section_intro.html#intro_2)
:link(intro_3,Section_intro.html#intro_3)
:link(intro_4,Section_intro.html#intro_4)
:link(intro_5,Section_intro.html#intro_5)

:link(start_1,Section_start.html#start_1)
:link(start_2,Section_start.html#start_2)
:link(start_3,Section_start.html#start_3)
:link(start_4,Section_start.html#start_4)
:link(start_5,Section_start.html#start_5)
:link(start_6,Section_start.html#start_6)
:link(start_7,Section_start.html#start_7)
:link(start_8,Section_start.html#start_8)
:link(start_9,Section_start.html#start_9)

:link(cmd_1,Section_commands.html#cmd_1)
:link(cmd_2,Section_commands.html#cmd_2)
:link(cmd_3,Section_commands.html#cmd_3)
:link(cmd_4,Section_commands.html#cmd_4)
:link(cmd_5,Section_commands.html#cmd_5)

:link(pkg_1,Section_packages.html#pkg_1)
:link(pkg_2,Section_packages.html#pkg_2)

:link(acc_1,Section_accelerate.html#acc_1)
:link(acc_2,Section_accelerate.html#acc_2)
:link(acc_3,Section_accelerate.html#acc_3)
:link(acc_4,Section_accelerate.html#acc_4)
:link(acc_5,Section_accelerate.html#acc_5)
:link(acc_6,Section_accelerate.html#acc_6)
:link(acc_7,Section_accelerate.html#acc_7)
:link(acc_8,Section_accelerate.html#acc_8)

:link(howto_1,Section_howto.html#howto_1)
:link(howto_2,Section_howto.html#howto_2)
:link(howto_3,Section_howto.html#howto_3)
:link(howto_4,Section_howto.html#howto_4)
:link(howto_5,Section_howto.html#howto_5)
:link(howto_6,Section_howto.html#howto_6)
:link(howto_7,Section_howto.html#howto_7)
:link(howto_8,Section_howto.html#howto_8)
:link(howto_9,Section_howto.html#howto_9)
:link(howto_10,Section_howto.html#howto_10)
:link(howto_11,Section_howto.html#howto_11)
:link(howto_12,Section_howto.html#howto_12)
:link(howto_13,Section_howto.html#howto_13)
:link(howto_14,Section_howto.html#howto_14)
:link(howto_15,Section_howto.html#howto_15)
:link(howto_16,Section_howto.html#howto_16)
:link(howto_17,Section_howto.html#howto_17)
:link(howto_18,Section_howto.html#howto_18)
:link(howto_19,Section_howto.html#howto_19)
:link(howto_20,Section_howto.html#howto_20)
:link(howto_21,Section_howto.html#howto_21)

:link(mod_1,Section_modify.html#mod_1)
:link(mod_2,Section_modify.html#mod_2)
:link(mod_3,Section_modify.html#mod_3)
:link(mod_4,Section_modify.html#mod_4)
:link(mod_5,Section_modify.html#mod_5)
:link(mod_6,Section_modify.html#mod_6)
:link(mod_7,Section_modify.html#mod_7)
:link(mod_8,Section_modify.html#mod_8)
:link(mod_9,Section_modify.html#mod_9)
:link(mod_10,Section_modify.html#mod_10)
:link(mod_11,Section_modify.html#mod_11)
:link(mod_12,Section_modify.html#mod_12)
:link(mod_13,Section_modify.html#mod_13)
:link(mod_14,Section_modify.html#mod_14)
:link(mod_15,Section_modify.html#mod_15)

:link(py_1,Section_python.html#py_1)
:link(py_2,Section_python.html#py_2)
:link(py_3,Section_python.html#py_3)
:link(py_4,Section_python.html#py_4)
:link(py_5,Section_python.html#py_5)
:link(py_6,Section_python.html#py_6)

:link(err_1,Section_errors.html#err_1)
:link(err_2,Section_errors.html#err_2)
:link(err_3,Section_errors.html#err_3)

:link(hist_1,Section_history.html#hist_1)
:link(hist_2,Section_history.html#hist_2)

</BODY><|MERGE_RESOLUTION|>--- conflicted
+++ resolved
@@ -17,13 +17,8 @@
 
 <H1></H1>
 
-<<<<<<< HEAD
 LAMMPS-ICMS Documentation :c,h3
-7 Dec 2013 version :c,h4
-=======
-LAMMPS Documentation :c,h3
 16 Dec 2013 version :c,h4
->>>>>>> 150cdcbf
 
 Version info: :h4
 
