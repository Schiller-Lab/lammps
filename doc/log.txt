"LAMMPS WWW Site"_lws - "LAMMPS Documentation"_ld - "LAMMPS Commands"_lc :c

:link(lws,http://lammps.sandia.gov)
:link(ld,Manual.html)
:link(lc,Section_commands.html#comm)

:line

log command :h3

[Syntax:]

log file keyword :pre

file = name of new logfile
<<<<<<< HEAD
keyword = {append} if data should be appended to a file (optional) :ul
=======
keyword = {append} if output should be appended to logfile (optional) :ul
>>>>>>> 51191ebd

[Examples:]

log log.equil
log log.equil append :pre

[Description:]

This command closes the current LAMMPS log file, opens a new file with
the specified name, and begins logging information to it.  If the
<<<<<<< HEAD
specified file name is {none}, then no new log file is opened. If the
optional keyword {append} is given, then output will be appended, the
file already exists instead of overwriting it.
=======
specified file name is {none}, then no new log file is opened.  If the
optional keyword {append} is specified, then output will be appended
to an existing log file, instead of overwriting it.
>>>>>>> 51191ebd

If multiple processor partitions are being used, the file name should
be a variable, so that different processors do not attempt to write to
the same log file.

The file "log.lammps" is the default log file for a LAMMPS run.  The
name of the initial log file can also be set by the command-line
switch -log.  See "Section_start 6"_Section_start.html#start_7 for
details.

[Restrictions:] none

[Related commands:] none

[Default:]

The default LAMMPS log file is named log.lammps<|MERGE_RESOLUTION|>--- conflicted
+++ resolved
@@ -13,11 +13,7 @@
 log file keyword :pre
 
 file = name of new logfile
-<<<<<<< HEAD
-keyword = {append} if data should be appended to a file (optional) :ul
-=======
 keyword = {append} if output should be appended to logfile (optional) :ul
->>>>>>> 51191ebd
 
 [Examples:]
 
@@ -28,15 +24,9 @@
 
 This command closes the current LAMMPS log file, opens a new file with
 the specified name, and begins logging information to it.  If the
-<<<<<<< HEAD
-specified file name is {none}, then no new log file is opened. If the
-optional keyword {append} is given, then output will be appended, the
-file already exists instead of overwriting it.
-=======
 specified file name is {none}, then no new log file is opened.  If the
 optional keyword {append} is specified, then output will be appended
 to an existing log file, instead of overwriting it.
->>>>>>> 51191ebd
 
 If multiple processor partitions are being used, the file name should
 be a variable, so that different processors do not attempt to write to
