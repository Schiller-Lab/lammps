--- conflicted
+++ resolved
@@ -58,12 +58,8 @@
 fix 1 all ave/correlate 5 100 1000 c_myTemp file temp.correlate
 fix 1 all ave/correlate 1 50 10000 &
           c_thermo_press\[1\] c_thermo_press\[2\] c_thermo_press\[3\] &
-<<<<<<< HEAD
           type upper ave running title1 "My correlation data" :pre
-=======
-	  type upper ave running title1 "My correlation data" :pre
 fix 1 all ave/correlate 1 50 10000 c_thermo_press\[*\]
->>>>>>> 56502c7c
 
 [Description:]
 
