"LAMMPS WWW Site"_lws - "LAMMPS Documentation"_ld - "LAMMPS Commands"_lc :c

:link(lws,http://lammps.sandia.gov)
:link(ld,Manual.html)
:link(lc,Section_commands.html#comm)

:line

kspace_style command :h3

[Syntax:]

kspace_style style value :pre

style = {none} or {ewald} or {ewald/disp} or {ewald/omp} or {pppm} or {pppm/cg} or {pppm/disp} or {pppm/tip4p} or {pppm/stagger} or {pppm/disp/tip4p} or {pppm/gpu} or {pppm/kk} or {pppm/omp} or {pppm/cg/omp} or {pppm/tip4p/omp} or {msm} or {msm/cg} or {msm/omp} or {msm/cg/omp} :ulb,l
  {none} value = none
  {ewald} value = accuracy
    accuracy = desired relative error in forces
  {ewald/disp} value = accuracy
    accuracy = desired relative error in forces
  {ewald/omp} value = accuracy
    accuracy = desired relative error in forces
  {pppm} value = accuracy
    accuracy = desired relative error in forces
  {pppm/cg} value = accuracy (smallq)
    accuracy = desired relative error in forces
    smallq = cutoff for charges to be considered (optional) (charge units)
  {pppm/disp} value = accuracy
    accuracy = desired relative error in forces
  {pppm/tip4p} value = accuracy
    accuracy = desired relative error in forces
  {pppm/disp/tip4p} value = accuracy
    accuracy = desired relative error in forces
  {pppm/gpu} value = accuracy
    accuracy = desired relative error in forces
  {pppm/kk} value = accuracy
    accuracy = desired relative error in forces
  {pppm/omp} value = accuracy
    accuracy = desired relative error in forces
  {pppm/cg/omp} value = accuracy
    accuracy = desired relative error in forces
  {pppm/tip4p/omp} value = accuracy
    accuracy = desired relative error in forces
  {pppm/stagger} value = accuracy
    accuracy = desired relative error in forces
  {msm} value = accuracy
    accuracy = desired relative error in forces
  {msm/cg} value = accuracy (smallq)
    accuracy = desired relative error in forces
    smallq = cutoff for charges to be considered (optional) (charge units)
  {msm/omp} value = accuracy
    accuracy = desired relative error in forces
  {msm/cg/omp} value = accuracy (smallq)
    accuracy = desired relative error in forces
    smallq = cutoff for charges to be considered (optional) (charge units) :pre
:ule

[Examples:]

kspace_style pppm 1.0e-4
kspace_style pppm/cg 1.0e-5 1.0e-6
kspace style msm 1.0e-4
kspace_style none :pre

[Description:]

Define a long-range solver for LAMMPS to use each timestep to compute
long-range Coulombic interactions or long-range 1/r^6 interactions.
Most of the long-range solvers perform their computation in K-space,
hence the name of this command.

When such a solver is used in conjunction with an appropriate pair
style, the cutoff for Coulombic or 1/r^N interactions is effectively
infinite.  If the Coulombic case, this means each charge in the system
interacts with charges in an infinite array of periodic images of the
simulation domain.

Note that using a long-range solver requires use of a matching "pair
style"_pair_style.html to perform consistent short-range pairwise
calculations.  This means that the name of the pair style contains a
matching keyword to the name of the KSpace style, as in this table:

Pair style : KSpace style
coul/long : ewald or pppm
coul/msm : msm
lj/long or buck/long : disp (for dispersion)
tip4p/long : tip4p :tb(s=:,ea=c)

:line

The {ewald} style performs a standard Ewald summation as described in
any solid-state physics text.

The {ewald/disp} style adds a long-range dispersion sum option for
1/r^6 potentials and is useful for simulation of interfaces
"(Veld)"_#Veld.  It also performs standard Coulombic Ewald summations,
but in a more efficient manner than the {ewald} style.  The 1/r^6
capability means that Lennard-Jones or Buckingham potentials can be
used without a cutoff, i.e. they become full long-range potentials.
The {ewald/disp} style can also be used with point-dipoles
"(Toukmaji)"_#Toukmaji and is currently the only kspace solver in
LAMMPS with this capability.

:line

The {pppm} style invokes a particle-particle particle-mesh solver
"(Hockney)"_#Hockney which maps atom charge to a 3d mesh, uses 3d FFTs
to solve Poisson's equation on the mesh, then interpolates electric
fields on the mesh points back to the atoms.  It is closely related to
the particle-mesh Ewald technique (PME) "(Darden)"_#Darden used in
AMBER and CHARMM.  The cost of traditional Ewald summation scales as
N^(3/2) where N is the number of atoms in the system.  The PPPM solver
scales as Nlog(N) due to the FFTs, so it is almost always a faster
choice "(Pollock)"_#Pollock.

The {pppm/cg} style is identical to the {pppm} style except that it
has an optimization for systems where most particles are uncharged.
Similarly the {msm/cg} style implements the same optimization for {msm}.
The optional {smallq} argument defines the cutoff for the absolute
charge value which determines whether a particle is considered charged
or not.  Its default value is 1.0e-5.

The {pppm/tip4p} style is identical to the {pppm} style except that it
adds a charge at the massless 4th site in each TIP4P water molecule.
It should be used with "pair styles"_pair_style.html with a
{tip4p/long} in their style name.

The {pppm/stagger} style performs calculations using two different
meshes, one shifted slightly with respect to the other.  This can
reduce force aliasing errors and increase the accuracy of the method
for a given mesh size.  Or a coarser mesh can be used for the same
target accuracy, which saves CPU time.  However, there is a trade-off
since FFTs on two meshes are now performed which increases the
compuation required.  See "(Cerutti)"_#Cerutti, "(Neelov)"_#Neelov,
and "(Hockney)"_#Hockney for details of the method.

For high relative accuracy, using staggered PPPM allows the mesh size
to be reduced by a factor of 2 in each dimension as compared to
regular PPPM (for the same target accuracy).  This can give up to a 4x
speedup in the KSpace time (8x less mesh points, 2x more expensive).
However, for low relative accuracy, the staggered PPPM mesh size may
be essentially the same as for regular PPPM, which means the method
will be up to 2x slower in the KSpace time (simply 2x more expensive).
For more details and timings, see
"Section_accelerate"_Section_accelerate.html.

NOTE: Using {pppm/stagger} may not give the same increase in the
accuracy of energy and pressure as it does in forces, so some caution
must be used if energy and/or pressure are quantities of interest,
such as when using a barostat.

:line

The {pppm/disp} and {pppm/disp/tip4p} styles add a mesh-based long-range
dispersion sum option for 1/r^6 potentials "(Isele-Holder)"_#Isele-Holder,
similar to the {ewald/disp} style. The 1/r^6 capability means
that Lennard-Jones or Buckingham potentials can be used without a cutoff,
i.e. they become full long-range potentials.

For these styles, you will possibly want to adjust the default choice of
parameters by using the "kspace_modify"_kspace_modify.html command.
This can be done by either choosing the Ewald and grid parameters, or
by specifying separate accuracies for the real and kspace
calculations. When not making any settings, the simulation will stop with
an error message. Further information on the influence of the parameters
and how to choose them is described in "(Isele-Holder)"_#Isele-Holder,
"(Isele-Holder2)"_#Isele-Holder2 and the
"How-To"_Section_howto.html#howto_24 discussion.

:line

NOTE: All of the PPPM styles can be used with single-precision FFTs by
using the compiler switch -DFFT_SINGLE for the FFT_INC setting in your
lo-level Makefile.  This setting also changes some of the PPPM
operations (e.g. mapping charge to mesh and interpolating electric
fields to particles) to be performed in single precision.  This option
can speed-up long-range calulations, particularly in parallel or on
GPUs.  The use of the -DFFT_SINGLE flag is discussed in "this
section"_Section_start.html#start_2_4 of the manual. MSM does not
currently support the -DFFT_SINGLE compiler switch.

:line

The {msm} style invokes a multi-level summation method MSM solver,
"(Hardy)"_#Hardy or "(Hardy2)"_#Hardy2, which maps atom charge to a 3d
mesh, and uses a multi-level hierarchy of coarser and coarser meshes
on which direct coulomb solves are done.  This method does not use
FFTs and scales as N. It may therefore be faster than the other
K-space solvers for relatively large problems when running on large
core counts. MSM can also be used for non-periodic boundary conditions and
for mixed periodic and non-periodic boundaries.

MSM is most competitive versus Ewald and PPPM when only relatively
low accuracy forces, about 1e-4 relative error or less accurate,
are needed. Note that use of a larger coulomb cutoff (i.e. 15
angstroms instead of 10 angstroms) provides better MSM accuracy for
both the real space and grid computed forces.

Currently calculation of the full pressure tensor in MSM is expensive.
Using the "kspace_modify"_kspace_modify.html {pressure/scalar yes}
command provides a less expensive way to compute the scalar pressure
(Pxx + Pyy + Pzz)/3.0. The scalar pressure can be used, for example,
to run an isotropic barostat. If the full pressure tensor is needed,
then calculating the pressure at every timestep or using a fixed
pressure simulation with MSM will cause the code to run slower.

:line

The specified {accuracy} determines the relative RMS error in per-atom
forces calculated by the long-range solver.  It is set as a
dimensionless number, relative to the force that two unit point
charges (e.g. 2 monovalent ions) exert on each other at a distance of
1 Angstrom.  This reference value was chosen as representative of the
magnitude of electrostatic forces in atomic systems.  Thus an accuracy
value of 1.0e-4 means that the RMS error will be a factor of 10000
smaller than the reference force.

The accuracy setting is used in conjunction with the pairwise cutoff
to determine the number of K-space vectors for style {ewald} or the
grid size for style {pppm} or {msm}.

Note that style {pppm} only computes the grid size at the beginning of
a simulation, so if the length or triclinic tilt of the simulation
cell increases dramatically during the course of the simulation, the
accuracy of the simulation may degrade.  Likewise, if the
"kspace_modify slab"_kspace_modify.html option is used with
shrink-wrap boundaries in the z-dimension, and the box size changes
dramatically in z.  For example, for a triclinic system with all three
tilt factors set to the maximum limit, the PPPM grid should be
increased roughly by a factor of 1.5 in the y direction and 2.0 in the
z direction as compared to the same system using a cubic orthogonal
simulation cell. One way to ensure the accuracy requirement is being
met is to run a short simulation at the maximum expected tilt or
length, note the required grid size, and then use the
"kspace_modify"_kspace_modify.html {mesh} command to manually set the
PPPM grid size to this value.

RMS force errors in real space for {ewald} and {pppm} are estimated
using equation 18 of "(Kolafa)"_#Kolafa, which is also referenced as
equation 9 of "(Petersen)"_#Petersen. RMS force errors in K-space for
{ewald} are estimated using equation 11 of "(Petersen)"_#Petersen,
which is similar to equation 32 of "(Kolafa)"_#Kolafa. RMS force
errors in K-space for {pppm} are estimated using equation 38 of
"(Deserno)"_#Deserno. RMS force errors for {msm} are estimated
using ideas from chapter 3 of "(Hardy)"_#Hardy, with equation 3.197
of particular note. When using {msm} with non-periodic boundary
conditions, it is expected that the error estimation will be too
pessimistic. RMS force errors for dipoles when using {ewald/disp}
are estimated using equations 33 and 46 of "(Wang)"_#Wang.

See the "kspace_modify"_kspace_modify.html command for additional
options of the K-space solvers that can be set, including a {force}
option for setting an absoulte RMS error in forces, as opposed to a
relative RMS error.

:line

Styles with a {gpu}, {intel}, {kk}, {omp}, or {opt} suffix are
functionally the same as the corresponding style without the suffix.
They have been optimized to run faster, depending on your available
hardware, as discussed in "Section_accelerate"_Section_accelerate.html
of the manual.  The accelerated styles take the same arguments and
should produce the same results, except for round-off and precision
issues.

More specifically, the {pppm/gpu} style performs charge assignment and
force interpolation calculations on the GPU.  These processes are
performed either in single or double precision, depending on whether
the -DFFT_SINGLE setting was specified in your lo-level Makefile, as
discussed above.  The FFTs themselves are still calculated on the CPU.
If {pppm/gpu} is used with a GPU-enabled pair style, part of the PPPM
calculation can be performed concurrently on the GPU while other
calculations for non-bonded and bonded force calculation are performed
on the CPU.

The {pppm/kk} style also performs charge assignment and force
interpolation calculations on the GPU while the FFTs themselves are
calculated on the CPU in non-threaded mode.

These accelerated styles are part of the GPU, USER-INTEL,
KOKKOS, USER-OMP, and OPT packages respectively.  They are only
enabled if LAMMPS was built with those packages.  See the "Making
LAMMPS"_Section_start.html#start_3 section for more info.

See "Section_accelerate"_Section_accelerate.html of the manual for
more instructions on how to use the accelerated styles effectively.

[Restrictions:]

Note that the long-range electrostatic solvers in LAMMPS assume conducting
metal (tinfoil) boundary conditions for both charge and dipole
interactions. Vacuum boundary conditions are not currently supported.

The {ewald/disp}, {ewald}, {pppm}, and {msm} styles support
non-orthogonal (triclinic symmetry) simulation boxes. However,
triclinic simulation cells may not yet be supported by suffix versions
of these styles.

All of the kspace styles are part of the KSPACE package.  They are
only enabled if LAMMPS was built with that package.  See the "Making
LAMMPS"_Section_start.html#start_3 section for more info.  Note that
the KSPACE package is installed by default.

For MSM, a simulation must be 3d and one can use any combination of
periodic, non-periodic, or shrink-wrapped boundaries (specified using
the "boundary"_boundary.html command).

<<<<<<< HEAD
For Ewald and PPPM, a simulation must be 3d and periodic in all dimensions.
The only exception is if the slab option is set with "kspace_modify"_kspace_modify.html,
in which case the xy dimensions must be periodic and the z dimension must be
non-periodic.
=======
For Ewald and PPPM, a simulation must be 3d and periodic in all
dimensions.  The only exception is if the slab option is set with
"kspace_modify"_kspace_modify.html, in which case the xy dimensions
must be periodic and the z dimension must be non-periodic.
>>>>>>> bf0c18a0

[Related commands:]

"kspace_modify"_kspace_modify.html, "pair_style
lj/cut/coul/long"_pair_lj.html, "pair_style
lj/charmm/coul/long"_pair_charmm.html, "pair_style
lj/long/coul/long"_pair_lj_long.html, "pair_style buck/coul/long"_pair_buck.html

[Default:]

kspace_style none :pre

:line

:link(Darden)
[(Darden)] Darden, York, Pedersen, J Chem Phys, 98, 10089 (1993).

:link(Deserno)
[(Deserno)] Deserno and Holm, J Chem Phys, 109, 7694 (1998).

:link(Hockney)
[(Hockney)] Hockney and Eastwood, Computer Simulation Using Particles,
Adam Hilger, NY (1989).

:link(Kolafa)
[(Kolafa)] Kolafa and Perram, Molecular Simualtion, 9, 351 (1992).

:link(Petersen)
[(Petersen)] Petersen, J Chem Phys, 103, 3668 (1995).

:link(Wang)
[(Wang)] Wang and Holm, J Chem Phys, 115, 6277 (2001).

:link(Pollock)
[(Pollock)] Pollock and Glosli, Comp Phys Comm, 95, 93 (1996).

:link(Cerutti)
[(Cerutti)] Cerutti, Duke, Darden, Lybrand, Journal of Chemical Theory
and Computation 5, 2322 (2009)

:link(Neelov)
[(Neelov)] Neelov, Holm, J Chem Phys 132, 234103 (2010)

:link(Veld)
[(Veld)] In 't Veld, Ismail, Grest, J Chem Phys, 127, 144711 (2007).

:link(Toukmaji)
[(Toukmaji)] Toukmaji, Sagui, Board, and Darden, J Chem Phys, 113,
10913 (2000).

:link(Isele-Holder)
<<<<<<< HEAD
[(Isele-Holder)] Isele-Holder, Mitchell, Ismail, J Chem Phys, 137, 174107 (2012).
=======
[(Isele-Holder)] Isele-Holder, Mitchell, Ismail, J Chem Phys, 137,
174107 (2012).
>>>>>>> bf0c18a0

:link(Isele-Holder2)
[(Isele-Holder2)] Isele-Holder, Mitchell, Hammond, Kohlmeyer, Ismail,
J Chem Theory Comput 9, 5412 (2013).

:link(Hardy)
[(Hardy)] David Hardy thesis: Multilevel Summation for the Fast
Evaluation of Forces for the Simulation of Biomolecules, University of
Illinois at Urbana-Champaign, (2006).

:link(Hardy2)
[(Hardy)] Hardy, Stone, Schulten, Parallel Computing 35 (2009)
164-177.<|MERGE_RESOLUTION|>--- conflicted
+++ resolved
@@ -305,17 +305,10 @@
 periodic, non-periodic, or shrink-wrapped boundaries (specified using
 the "boundary"_boundary.html command).
 
-<<<<<<< HEAD
-For Ewald and PPPM, a simulation must be 3d and periodic in all dimensions.
-The only exception is if the slab option is set with "kspace_modify"_kspace_modify.html,
-in which case the xy dimensions must be periodic and the z dimension must be
-non-periodic.
-=======
 For Ewald and PPPM, a simulation must be 3d and periodic in all
 dimensions.  The only exception is if the slab option is set with
 "kspace_modify"_kspace_modify.html, in which case the xy dimensions
 must be periodic and the z dimension must be non-periodic.
->>>>>>> bf0c18a0
 
 [Related commands:]
 
@@ -367,12 +360,8 @@
 10913 (2000).
 
 :link(Isele-Holder)
-<<<<<<< HEAD
-[(Isele-Holder)] Isele-Holder, Mitchell, Ismail, J Chem Phys, 137, 174107 (2012).
-=======
 [(Isele-Holder)] Isele-Holder, Mitchell, Ismail, J Chem Phys, 137,
 174107 (2012).
->>>>>>> bf0c18a0
 
 :link(Isele-Holder2)
 [(Isele-Holder2)] Isele-Holder, Mitchell, Hammond, Kohlmeyer, Ismail,
