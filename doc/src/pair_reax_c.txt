"LAMMPS WWW Site"_lws - "LAMMPS Documentation"_ld - "LAMMPS Commands"_lc :c

:link(lws,http://lammps.sandia.gov)
:link(ld,Manual.html)
:link(lc,Section_commands.html#comm)

:line

pair_style reax/c command :h3
pair_style reax/c/kk command :h3

[Syntax:]

pair_style reax/c cfile keyword value :pre

cfile = NULL or name of a control file :ulb,l
zero or more keyword/value pairs may be appended :l
keyword = {checkqeq} or {lgvdw} or {safezone} or {mincap}
  {checkqeq} value = {yes} or {no} = whether or not to require qeq/reax fix
  {lgvdw} value = {yes} or {no} = whether or not to use a low gradient vdW correction
  {safezone} = factor used for array allocation
  {mincap} = minimum size for array allocation :pre
:ule

[Examples:]

pair_style reax/c NULL
pair_style reax/c controlfile checkqeq no
pair_style reax/c NULL lgvdw yes
pair_style reax/c NULL safezone 1.6 mincap 100
pair_coeff * * ffield.reax C H O N :pre

[Description:]

Style {reax/c} computes the ReaxFF potential of van Duin, Goddard and
co-workers.  ReaxFF uses distance-dependent bond-order functions to
represent the contributions of chemical bonding to the potential
energy. There is more than one version of ReaxFF.  The version
implemented in LAMMPS uses the functional forms documented in the
supplemental information of the following paper: "(Chenoweth et al.,
2008)"_#Chenoweth_2008.  The version integrated into LAMMPS matches
the most up-to-date version of ReaxFF as of summer 2010.  For more
technical details about the pair reax/c implementation of ReaxFF, see
the "(Aktulga)"_#Aktulga paper. The {reax/c} style was initially
<<<<<<< HEAD
implemented as stand-alone C code and is now integrated into LAMMPS
=======
implemented as a stand-alone C code and is now integrated into LAMMPS
>>>>>>> c35d0d77
as a package.

The {reax/c/kk} style is a Kokkos version of the ReaxFF potential that is
derived from the {reax/c} style. The Kokkos version can run on GPUs and
can also use OpenMP multithreading. For more information about the Kokkos package,
see "Section 4"_Section_packages.html#kokkos and "Section 5.3.3"_accelerate_kokkos.html.
One important consideration when using the {reax/c/kk} style is the choice of either
half or full neighbor lists. This setting can be changed using the Kokkos "package"_package.html
command.

LAMMPS provides several different versions of ffield.reax in its
potentials dir, each called potentials/ffield.reax.label.  These are
documented in potentials/README.reax.  The default ffield.reax
contains parameterizations for the following elements: C, H, O, N.

The format of these files is identical to that used originally by van
Duin.  We have tested the accuracy of {pair_style reax/c} potential
against the original ReaxFF code for the systems mentioned above.  You
can use other ffield files for specific chemical systems that may be
available elsewhere (but note that their accuracy may not have been
tested).

NOTE: We do not distribute a wide variety of ReaxFF force field files
with LAMMPS.  Adri van Duin's group at PSU is the central repository
for this kind of data as they are continuously deriving and updating
parameterizations for different classes of materials.  You can submit
a contact request at the Materials Computation Center (MCC) website
"https://www.mri.psu.edu/materials-computation-center/connect-mcc"_https://www.mri.psu.edu/materials-computation-center/connect-mcc,
describing the material(s) you are interested in modeling with ReaxFF.
They can tell
you what is currently available or what it would take to create a
suitable ReaxFF parameterization.

The {cfile} setting can be specified as NULL, in which case default
settings are used. A control file can be specified which defines
values of control variables. Some control variables are
global parameters for the ReaxFF potential. Others define certain
performance and output settings.
Each line in the control file specifies the value for
a control variable.  The format of the control file is described
below.

NOTE: The LAMMPS default values for the ReaxFF global parameters
correspond to those used by Adri van Duin's stand-alone serial
code. If these are changed by setting control variables in the control
file, the results from LAMMPS and the serial code will not agree.

<<<<<<< HEAD
Some examples using {pair_style reax/c} are provided in the examples/reax
sub-directory.
=======
Two examples using {pair_style reax/c} are provided in the examples/reax
sub-directory, along with corresponding examples for
"pair_style reax"_pair_reax.html.
>>>>>>> c35d0d77

Use of this pair style requires that a charge be defined for every
atom.  See the "atom_style"_atom_style.html and
"read_data"_read_data.html commands for details on how to specify
charges.

The ReaxFF parameter files provided were created using a charge
equilibration (QEq) model for handling the electrostatic interactions.
Therefore, by default, LAMMPS requires that the "fix
qeq/reax"_fix_qeq_reax.html command be used with {pair_style reax/c}
when simulating a ReaxFF model, to equilibrate charge each timestep.
Using the keyword {checkqeq} with the value {no}
turns off the check for {fix qeq/reax},
allowing a simulation to be run without charge equilibration.
In this case, the static charges you
assign to each atom will be used for computing the electrostatic
interactions in the system.
See the "fix qeq/reax"_fix_qeq_reax.html command for details.

Using the optional keyword {lgvdw} with the value {yes} turns on
the low-gradient correction of the ReaxFF/C for long-range
London Dispersion, as described in the "(Liu)"_#Liu_2011 paper. Force field
file {ffield.reax.lg} is designed for this correction, and is trained
for several energetic materials (see "Liu"). When using lg-correction,
recommended value for parameter {thb} is 0.01, which can be set in the
control file.  Note: Force field files are different for the original
or lg corrected pair styles, using wrong ffield file generates an error message.

Optional keywords {safezone} and {mincap} are used for allocating
reax/c arrays.  Increasing these values can avoid memory problems, such
as segmentation faults and bondchk failed errors, that could occur under
certain conditions. These keywords aren't used by the Kokkos version, which
instead uses a more robust memory allocation scheme that checks if the sizes of
the arrays have been exceeded and automatically allocates more memory.

The thermo variable {evdwl} stores the sum of all the ReaxFF potential
energy contributions, with the exception of the Coulombic and charge
equilibration contributions which are stored in the thermo variable
{ecoul}.  The output of these quantities is controlled by the
"thermo"_thermo.html command.

This pair style tallies a breakdown of the total ReaxFF potential
energy into sub-categories, which can be accessed via the "compute
pair"_compute_pair.html command as a vector of values of length 14.
The 14 values correspond to the following sub-categories (the variable
names in italics match those used in the original FORTRAN ReaxFF code):

{eb} = bond energy
{ea} = atom energy
{elp} = lone-pair energy
{emol} = molecule energy (always 0.0)
{ev} = valence angle energy
{epen} = double-bond valence angle penalty
{ecoa} = valence angle conjugation energy
{ehb} = hydrogen bond energy
{et} = torsion energy
{eco} = conjugation energy
{ew} = van der Waals energy
{ep} = Coulomb energy
{efi} = electric field energy (always 0.0)
{eqeq} = charge equilibration energy :ol

To print these quantities to the log file (with descriptive column
headings) the following commands could be included in an input script:

compute reax all pair reax/c
variable eb      equal c_reax\[1\]
variable ea      equal c_reax\[2\]
\[...\]
variable eqeq    equal c_reax\[14\]
thermo_style custom step temp epair v_eb v_ea \[...\] v_eqeq :pre

Only a single pair_coeff command is used with the {reax/c} style which
specifies a ReaxFF potential file with parameters for all needed
elements.  These are mapped to LAMMPS atom types by specifying N
additional arguments after the filename in the pair_coeff command,
where N is the number of LAMMPS atom types:

filename
N indices = ReaxFF elements :ul

The filename is the ReaxFF potential file.  Unlike for the {reax}
pair style, any filename can be used.

In the ReaxFF potential file, near the top, after the general
parameters, is the atomic parameters section that contains element
names, each with a couple dozen numeric parameters.  If there are M
elements specified in the {ffield} file, think of these as numbered 1
to M. Each of the N indices you specify for the N atom types of LAMMPS
atoms must be an integer from 1 to M.  Atoms with LAMMPS type 1 will
be mapped to whatever element you specify as the first index value,
etc.  If a mapping value is specified as NULL, the mapping is not
performed.  This can be used when the {reax/c} style is used as part
of the {hybrid} pair style.  The NULL values are placeholders for atom
types that will be used with other potentials.

As an example, say your LAMMPS simulation has 4 atom types and the
elements are ordered as C, H, O, N in the {ffield} file.  If you want
the LAMMPS atom type 1 and 2 to be C, type 3 to be N, and type 4 to be
H, you would use the following pair_coeff command:

pair_coeff * * ffield.reax C C N H :pre

:line

The format of a line in the control file is as follows:

variable_name value :pre

and it may be followed by an "!" character and a trailing comment.

If the value of a control variable is not specified, then default
values are used.  What follows is the list of variables along with a
brief description of their use and default values.

simulation_name: Output files produced by {pair_style reax/c} carry
this name + extensions specific to their contents.  Partial energies
are reported with a ".pot" extension, while the trajectory file has
".trj" extension.

tabulate_long_range: To improve performance, long range interactions
can optionally be tabulated (0 means no tabulation). Value of this
variable denotes the size of the long range interaction table.  The
range from 0 to long range cutoff (defined in the {ffield} file) is
divided into {tabulate_long_range} points.  Then at the start of
simulation, we fill in the entries of the long range interaction table
by computing the energies and forces resulting from van der Waals and
Coulomb interactions between every possible atom type pairs present in
the input system.  During the simulation we consult to the long range
interaction table to estimate the energy and forces between a pair of
atoms. Linear interpolation is used for estimation. (default value =
0)

energy_update_freq: Denotes the frequency (in number of steps) of
writes into the partial energies file. (default value = 0)

nbrhood_cutoff: Denotes the near neighbors cutoff (in Angstroms)
regarding the bonded interactions. (default value = 5.0)

hbond_cutoff: Denotes the cutoff distance (in Angstroms) for hydrogen
bond interactions.(default value = 7.5. A value of 0.0 turns off
hydrogen bonds)

bond_graph_cutoff: is the threshold used in determining what is a
physical bond, what is not. Bonds and angles reported in the
trajectory file rely on this cutoff. (default value = 0.3)

thb_cutoff: cutoff value for the strength of bonds to be considered in
three body interactions. (default value = 0.001)

thb_cutoff_sq: cutoff value for the strength of bond order products
to be considered in three body interactions. (default value = 0.00001)

write_freq: Frequency of writes into the trajectory file. (default
value = 0)

traj_title: Title of the trajectory - not the name of the trajectory
file.

atom_info: 1 means print only atomic positions + charge (default = 0)

atom_forces: 1 adds net forces to atom lines in the trajectory file
(default = 0)

atom_velocities: 1 adds atomic velocities to atoms line (default = 0)

bond_info: 1 prints bonds in the trajectory file (default = 0)

angle_info: 1 prints angles in the trajectory file (default = 0)

:line

[Mixing, shift, table, tail correction, restart, rRESPA info]:

This pair style does not support the "pair_modify"_pair_modify.html
mix, shift, table, and tail options.

This pair style does not write its information to "binary restart
files"_restart.html, since it is stored in potential files.  Thus, you
need to re-specify the pair_style and pair_coeff commands in an input
script that reads a restart file.

This pair style can only be used via the {pair} keyword of the
"run_style respa"_run_style.html command.  It does not support the
{inner}, {middle}, {outer} keywords.

:line

Styles with a {gpu}, {intel}, {kk}, {omp}, or {opt} suffix are
functionally the same as the corresponding style without the suffix.
They have been optimized to run faster, depending on your available
hardware, as discussed in "Section 5"_Section_accelerate.html
of the manual.  The accelerated styles take the same arguments and
should produce the same results, except for round-off and precision
issues.

These accelerated styles are part of the GPU, USER-INTEL, KOKKOS,
USER-OMP and OPT packages, respectively.  They are only enabled if
LAMMPS was built with those packages.  See the "Making
LAMMPS"_Section_start.html#start_3 section for more info.

You can specify the accelerated styles explicitly in your input script
by including their suffix, or you can use the "-suffix command-line
switch"_Section_start.html#start_7 when you invoke LAMMPS, or you can
use the "suffix"_suffix.html command in your input script.

See "Section 5"_Section_accelerate.html of the manual for
more instructions on how to use the accelerated styles effectively.

:line

[Restrictions:]

This pair style is part of the USER-REAXC package.  It is only enabled
if LAMMPS was built with that package.  See the "Making
LAMMPS"_Section_start.html#start_3 section for more info.

The ReaxFF potential files provided with LAMMPS in the potentials
directory are parameterized for real "units"_units.html.  You can use
the ReaxFF potential with any LAMMPS units, but you would need to
create your own potential file with coefficients listed in the
appropriate units if your simulation doesn't use "real" units.

[Related commands:]

"pair_coeff"_pair_coeff.html, "fix qeq/reax"_fix_qeq_reax.html, "fix
reax/c/bonds"_fix_reaxc_bonds.html, "fix
reax/c/species"_fix_reaxc_species.html

[Default:]

The keyword defaults are checkqeq = yes, lgvdw = no, safezone = 1.2,
mincap = 50.

:line

:link(Chenoweth_2008)
[(Chenoweth_2008)] Chenoweth, van Duin and Goddard,
Journal of Physical Chemistry A, 112, 1040-1053 (2008).

:link(Aktulga)
(Aktulga) Aktulga, Fogarty, Pandit, Grama, Parallel Computing, 38,
245-259 (2012).

:link(Liu_2011)
[(Liu)] L. Liu, Y. Liu, S. V. Zybin, H. Sun and W. A. Goddard, Journal
of Physical Chemistry A, 115, 11016-11022 (2011).<|MERGE_RESOLUTION|>--- conflicted
+++ resolved
@@ -42,11 +42,7 @@
 the most up-to-date version of ReaxFF as of summer 2010.  For more
 technical details about the pair reax/c implementation of ReaxFF, see
 the "(Aktulga)"_#Aktulga paper. The {reax/c} style was initially
-<<<<<<< HEAD
-implemented as stand-alone C code and is now integrated into LAMMPS
-=======
 implemented as a stand-alone C code and is now integrated into LAMMPS
->>>>>>> c35d0d77
 as a package.
 
 The {reax/c/kk} style is a Kokkos version of the ReaxFF potential that is
@@ -94,14 +90,8 @@
 code. If these are changed by setting control variables in the control
 file, the results from LAMMPS and the serial code will not agree.
 
-<<<<<<< HEAD
 Some examples using {pair_style reax/c} are provided in the examples/reax
 sub-directory.
-=======
-Two examples using {pair_style reax/c} are provided in the examples/reax
-sub-directory, along with corresponding examples for
-"pair_style reax"_pair_reax.html.
->>>>>>> c35d0d77
 
 Use of this pair style requires that a charge be defined for every
 atom.  See the "atom_style"_atom_style.html and
