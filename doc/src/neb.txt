--- conflicted
+++ resolved
@@ -319,18 +319,10 @@
 contains a line of output, printed once every {Nevery} timesteps.  It
 contains the timestep, the maximum force per replica, the maximum
 force per atom (in any replica), potential gradients in the initial,
-<<<<<<< HEAD
- final, and climbing replicas,
-the forward and backward energy barriers,
-the total reaction coordinate (RDT), and
-the normalized reaction coordinate and potential energy of each replica.
-
-=======
 final, and climbing replicas, the forward and backward energy barriers, 
 the total reaction coordinate (RDT), and the normalized reaction
 coordinate and potential energy of each replica.
   
->>>>>>> 484122b8
 The "maximum force per replica" is
 the two-norm of the 3N-length force vector for the atoms in each
 replica, maximized across replicas, which is what the {ftol} setting
