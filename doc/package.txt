"LAMMPS WWW Site"_lws - "LAMMPS Documentation"_ld - "LAMMPS Commands"_lc :c

:link(lws,http://lammps.sandia.gov)
:link(ld,Manual.html)
:link(lc,Section_commands.html#comm)

:line

package command :h3

[Syntax:]

package style args :pre

style = {cuda} or {gpu} or {kokkos} or {omp} :ulb,l
args = arguments specific to the style :l
  {cuda} args = keyword value ...
    one or more keyword/value pairs may be appended
    keywords = {gpu/node} or {gpu/node/special} or {timing} or {test} or {override/bpa}
      {gpu/node} value = N
        N = number of GPUs to be used per node
      {gpu/node/special} values = N gpu1 .. gpuN
        N = number of GPUs to be used per node
        gpu1 .. gpuN = N IDs of the GPUs to use
      {timing} values = none
      {test} values = id
        id = atom-ID of a test particle
      {override/bpa} values = flag
        flag = 0 for TpA algorithm, 1 for BpA algorithm 
  {gpu} args = mode first last split keyword value ...
    mode = force or force/neigh
    first = ID of first GPU to be used on each node
    last = ID of last GPU to be used on each node
    split = fraction of particles assigned to the GPU
    zero or more keyword/value pairs may be appended
    keywords = {threads_per_atom} or {cellsize} or {device}
      {threads_per_atom} value = Nthreads
        Nthreads = # of GPU threads used per atom
      {cellsize} value = dist
        dist = length (distance units) in each dimension for neighbor bins
      {device} value = device_type
<<<<<<< HEAD
        device_type = {kepler} or {fermi} or {cypress} or {phi} or {intel} or {generic}
  {cuda} args = keyword value ...
=======
        device_type = {kepler} or {fermi} or {cypress} or {generic}
  {kokkos} args = keyword value ...
>>>>>>> 4e3bc9d0
    one or more keyword/value pairs may be appended
    keywords = {neigh} or {comm/exchange} or {comm/forward}
      {neigh} value = {full} or {half/thread} or {half} or {n2} or {full/cluster}
      {comm/exchange} value = {no} or {host} or {device}
      {comm/forward} value = {no} or {host} or {device}
  {omp} args = Nthreads mode
    Nthreads = # of OpenMP threads to associate with each MPI process
    mode = force or force/neigh (optional) :pre
:ule

[Examples:]

package gpu force 0 0 1.0
package gpu force 0 0 0.75
package gpu force/neigh 0 0 1.0
package gpu force/neigh 0 1 -1.0
package cuda gpu/node/special 2 0 2
package cuda test 3948
package kokkos neigh half/thread comm/forward device
package omp * force/neigh
package omp 4 force :pre

[Description:]

This command invokes package-specific settings.  Currently the
following packages use it: USER-CUDA, GPU, KOKKOS, and USER-OMP.

To use the accelerated GPU and USER-OMP styles, the use of the package
command is required.  However, as described in the "Defaults" section
below, if you use the "-sf gpu" or "-sf omp" "command-line
options"_Section_start.html#start_7 to enable use of these styles,
then default package settings are enabled.  In that case you only need
to use the package command if you want to change the defaults.

To use the accelerated USER-CUDA and KOKKOS styles, the package
command is not required as defaults are assigned internally.  You only
need to use the package command if you want to change the defaults.

See "Section_accelerate"_Section_accelerate.html of the manual for
more details about using these various packages for accelerating
LAMMPS calculations.

:line

The {cuda} style invokes options associated with the use of the
USER-CUDA package.  

The {gpu/node} keyword specifies the number {N} of GPUs to be used on
each node.  An MPI process with rank {K} will use the GPU (K mod N).
This implies that processes should be assigned with successive ranks
on each node, which is the default with most (or even all) MPI
implementations. The default value for {N} is 2.

The {gpu/node/special} keyword also specifies the number (N) of GPUs
to be used on each node, but allows more control over their
specification.  An MPI process with rank {K} will use the GPU {gpuI}
with l = (K mod N) + 1. This implies that processes should be assigned
with successive ranks on each node, which is the default with most (or
even all) MPI implementations.  For example if you have three GPUs on
a machine, one of which is used for the X-Server (the GPU with the ID
1) while the others (with IDs 0 and 2) are used for computations you
would specify:

package cuda gpu/node/special 2 0 2 :pre

A main purpose of the {gpu/node/special} optoin is to allow two (or
more) simulations to be run on one workstation.  In that case one
would set the first simulation to use GPU 0 and the second to use GPU
1. This is not necessary though, if the GPUs are in what is called
{compute exclusive} mode.  Using that setting, every process will get
its own GPU automatically.  This {compute exclusive} mode can be set
as root using the {nvidia-smi} tool which is part of the CUDA
installation.

Note that if the {gpu/node/special} keyword is not used, the USER-CUDA
package sorts existing GPUs on each node according to their number of
multiprocessors.  This way, compute GPUs will be priorized over
X-Server GPUs.
 
Use of the {timing} keyword will output detailed timing information
for various subroutines.

The {test} keyword will output info for the the specified atom at
several points during each time step.  This is mainly usefull for
debugging purposes.  Note that the simulation will be severly slowed
down if this option is used.

The {override/bpa} keyword can be used to specify which mode is used
for pair-force evaluation.  TpA = one thread per atom; BpA = one block
per atom.  If this keyword is not used, a short test at the begin of
each run will determine which method is more effective (the result of
this test is part of the LAMMPS output).  Therefore it is usually not
necessary to use this keyword.

:line

The {gpu} style invokes options associated with the use of the GPU
package. 

The {mode} setting specifies where neighbor list calculations will be
performed.  If {mode} is force, neighbor list calculation is performed
on the CPU. If {mode} is force/neigh, neighbor list calculation is
performed on the GPU. GPU neighbor list calculation currently cannot
be used with a triclinic box. GPU neighbor list calculation currently
cannot be used with "hybrid"_pair_hybrid.html pair styles.  GPU
neighbor lists are not compatible with styles that are not
GPU-enabled.  When a non-GPU enabled style requires a neighbor list,
it will also be built using CPU routines. In these cases, it will
typically be more efficient to only use CPU neighbor list builds.

The {first} and {last} settings specify the GPUs that will be used for
simulation.  On each node, the GPU IDs in the inclusive range from
{first} to {last} will be used.

The {split} setting can be used for load balancing force calculation
work between CPU and GPU cores in GPU-enabled pair styles. If 0 <
{split} < 1.0, a fixed fraction of particles is offloaded to the GPU
while force calculation for the other particles occurs simulataneously
on the CPU. If {split}<0, the optimal fraction (based on CPU and GPU
timings) is calculated every 25 timesteps. If {split} = 1.0, all force
calculations for GPU accelerated pair styles are performed on the
GPU. In this case, "hybrid"_pair_hybrid.html, "bond"_bond_style.html,
"angle"_angle_style.html, "dihedral"_dihedral_style.html,
"improper"_improper_style.html, and "long-range"_kspace_style.html
calculations can be performed on the CPU while the GPU is performing
force calculations for the GPU-enabled pair style.  If all CPU force
computations complete before the GPU, LAMMPS will block until the GPU
has finished before continuing the timestep.

As an example, if you have two GPUs per node and 8 CPU cores per node,
and would like to run on 4 nodes (32 cores) with dynamic balancing of
force calculation across CPU and GPU cores, you could specify

package gpu force/neigh 0 1 -1 :pre

In this case, all CPU cores and GPU devices on the nodes would be
utilized.  Each GPU device would be shared by 4 CPU cores. The CPU
cores would perform force calculations for some fraction of the
particles at the same time the GPUs performed force calculation for
the other particles.

The {threads_per_atom} keyword allows control of the number of GPU
threads used per-atom to perform the short range force calculation.
By default, the value will be chosen based on the pair style, however,
the value can be set with this keyword to fine-tune performance.  For
large cutoffs or with a small number of particles per GPU, increasing
the value can improve performance. The number of threads per atom must
be a power of 2 and currently cannot be greater than 32.

The {cellsize} keyword can be used to control the size of the cells used
for binning atoms in neighbor list calculations. Setting this value is 
normally not needed; the optimal value is close to the default 
(equal to the cutoff distance for the short range interactions 
plus the neighbor skin). GPUs can perform efficiently with much larger cutoffs 
than CPUs and this can be used to reduce the time required for long-range 
calculations or in some cases to eliminate them with models such as 
"coul/wolf"_pair_coul.html or "coul/dsf"_pair_coul.html. For very large cutoffs,
it can be more efficient to use smaller values for cellsize in parallel
simulations. For example, with a cutoff of 20*sigma and a neighbor skin of
sigma, a cellsize of 5.25*sigma can be efficient for parallel simulations.

The {device} keyword can be used to tune parameters to optimize for a specific
accelerator when using OpenCL. For CUDA, the {device} keyword is ignored.
Currently, the device type is limited to NVIDIA Kepler, NVIDIA Fermi, 
AMD Cypress, Intel CPU, Intel Phi, or a generic device. More devices will be 
added soon. The default device type can be specified when building LAMMPS with
the GPU library.

:line

The {kokkos} style invokes options associated with the use of the
KOKKOS package.

The {neigh} keyword determines what kinds of neighbor lists are built.
A value of {half} uses half-neighbor lists, the same as used by most
pair styles in LAMMPS.  A value of {half/thread} uses a threadsafe
variant of the half-neighbor list.  It should be used instead of
{half} when running with threads on a CPU.  A value of {full} uses a
full-neighborlist, i.e. f_ij and f_ji are both calculated.  This
performs twice as much computation as the {half} option, however that
can be a win because it is threadsafe and doesn't require atomic
operations.  A value of {full/cluster} is an experimental neighbor
style, where particles interact with all particles within a small
cluster, if at least one of the clusters particles is within the
neighbor cutoff range.  This potentially allows for better
vectorization on architectures such as the Intel Phi.  If also reduces
the size of the neighbor list by roughly a factor of the cluster size,
thus reducing the total memory footprint considerably.

The {comm/exchange} and {comm/forward} keywords determine whether the
host or device performs the packing and unpacking of data when
communicating information between processors.  "Exchange"
communication happens only on timesteps that neighbor lists are
rebuilt.  The data is only for atoms that migrate to new processors.
"Forward" communication happens every timestep.  The data is for atom
coordinates and any other atom properties that needs to be updated for
ghost atoms owned by each processor.

The value options for these keywords are {no} or {host} or {device}.
A value of {no} means to use the standard non-KOKKOS method of
packing/unpacking data for the communication.  A value of {host} means
to use the host, typically a multi-core CPU, and perform the
packing/unpacking in parallel with threads.  A value of {device} means
to use the device, typically a GPU, to perform the packing/unpacking
operation.

The optimal choice for these keywords depends on the input script and
the hardware used.  The {no} value is useful for verifying that Kokkos
code is working correctly.  It may also be the fastest choice when
using Kokkos styles in MPI-only mode (i.e. with a thread count of 1).
When running on CPUs or Xeon Phi, the {host} and {device} values work
identically.  When using GPUs, the {device} value will typically be
optimal if all of your styles used in your input script are supported
by the KOKKOS package.  In this case data can stay on the GPU for many
timesteps without being moved between the host and GPU, if you use the
{device} value.  This requires that your MPI is able to access GPU
memory directly.  Currently that is true for OpenMPI 1.8 (or later
versions), Mvapich2 1.9 (or later), and CrayMPI.  If your script uses
styles (e.g. fixes) which are not yet supported by the KOKKOS package,
then data has to be move between the host and device anyway, so it is
typically faster to let the host handle communication, by using the
{host} value.  Using {host} instead of {no} will enable use of
multiple threads to pack/unpack communicated data.

:line

The {omp} style invokes options associated with the use of the
USER-OMP package.

The first argument allows to explicitly set the number of OpenMP
threads to be allocated for each MPI process.  For example, if your
system has nodes with dual quad-core processors, it has a total of 8
cores per node.  You could run MPI on 2 cores on each node (e.g. using
options for the mpirun command), and set the {Nthreads} setting to 4.
This would effectively use all 8 cores on each node.  Since each MPI
process would spawn 4 threads (one of which runs as part of the MPI
process itself).

For performance reasons, you should not set {Nthreads} to more threads
than there are physical cores (per MPI task), but LAMMPS cannot check
for this.

An {Nthreads} value of '*' instructs LAMMPS to use whatever is the
default for the given OpenMP environment. This is usually determined
via the {OMP_NUM_THREADS} environment variable or the compiler
runtime.  Please note that in most cases the default for OpenMP
capable compilers is to use one thread for each available CPU core
when {OMP_NUM_THREADS} is not set, which can lead to extremely bad
performance.

Which combination of threads and MPI tasks gives the best performance
is difficult to predict and can depend on many components of your input.
Not all features of LAMMPS support OpenMP and the parallel efficiency
can be very different, too.

The {mode} setting specifies where neighbor list calculations will be
multi-threaded as well.  If {mode} is force, neighbor list calculation
is performed in serial. If {mode} is force/neigh, a multi-threaded
neighbor list build is used. Using the force/neigh setting is almost
always faster and should produce idential neighbor lists at the
expense of using some more memory (neighbor list pages are always
allocated for all threads at the same time and each thread works on
its own pages).

:line

[Restrictions:]

This command cannot be used after the simulation box is defined by a
"read_data"_read_data.html or "create_box"_create_box.html command.

The cuda style of this command can only be invoked if LAMMPS was built
with the USER-CUDA package.  See the "Making
LAMMPS"_Section_start.html#start_3 section for more info.

The gpu style of this command can only be invoked if LAMMPS was built
with the GPU package.  See the "Making
LAMMPS"_Section_start.html#start_3 section for more info.
When using the "r-RESPA run style"_run_style.html, GPU accelerated
styles can only be used on the outermost RESPA level.

The kk style of this command can only be invoked if LAMMPS was built
with the KOKKOS package.  See the "Making
LAMMPS"_Section_start.html#start_3 section for more info.

The omp style of this command can only be invoked if LAMMPS was built
with the USER-OMP package.  See the "Making
LAMMPS"_Section_start.html#start_3 section for more info.

[Related commands:]

"suffix"_suffix.html

[Default:]

The default settings for the USER-CUDA package are "package cuda gpu
2".  This is the case whether the "-sf cuda" "command-line
switch"_Section_start.html#start_7 is used or not.

If the "-sf gpu" "command-line switch"_Section_start.html#start_7 is
used then it is as if the command "package gpu force/neigh 0 0 1" were
invoked, to specify default settings for the GPU package.  If the
command-line switch is not used, then no defaults are set, and you
must specify the appropriate package command in your input script.

The default settings for the KOKKOS package are "package kk neigh full 
comm/exchange host comm/forward host".  This is the case whether the
"-sf kk" "command-line switch"_Section_start.html#start_7 is used or
not.

If the "-sf omp" "command-line switch"_Section_start.html#start_7 is
used then it is as if the command "package omp *" were invoked, to
specify default settings for the USER-OMP package.  If the
command-line switch is not used, then no defaults are set, and you
must specify the appropriate package command in your input script.
<|MERGE_RESOLUTION|>--- conflicted
+++ resolved
@@ -39,13 +39,8 @@
       {cellsize} value = dist
         dist = length (distance units) in each dimension for neighbor bins
       {device} value = device_type
-<<<<<<< HEAD
         device_type = {kepler} or {fermi} or {cypress} or {phi} or {intel} or {generic}
-  {cuda} args = keyword value ...
-=======
-        device_type = {kepler} or {fermi} or {cypress} or {generic}
   {kokkos} args = keyword value ...
->>>>>>> 4e3bc9d0
     one or more keyword/value pairs may be appended
     keywords = {neigh} or {comm/exchange} or {comm/forward}
       {neigh} value = {full} or {half/thread} or {half} or {n2} or {full/cluster}
@@ -324,8 +319,6 @@
 The gpu style of this command can only be invoked if LAMMPS was built
 with the GPU package.  See the "Making
 LAMMPS"_Section_start.html#start_3 section for more info.
-When using the "r-RESPA run style"_run_style.html, GPU accelerated
-styles can only be used on the outermost RESPA level.
 
 The kk style of this command can only be invoked if LAMMPS was built
 with the KOKKOS package.  See the "Making
